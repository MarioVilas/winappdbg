<<<<<<< HEAD
# Copyright (c) 2009, Mario Vilas
# All rights reserved.
#
# Redistribution and use in source and binary forms, with or without
# modification, are permitted provided that the following conditions are met:
#
#     * Redistributions of source code must retain the above copyright notice,
#       this list of conditions and the following disclaimer.
#     * Redistributions in binary form must reproduce the above copyright
#       notice,this list of conditions and the following disclaimer in the
#       documentation and/or other materials provided with the distribution.
#     * Neither the name of the copyright holder nor the names of its
#       contributors may be used to endorse or promote products derived from
#       this software without specific prior written permission.
#
# THIS SOFTWARE IS PROVIDED BY THE COPYRIGHT HOLDERS AND CONTRIBUTORS "AS IS"
# AND ANY EXPRESS OR IMPLIED WARRANTIES, INCLUDING, BUT NOT LIMITED TO, THE
# IMPLIED WARRANTIES OF MERCHANTABILITY AND FITNESS FOR A PARTICULAR PURPOSE
# ARE DISCLAIMED. IN NO EVENT SHALL THE COPYRIGHT OWNER OR CONTRIBUTORS BE
# LIABLE FOR ANY DIRECT, INDIRECT, INCIDENTAL, SPECIAL, EXEMPLARY, OR
# CONSEQUENTIAL DAMAGES (INCLUDING, BUT NOT LIMITED TO, PROCUREMENT OF
# SUBSTITUTE GOODS OR SERVICES; LOSS OF USE, DATA, OR PROFITS; OR BUSINESS
# INTERRUPTION) HOWEVER CAUSED AND ON ANY THEORY OF LIABILITY, WHETHER IN
# CONTRACT, STRICT LIABILITY, OR TORT (INCLUDING NEGLIGENCE OR OTHERWISE)
# ARISING IN ANY WAY OUT OF THE USE OF THIS SOFTWARE, EVEN IF ADVISED OF THE
# POSSIBILITY OF SUCH DAMAGE.

"""
Debugging API wrappers in ctypes.

@see: U{http://apps.sourceforge.net/trac/winappdbg/wiki/Win32APIWrappers}
"""

__revision__ = "$Id$"

from defines import *

#--- shlwapi.dll --------------------------------------------------------------

# LPTSTR PathAddBackslash(
#     LPTSTR lpszPath
# );
def PathAddBackslashA(lpszPath):
    lpszPath = ctypes.create_string_buffer(lpszPath, MAX_PATH)
    ctypes.windll.shlwapi.PathAddBackslashA(lpszPath)
    return lpszPath.value
def PathAddBackslashW(lpszPath):
    lpszPath = ctypes.create_unicode_buffer(lpszPath, MAX_PATH)
    ctypes.windll.shlwapi.PathAddBackslashW(lpszPath)
    return lpszPath.value
PathAddBackslash = GuessStringType(PathAddBackslashA, PathAddBackslashW)

# BOOL PathAddExtension(
#     LPTSTR pszPath,
#     LPCTSTR pszExtension
# );
def PathAddExtensionA(lpszPath, pszExtension = None):
    if pszExtension is None:
        pszExtension = NULL
    lpszPath = ctypes.create_string_buffer(lpszPath, MAX_PATH)
    success = ctypes.windll.shlwapi.PathAddExtensionA(lpszPath, pszExtension)
    if success == FALSE:
        return None
    return lpszPath.value
def PathAddExtensionW(lpszPath, pszExtension = None):
    if pszExtension is None:
        pszExtension = NULL
    lpszPath = ctypes.create_unicode_buffer(lpszPath, MAX_PATH)
    success = ctypes.windll.shlwapi.PathAddExtensionW(lpszPath, pszExtension)
    if success == FALSE:
        return None
    return lpszPath.value
PathAddExtension = GuessStringType(PathAddExtensionA, PathAddExtensionW)

# BOOL PathAppend(
#     LPTSTR pszPath,
#     LPCTSTR pszMore
# );
def PathAppendA(lpszPath, pszMore = None):
    if pszMore is None:
        pszMore = NULL
    lpszPath = ctypes.create_string_buffer(lpszPath, MAX_PATH)
    success = ctypes.windll.shlwapi.PathAppendA(lpszPath, pszMore)
    if success == FALSE:
        return None
    return lpszPath.value
def PathAppendW(lpszPath, pszMore = None):
    if pszMore is None:
        pszMore = NULL
    lpszPath = ctypes.create_unicode_buffer(lpszPath, MAX_PATH)
    success = ctypes.windll.shlwapi.PathAppendW(lpszPath, pszMore)
    if success == FALSE:
        return None
    return lpszPath.value
PathAppend = GuessStringType(PathAppendA, PathAppendW)

# LPTSTR PathCombine(
#     LPTSTR lpszDest,
#     LPCTSTR lpszDir,
#     LPCTSTR lpszFile
# );
def PathCombineA(lpszDir, lpszFile):
    lpszDest = ctypes.create_string_buffer("", max(MAX_PATH, len(lpszDir) + len(lpszFile) + 1))
    retval = ctypes.windll.shlwapi.PathCombineA(lpszDest, lpszDir, lpszFile)
    if retval == NULL:
        return None
    return lpszDest.value
def PathCombineW(lpszDir, lpszFile):
    lpszDest = ctypes.create_unicode_buffer(u"", max(MAX_PATH, len(lpszDir) + len(lpszFile) + 1))
    retval = ctypes.windll.shlwapi.PathCombineW(lpszDest, lpszDir, lpszFile)
    if retval == NULL:
        return None
    return lpszDest.value
PathCombine = GuessStringType(PathCombineA, PathCombineW)

# BOOL PathCanonicalize(
#     LPTSTR lpszDst,
#     LPCTSTR lpszSrc
# );
def PathCanonicalizeA(lpszSrc):
    lpszDst = ctypes.create_string_buffer("", MAX_PATH)
    success = ctypes.windll.shlwapi.PathCanonicalizeA(ctypes.byref(lpszDst), lpszSrc)
    if success == FALSE:
        raise ctypes.WinError()
    return lpszDst.value
def PathCanonicalizeW(lpszSrc):
    lpszDst = ctypes.create_unicode_buffer(u"", MAX_PATH)
    success = ctypes.windll.shlwapi.PathCanonicalizeW(ctypes.byref(lpszDst), lpszSrc)
    if success == FALSE:
        raise ctypes.WinError()
    return lpszDst.value
PathCanonicalize = GuessStringType(PathCanonicalizeA, PathCanonicalizeW)

# BOOL PathFileExists(
#     LPCTSTR pszPath
# );
def PathFileExistsA(pszPath):
    return bool( ctypes.windll.shlwapi.PathFileExistsA(pszPath) )
def PathFileExistsW(pszPath):
    return bool( ctypes.windll.shlwapi.PathFileExistsW(pszPath) )
PathFileExists = GuessStringType(PathFileExistsA, PathFileExistsW)

# LPTSTR PathFindExtension(
#     LPCTSTR pszPath
# );
def PathFindExtensionA(pszPath):
    pszPath = ctypes.c_char_p(pszPath)
    pszPathExtension = ctypes.windll.shlwapi.PathFindExtensionA(pszPath)
    pszPathExtension = ctypes.c_void_p(pszPathExtension)
    pszPathExtension = ctypes.cast(pszPathExtension, ctypes.c_char_p)
    return pszPathExtension.value
def PathFindExtensionW(pszPath):
    pszPath = ctypes.c_wchar_p(pszPath)
    pszPathExtension = ctypes.windll.shlwapi.PathFindExtensionW(pszPath)
    pszPathExtension = ctypes.c_void_p(pszPathExtension)
    pszPathExtension = ctypes.cast(pszPathExtension, ctypes.c_wchar_p)
    return pszPathExtension.value
PathFindExtension = GuessStringType(PathFindExtensionA, PathFindExtensionW)

# LPTSTR PathFindFileName(
#     LPCTSTR pszPath
# );
def PathFindFileNameA(pszPath):
    pszPath = ctypes.c_char_p(pszPath)
    pszPathFilename = ctypes.windll.shlwapi.PathFindFileNameA(pszPath)
    pszPathFilename = ctypes.c_void_p(pszPathFilename)
    pszPathFilename = ctypes.cast(pszPathFilename, ctypes.c_char_p)
    return pszPathFilename.value
def PathFindFileNameW(pszPath):
    pszPath = ctypes.c_wchar_p(pszPath)
    pszPathFilename = ctypes.windll.shlwapi.PathFindFileNameW(pszPath)
    pszPathFilename = ctypes.c_void_p(pszPathFilename)
    pszPathFilename = ctypes.cast(pszPathFilename, ctypes.c_wchar_p)
    return pszPathFilename.value
PathFindFileName = GuessStringType(PathFindFileNameA, PathFindFileNameW)

# LPTSTR PathFindNextComponent(
#     LPCTSTR pszPath
# );
def PathFindNextComponentA(pszPath):
    pszPath = ctypes.c_char_p(pszPath)
    pszPathNext = ctypes.windll.shlwapi.PathFindNextComponentA(pszPath)
    pszPathNext = ctypes.c_void_p(pszPathNext)
    pszPathNext = ctypes.cast(pszPathNext, ctypes.c_char_p)
    return pszPathNext.value    # may return None
def PathFindNextComponentW(pszPath):
    pszPath = ctypes.c_wchar_p(pszPath)
    pszPathNext = ctypes.windll.shlwapi.PathFindNextComponentW(pszPath)
    pszPathNext = ctypes.c_void_p(pszPathNext)
    pszPathNext = ctypes.cast(pszPathNext, ctypes.c_wchar_p)
    return pszPathNext.value    # may return None
PathFindNextComponent = GuessStringType(PathFindNextComponentA, PathFindNextComponentW)

# BOOL PathFindOnPath(
#     LPTSTR pszFile,
#     LPCTSTR *ppszOtherDirs
# );
def PathFindOnPathA(pszFile, ppszOtherDirs = None):
    pszFile = ctypes.create_string_buffer(pszFile, MAX_PATH)
    if not ppszOtherDirs:
        ppszOtherDirs = NULL
    else:
        ppszArray = ""
        for pszOtherDirs in ppszOtherDirs:
            if pszOtherDirs:
                ppszArray = "%s%s\0" % (ppszArray, pszOtherDirs)
        ppszArray = ppszArray + "\0"
        ppszOtherDirs = ctypes.byref( ctypes.create_string_buffer(ppszArray) )
    success = ctypes.windll.shlwapi.PathFindOnPathA(pszFile, ppszOtherDirs)
    if success == FALSE:
        return None
    return pszFile.value
def PathFindOnPathW(pszFile, ppszOtherDirs = None):
    pszFile = ctypes.create_unicode_buffer(pszFile, MAX_PATH)
    if not ppszOtherDirs:
        ppszOtherDirs = NULL
    else:
        ppszArray = u""
        for pszOtherDirs in ppszOtherDirs:
            if pszOtherDirs:
                ppszArray = u"%s%s\0" % (ppszArray, pszOtherDirs)
        ppszArray = ppszArray + u"\0"
        ppszOtherDirs = ctypes.byref( ctypes.create_unicode_buffer(ppszArray) )
    success = ctypes.windll.shlwapi.PathFindOnPathW(pszFile, ppszOtherDirs)
    if success == FALSE:
        return None
    return pszFile.value
PathFindOnPath = GuessStringType(PathFindOnPathA, PathFindOnPathW)

# LPTSTR PathGetArgs(
#     LPCTSTR pszPath
# );
def PathGetArgsA(pszPath):
    pszPath = ctypes.windll.shlwapi.PathGetArgsA(pszPath)
    pszPath = ctypes.c_void_p(pszPath)
    pszPath = ctypes.cast(pszPath, ctypes.c_char_p)
    return pszPath.value
def PathGetArgsW(pszPath):
    pszPath = ctypes.windll.shlwapi.PathGetArgsW(pszPath)
    pszPath = ctypes.c_void_p(pszPath)
    pszPath = ctypes.cast(pszPath, ctypes.c_wchar_p)
    return pszPath.value
PathGetArgs = GuessStringType(PathGetArgsA, PathGetArgsW)

# BOOL PathIsContentType(
#     LPCTSTR pszPath,
#     LPCTSTR pszContentType
# );
def PathIsContentTypeA(pszPath, pszContentType):
    return bool( ctypes.windll.shlwapi.PathIsContentTypeA(pszPath, pszContentType) )
def PathIsContentTypeW(pszPath, pszContentType):
    return bool( ctypes.windll.shlwapi.PathIsContentTypeW(pszPath, pszContentType) )
PathIsContentType = GuessStringType(PathIsContentTypeA, PathIsContentTypeW)

# BOOL PathIsDirectory(
#     LPCTSTR pszPath
# );
def PathIsDirectoryA(pszPath):
    return bool( ctypes.windll.shlwapi.PathIsDirectoryA(pszPath) )
def PathIsDirectoryW(pszPath):
    return bool( ctypes.windll.shlwapi.PathIsDirectoryW(pszPath) )
PathIsDirectory = GuessStringType(PathIsDirectoryA, PathIsDirectoryW)

# BOOL PathIsDirectoryEmpty(
#     LPCTSTR pszPath
# );
def PathIsDirectoryEmptyA(pszPath):
    return bool( ctypes.windll.shlwapi.PathIsDirectoryEmptyA(pszPath) )
def PathIsDirectoryEmptyW(pszPath):
    return bool( ctypes.windll.shlwapi.PathIsDirectoryEmptyW(pszPath) )
PathIsDirectoryEmpty = GuessStringType(PathIsDirectoryEmptyA, PathIsDirectoryEmptyW)

# BOOL PathIsNetworkPath(
#     LPCTSTR pszPath
# );
def PathIsNetworkPathA(pszPath):
    return bool( ctypes.windll.shlwapi.PathIsNetworkPathA(pszPath) )
def PathIsNetworkPathW(pszPath):
    return bool( ctypes.windll.shlwapi.PathIsNetworkPathW(pszPath) )
PathIsNetworkPath = GuessStringType(PathIsNetworkPathA, PathIsNetworkPathW)

# BOOL PathIsRelative(
#     LPCTSTR lpszPath
# );
def PathIsRelativeA(lpszPath):
    return bool( ctypes.windll.shlwapi.PathIsRelativeA(lpszPath) )
def PathIsRelativeW(lpszPath):
    return bool( ctypes.windll.shlwapi.PathIsRelativeW(lpszPath) )
PathIsRelative = GuessStringType(PathIsRelativeA, PathIsRelativeW)

# BOOL PathIsRoot(
#     LPCTSTR pPath
# );
def PathIsRootA(pPath):
    return bool( ctypes.windll.shlwapi.PathIsRootA(pPath) )
def PathIsRootW(pPath):
    return bool( ctypes.windll.shlwapi.PathIsRootW(pPath) )
PathIsRoot = GuessStringType(PathIsRootA, PathIsRootW)

# BOOL PathIsSameRoot(
#     LPCTSTR pszPath1,
#     LPCTSTR pszPath2
# );
def PathIsSameRootA(pszPath1, pszPath2):
    return bool( ctypes.windll.shlwapi.PathIsSameRootA(pszPath1, pszPath2) )
def PathIsSameRootW(pszPath1, pszPath2):
    return bool( ctypes.windll.shlwapi.PathIsSameRootW(pszPath1, pszPath2) )
PathIsSameRoot = GuessStringType(PathIsSameRootA, PathIsSameRootW)

# BOOL PathIsUNC(
#     LPCTSTR pszPath
# );
def PathIsUNCA(pszPath):
    return bool( ctypes.windll.shlwapi.PathIsUNCA(pszPath) )
def PathIsUNCW(pszPath):
    return bool( ctypes.windll.shlwapi.PathIsUNCW(pszPath) )
PathIsUNC = GuessStringType(PathIsUNCA, PathIsUNCW)

# XXX PathMakePretty turns filenames into all lowercase.
# I'm not sure how well that might work on Wine.

# BOOL PathMakePretty(
#     LPCTSTR pszPath
# );
def PathMakePrettyA(pszPath):
    pszPath = ctypes.create_string_buffer(pszPath)
    ctypes.windll.shlwapi.PathMakePrettyA(ctypes.byref(pszPath))
    return pszPath.value
def PathMakePrettyW(pszPath):
    pszPath = ctypes.create_unicode_buffer(pszPath)
    ctypes.windll.shlwapi.PathMakePrettyW(ctypes.byref(pszPath))
    return pszPath.value
PathMakePretty = GuessStringType(PathMakePrettyA, PathMakePrettyW)

# void PathRemoveArgs(
#     LPTSTR pszPath
# );
def PathRemoveArgsA(pszPath):
    pszPath = ctypes.create_string_buffer(pszPath, MAX_PATH)
    ctypes.windll.shlwapi.PathRemoveArgsA(pszPath)
    return pszPath.value
def PathRemoveArgsW(pszPath):
    pszPath = ctypes.create_unicode_buffer(pszPath, MAX_PATH)
    ctypes.windll.shlwapi.PathRemoveArgsW(pszPath)
    return pszPath.value
PathRemoveArgs = GuessStringType(PathRemoveArgsA, PathRemoveArgsW)

# void PathRemoveBackslash(
#     LPTSTR pszPath
# );
def PathRemoveBackslashA(pszPath):
    pszPath = ctypes.create_string_buffer(pszPath, MAX_PATH)
    ctypes.windll.shlwapi.PathRemoveBackslashA(pszPath)
    return pszPath.value
def PathRemoveBackslashW(pszPath):
    pszPath = ctypes.create_unicode_buffer(pszPath, MAX_PATH)
    ctypes.windll.shlwapi.PathRemoveBackslashW(pszPath)
    return pszPath.value
PathRemoveBackslash = GuessStringType(PathRemoveBackslashA, PathRemoveBackslashW)

# void PathRemoveExtension(
#     LPTSTR pszPath
# );
def PathRemoveExtensionA(pszPath):
    pszPath = ctypes.create_string_buffer(pszPath, MAX_PATH)
    ctypes.windll.shlwapi.PathRemoveExtensionA(pszPath)
    return pszPath.value
def PathRemoveExtensionW(pszPath):
    pszPath = ctypes.create_unicode_buffer(pszPath, MAX_PATH)
    ctypes.windll.shlwapi.PathRemoveExtensionW(pszPath)
    return pszPath.value
PathRemoveExtension = GuessStringType(PathRemoveExtensionA, PathRemoveExtensionW)

# void PathRemoveFileSpec(
#     LPTSTR pszPath
# );
def PathRemoveFileSpecA(pszPath):
    pszPath = ctypes.create_string_buffer(pszPath, MAX_PATH)
    ctypes.windll.shlwapi.PathRemoveFileSpecA(pszPath)
    return pszPath.value
def PathRemoveFileSpecW(pszPath):
    pszPath = ctypes.create_unicode_buffer(pszPath, MAX_PATH)
    ctypes.windll.shlwapi.PathRemoveFileSpecW(pszPath)
    return pszPath.value
PathRemoveFileSpec = GuessStringType(PathRemoveFileSpecA, PathRemoveFileSpecW)

# BOOL PathRenameExtension(
#     LPTSTR pszPath,
#     LPCTSTR pszExt
# );
def PathRenameExtensionA(pszPath, pszExt):
    pszPath = ctypes.create_string_buffer(pszPath, MAX_PATH)
    success = ctypes.windll.shlwapi.PathRenameExtensionA(pszPath, pszExt)
    if success == FALSE:
        return None
    return pszPath.value
def PathRenameExtensionW(pszPath, pszExt):
    pszPath = ctypes.create_unicode_buffer(pszPath, MAX_PATH)
    success = ctypes.windll.shlwapi.PathRenameExtensionW(pszPath, pszExt)
    if success == FALSE:
        return None
    return pszPath.value
PathRenameExtension = GuessStringType(PathRenameExtensionA, PathRenameExtensionW)

# BOOL PathUnExpandEnvStrings(
#     LPCTSTR pszPath,
#     LPTSTR pszBuf,
#     UINT cchBuf
# );
def PathUnExpandEnvStringsA(pszPath):
    pszBuf = ctypes.create_string_buffer("", MAX_PATH)
    cchBuf = MAX_PATH
    ctypes.windll.shlwapi.PathUnExpandEnvStringsA(ctypes.byref(pszPath), ctypes.byref(pszBuf), cchBuf)
    return pszBuf.value
def PathUnExpandEnvStringsW(pszPath):
    pszBuf = ctypes.create_unicode_buffer(u"", MAX_PATH)
    cchBuf = MAX_PATH
    ctypes.windll.shlwapi.PathUnExpandEnvStringsW(ctypes.byref(pszPath), ctypes.byref(pszBuf), cchBuf)
    return pszBuf.value
PathUnExpandEnvStrings = GuessStringType(PathUnExpandEnvStringsA, PathUnExpandEnvStringsW)
=======
# Copyright (c) 2009, Mario Vilas
# All rights reserved.
#
# Redistribution and use in source and binary forms, with or without
# modification, are permitted provided that the following conditions are met:
#
#     * Redistributions of source code must retain the above copyright notice,
#       this list of conditions and the following disclaimer.
#     * Redistributions in binary form must reproduce the above copyright
#       notice,this list of conditions and the following disclaimer in the
#       documentation and/or other materials provided with the distribution.
#     * Neither the name of the copyright holder nor the names of its
#       contributors may be used to endorse or promote products derived from
#       this software without specific prior written permission.
#
# THIS SOFTWARE IS PROVIDED BY THE COPYRIGHT HOLDERS AND CONTRIBUTORS "AS IS"
# AND ANY EXPRESS OR IMPLIED WARRANTIES, INCLUDING, BUT NOT LIMITED TO, THE
# IMPLIED WARRANTIES OF MERCHANTABILITY AND FITNESS FOR A PARTICULAR PURPOSE
# ARE DISCLAIMED. IN NO EVENT SHALL THE COPYRIGHT OWNER OR CONTRIBUTORS BE
# LIABLE FOR ANY DIRECT, INDIRECT, INCIDENTAL, SPECIAL, EXEMPLARY, OR
# CONSEQUENTIAL DAMAGES (INCLUDING, BUT NOT LIMITED TO, PROCUREMENT OF
# SUBSTITUTE GOODS OR SERVICES; LOSS OF USE, DATA, OR PROFITS; OR BUSINESS
# INTERRUPTION) HOWEVER CAUSED AND ON ANY THEORY OF LIABILITY, WHETHER IN
# CONTRACT, STRICT LIABILITY, OR TORT (INCLUDING NEGLIGENCE OR OTHERWISE)
# ARISING IN ANY WAY OUT OF THE USE OF THIS SOFTWARE, EVEN IF ADVISED OF THE
# POSSIBILITY OF SUCH DAMAGE.

"""
Debugging API wrappers in ctypes.

@see: U{http://apps.sourceforge.net/trac/winappdbg/wiki/Win32APIWrappers}
"""

__revision__ = "$Id$"

from defines import *

#--- shlwapi.dll --------------------------------------------------------------

# LPTSTR PathAddBackslash(
#     LPTSTR lpszPath
# );
def PathAddBackslashA(lpszPath):
    _PathAddBackslashA = windll.shlwapi.PathAddBackslashA
    _PathAddBackslashA.argtypes = [LPSTR]
    _PathAddBackslashA.restype = LPSTR

    lpszPath = ctypes.create_string_buffer(lpszPath, MAX_PATH)
    retval = _PathAddBackslashA(lpszPath)
    if retval == NULL:
        raise ctypes.WinError()
    return lpszPath.value

def PathAddBackslashW(lpszPath):
    _PathAddBackslashW = windll.shlwapi.PathAddBackslashW
    _PathAddBackslashW.argtypes = [LPWSTR]
    _PathAddBackslashW.restype = LPWSTR

    lpszPath = ctypes.create_unicode_buffer(lpszPath, MAX_PATH)
    retval = _PathAddBackslashW(lpszPath)
    if retval == NULL:
        raise ctypes.WinError()
    return lpszPath.value

PathAddBackslash = GuessStringType(PathAddBackslashA, PathAddBackslashW)

# BOOL PathAddExtension(
#     LPTSTR pszPath,
#     LPCTSTR pszExtension
# );
def PathAddExtensionA(lpszPath, pszExtension = None):
    _PathAddExtensionA = windll.shlwapi.PathAddExtensionA
    _PathAddExtensionA.argtypes = [LPSTR, LPSTR]
    _PathAddExtensionA.restype = bool
    _PathAddExtensionA.errcheck = RaiseIfZero

    if not pszExtension:
        pszExtension = None
    lpszPath = ctypes.create_string_buffer(lpszPath, MAX_PATH)
    _PathAddExtensionA(lpszPath, pszExtension)
    return lpszPath.value

def PathAddExtensionW(lpszPath, pszExtension = None):
    _PathAddExtensionW = windll.shlwapi.PathAddExtensionW
    _PathAddExtensionW.argtypes = [LPWSTR, LPWSTR]
    _PathAddExtensionW.restype = bool
    _PathAddExtensionW.errcheck = RaiseIfZero

    if not pszExtension:
        pszExtension = None
    lpszPath = ctypes.create_unicode_buffer(lpszPath, MAX_PATH)
    _PathAddExtensionW(lpszPath, pszExtension)
    return lpszPath.value

PathAddExtension = GuessStringType(PathAddExtensionA, PathAddExtensionW)

# BOOL PathAppend(
#     LPTSTR pszPath,
#     LPCTSTR pszMore
# );
def PathAppendA(lpszPath, pszMore = None):
    _PathAppendA = windll.shlwapi.PathAppendA
    _PathAppendA.argtypes = [LPSTR, LPSTR]
    _PathAppendA.restype = bool
    _PathAppendA.errcheck = RaiseIfZero

    if not pszMore:
        pszMore = None
    lpszPath = ctypes.create_string_buffer(lpszPath, MAX_PATH)
    _PathAppendA(lpszPath, pszMore)
    return lpszPath.value

def PathAppendW(lpszPath, pszMore = None):
    _PathAppendW = windll.shlwapi.PathAppendW
    _PathAppendW.argtypes = [LPWSTR, LPWSTR]
    _PathAppendW.restype = bool
    _PathAppendW.errcheck = RaiseIfZero

    if not pszMore:
        pszMore = None
    lpszPath = ctypes.create_unicode_buffer(lpszPath, MAX_PATH)
    _PathAppendW(lpszPath, pszMore)
    return lpszPath.value

PathAppend = GuessStringType(PathAppendA, PathAppendW)

# LPTSTR PathCombine(
#     LPTSTR lpszDest,
#     LPCTSTR lpszDir,
#     LPCTSTR lpszFile
# );
def PathCombineA(lpszDir, lpszFile):
    _PathCombineA = windll.shlwapi.PathCombineA
    _PathCombineA.argtypes = [LPSTR, LPSTR, LPSTR]
    _PathCombineA.restype = LPSTR

    lpszDest = ctypes.create_string_buffer("", max(MAX_PATH, len(lpszDir) + len(lpszFile) + 1))
    retval = _PathCombineA(lpszDest, lpszDir, lpszFile)
    if retval == NULL:
        return None
    return lpszDest.value

def PathCombineW(lpszDir, lpszFile):
    _PathCombineW = windll.shlwapi.PathCombineW
    _PathCombineW.argtypes = [LPWSTR, LPWSTR, LPWSTR]
    _PathCombineW.restype = LPWSTR

    lpszDest = ctypes.create_unicode_buffer(u"", max(MAX_PATH, len(lpszDir) + len(lpszFile) + 1))
    retval = _PathCombineW(lpszDest, lpszDir, lpszFile)
    if retval == NULL:
        return None
    return lpszDest.value

PathCombine = GuessStringType(PathCombineA, PathCombineW)

# BOOL PathCanonicalize(
#     LPTSTR lpszDst,
#     LPCTSTR lpszSrc
# );
def PathCanonicalizeA(lpszSrc):
    _PathCanonicalizeA = windll.shlwapi.PathCanonicalizeA
    _PathCanonicalizeA.argtypes = [LPSTR, LPSTR]
    _PathCanonicalizeA.restype = bool
    _PathCanonicalizeA.errcheck = RaiseIfZero

    lpszDst = ctypes.create_string_buffer("", MAX_PATH)
    _PathCanonicalizeA(lpszDst, lpszSrc)
    return lpszDst.value

def PathCanonicalizeW(lpszSrc):
    _PathCanonicalizeW = windll.shlwapi.PathCanonicalizeW
    _PathCanonicalizeW.argtypes = [LPWSTR, LPWSTR]
    _PathCanonicalizeW.restype = bool
    _PathCanonicalizeW.errcheck = RaiseIfZero

    lpszDst = ctypes.create_unicode_buffer(u"", MAX_PATH)
    _PathCanonicalizeW(lpszDst, lpszSrc)
    return lpszDst.value

PathCanonicalize = GuessStringType(PathCanonicalizeA, PathCanonicalizeW)

# BOOL PathFileExists(
#     LPCTSTR pszPath
# );
def PathFileExistsA(pszPath):
    _PathFileExistsA = windll.shlwapi.PathFileExistsA
    _PathFileExistsA.argtypes = [LPSTR]
    _PathFileExistsA.restype = bool
    return _PathFileExistsA(pszPath)

def PathFileExistsW(pszPath):
    _PathFileExistsW = windll.shlwapi.PathFileExistsW
    _PathFileExistsW.argtypes = [LPWSTR]
    _PathFileExistsW.restype = bool
    return _PathFileExistsW(pszPath)

PathFileExists = GuessStringType(PathFileExistsA, PathFileExistsW)

# LPTSTR PathFindExtension(
#     LPCTSTR pszPath
# );
def PathFindExtensionA(pszPath):
    _PathFindExtensionA = windll.shlwapi.PathFindExtensionA
    _PathFindExtensionA.argtypes = [LPSTR]
    _PathFindExtensionA.restype = LPSTR
    pszPath = ctypes.create_string_buffer(pszPath)
    return _PathFindExtensionA(pszPath)

def PathFindExtensionW(pszPath):
    _PathFindExtensionW = windll.shlwapi.PathFindExtensionW
    _PathFindExtensionW.argtypes = [LPWSTR]
    _PathFindExtensionW.restype = LPWSTR
    pszPath = ctypes.create_unicode_buffer(pszPath)
    return _PathFindExtensionW(pszPath)

PathFindExtension = GuessStringType(PathFindExtensionA, PathFindExtensionW)

# LPTSTR PathFindFileName(
#     LPCTSTR pszPath
# );
def PathFindFileNameA(pszPath):
    _PathFindFileNameA = windll.shlwapi.PathFindFileNameA
    _PathFindFileNameA.argtypes = [LPSTR]
    _PathFindFileNameA.restype = LPSTR
    pszPath = ctypes.create_string_buffer(pszPath)
    return _PathFindFileNameA(pszPath)

def PathFindFileNameW(pszPath):
    _PathFindFileNameW = windll.shlwapi.PathFindFileNameW
    _PathFindFileNameW.argtypes = [LPWSTR]
    _PathFindFileNameW.restype = LPWSTR
    pszPath = ctypes.create_unicode_buffer(pszPath)
    return _PathFindFileNameW(pszPath)

PathFindFileName = GuessStringType(PathFindFileNameA, PathFindFileNameW)

# LPTSTR PathFindNextComponent(
#     LPCTSTR pszPath
# );
def PathFindNextComponentA(pszPath):
    _PathFindNextComponentA = windll.shlwapi.PathFindNextComponentA
    _PathFindNextComponentA.argtypes = [LPSTR]
    _PathFindNextComponentA.restype = LPSTR
    pszPath = ctypes.create_string_buffer(pszPath)
    return _PathFindNextComponentA(pszPath)

def PathFindNextComponentW(pszPath):
    _PathFindNextComponentW = windll.shlwapi.PathFindNextComponentW
    _PathFindNextComponentW.argtypes = [LPWSTR]
    _PathFindNextComponentW.restype = LPWSTR
    pszPath = ctypes.create_unicode_buffer(pszPath)
    return _PathFindNextComponentW(pszPath)

PathFindNextComponent = GuessStringType(PathFindNextComponentA, PathFindNextComponentW)

# BOOL PathFindOnPath(
#     LPTSTR pszFile,
#     LPCTSTR *ppszOtherDirs
# );
def PathFindOnPathA(pszFile, ppszOtherDirs = None):
    _PathFindOnPathA = windll.shlwapi.PathFindOnPathA
    _PathFindOnPathA.argtypes = [LPSTR, LPSTR]
    _PathFindOnPathA.restype = bool

    pszFile = ctypes.create_string_buffer(pszFile, MAX_PATH)
    if not ppszOtherDirs:
        ppszOtherDirs = None
    else:
        szArray = ""
        for pszOtherDirs in ppszOtherDirs:
            if pszOtherDirs:
                szArray = "%s%s\0" % (szArray, pszOtherDirs)
        szArray = szArray + "\0"
        pszOtherDirs = ctypes.create_string_buffer(szArray)
        ppszOtherDirs = ctypes.pointer(pszOtherDirs)
    if _PathFindOnPathA(pszFile, ppszOtherDirs):
        return pszFile.value
    return None

def PathFindOnPathW(pszFile, ppszOtherDirs = None):
    _PathFindOnPathW = windll.shlwapi.PathFindOnPathA
    _PathFindOnPathW.argtypes = [LPWSTR, LPWSTR]
    _PathFindOnPathW.restype = bool

    pszFile = ctypes.create_unicode_buffer(pszFile, MAX_PATH)
    if not ppszOtherDirs:
        ppszOtherDirs = None
    else:
        szArray = u""
        for pszOtherDirs in ppszOtherDirs:
            if pszOtherDirs:
                szArray = u"%s%s\0" % (szArray, pszOtherDirs)
        szArray = szArray + u"\0"
        pszOtherDirs = ctypes.create_unicode_buffer(szArray)
        ppszOtherDirs = ctypes.pointer(pszOtherDirs)
    if _PathFindOnPathW(pszFile, ppszOtherDirs):
        return pszFile.value
    return None

PathFindOnPath = GuessStringType(PathFindOnPathA, PathFindOnPathW)

# LPTSTR PathGetArgs(
#     LPCTSTR pszPath
# );
def PathGetArgsA(pszPath):
    _PathGetArgsA = windll.shlwapi.PathGetArgsA
    _PathGetArgsA.argtypes = [LPSTR]
    _PathGetArgsA.restype = LPSTR
    pszPath = ctypes.create_string_buffer(pszPath)
    return _PathGetArgsA(pszPath)

def PathGetArgsW(pszPath):
    _PathGetArgsW = windll.shlwapi.PathGetArgsW
    _PathGetArgsW.argtypes = [LPWSTR]
    _PathGetArgsW.restype = LPWSTR
    pszPath = ctypes.create_unicode_buffer(pszPath)
    return _PathGetArgsW(pszPath)

PathGetArgs = GuessStringType(PathGetArgsA, PathGetArgsW)

# BOOL PathIsContentType(
#     LPCTSTR pszPath,
#     LPCTSTR pszContentType
# );
def PathIsContentTypeA(pszPath, pszContentType):
    _PathIsContentTypeA = windll.shlwapi.PathIsContentTypeA
    _PathIsContentTypeA.argtypes = [LPSTR, LPSTR]
    _PathIsContentTypeA.restype = bool
    return _PathIsContentTypeA(pszPath, pszContentType)

def PathIsContentTypeW(pszPath, pszContentType):
    _PathIsContentTypeW = windll.shlwapi.PathIsContentTypeW
    _PathIsContentTypeW.argtypes = [LPWSTR, LPWSTR]
    _PathIsContentTypeW.restype = bool
    return _PathIsContentTypeW(pszPath, pszContentType)

PathIsContentType = GuessStringType(PathIsContentTypeA, PathIsContentTypeW)

# BOOL PathIsDirectory(
#     LPCTSTR pszPath
# );
def PathIsDirectoryA(pszPath):
    _PathIsDirectoryA = windll.shlwapi.PathIsDirectoryA
    _PathIsDirectoryA.argtypes = [LPSTR]
    _PathIsDirectoryA.restype = bool
    return _PathIsDirectoryA(pszPath)

def PathIsDirectoryW(pszPath):
    _PathIsDirectoryW = windll.shlwapi.PathIsDirectoryW
    _PathIsDirectoryW.argtypes = [LPWSTR]
    _PathIsDirectoryW.restype = bool
    return _PathIsDirectoryW(pszPath)

PathIsDirectory = GuessStringType(PathIsDirectoryA, PathIsDirectoryW)

# BOOL PathIsDirectoryEmpty(
#     LPCTSTR pszPath
# );
def PathIsDirectoryEmptyA(pszPath):
    _PathIsDirectoryEmptyA = windll.shlwapi.PathIsDirectoryEmptyA
    _PathIsDirectoryEmptyA.argtypes = [LPSTR]
    _PathIsDirectoryEmptyA.restype = bool
    return _PathIsDirectoryEmptyA(pszPath)

def PathIsDirectoryEmptyW(pszPath):
    _PathIsDirectoryEmptyW = windll.shlwapi.PathIsDirectoryEmptyW
    _PathIsDirectoryEmptyW.argtypes = [LPWSTR]
    _PathIsDirectoryEmptyW.restype = bool
    return _PathIsDirectoryEmptyW(pszPath)

PathIsDirectoryEmpty = GuessStringType(PathIsDirectoryEmptyA, PathIsDirectoryEmptyW)

# BOOL PathIsNetworkPath(
#     LPCTSTR pszPath
# );
def PathIsNetworkPathA(pszPath):
    _PathIsNetworkPathA = windll.shlwapi.PathIsNetworkPathA
    _PathIsNetworkPathA.argtypes = [LPSTR]
    _PathIsNetworkPathA.restype = bool
    return _PathIsNetworkPathA(pszPath)

def PathIsNetworkPathW(pszPath):
    _PathIsNetworkPathW = windll.shlwapi.PathIsNetworkPathW
    _PathIsNetworkPathW.argtypes = [LPWSTR]
    _PathIsNetworkPathW.restype = bool
    return _PathIsNetworkPathW(pszPath)

PathIsNetworkPath = GuessStringType(PathIsNetworkPathA, PathIsNetworkPathW)

# BOOL PathIsRelative(
#     LPCTSTR lpszPath
# );
def PathIsRelativeA(pszPath):
    _PathIsRelativeA = windll.shlwapi.PathIsRelativeA
    _PathIsRelativeA.argtypes = [LPSTR]
    _PathIsRelativeA.restype = bool
    return _PathIsRelativeA(pszPath)

def PathIsRelativeW(pszPath):
    _PathIsRelativeW = windll.shlwapi.PathIsRelativeW
    _PathIsRelativeW.argtypes = [LPWSTR]
    _PathIsRelativeW.restype = bool
    return _PathIsRelativeW(pszPath)

PathIsRelative = GuessStringType(PathIsRelativeA, PathIsRelativeW)

# BOOL PathIsRoot(
#     LPCTSTR pPath
# );
def PathIsRootA(pszPath):
    _PathIsRootA = windll.shlwapi.PathIsRootA
    _PathIsRootA.argtypes = [LPSTR]
    _PathIsRootA.restype = bool
    return _PathIsRootA(pszPath)

def PathIsRootW(pszPath):
    _PathIsRootW = windll.shlwapi.PathIsRootW
    _PathIsRootW.argtypes = [LPWSTR]
    _PathIsRootW.restype = bool
    return _PathIsRootW(pszPath)

PathIsRoot = GuessStringType(PathIsRootA, PathIsRootW)

# BOOL PathIsSameRoot(
#     LPCTSTR pszPath1,
#     LPCTSTR pszPath2
# );
def PathIsSameRootA(pszPath1, pszPath2):
    _PathIsSameRootA = windll.shlwapi.PathIsSameRootA
    _PathIsSameRootA.argtypes = [LPSTR, LPSTR]
    _PathIsSameRootA.restype = bool
    return _PathIsSameRootA(pszPath1, pszPath2)

def PathIsSameRootW(pszPath1, pszPath2):
    _PathIsSameRootW = windll.shlwapi.PathIsSameRootW
    _PathIsSameRootW.argtypes = [LPWSTR, LPWSTR]
    _PathIsSameRootW.restype = bool
    return _PathIsSameRootW(pszPath1, pszPath2)

PathIsSameRoot = GuessStringType(PathIsSameRootA, PathIsSameRootW)

# BOOL PathIsUNC(
#     LPCTSTR pszPath
# );
def PathIsUNCA(pszPath):
    _PathIsUNCA = windll.shlwapi.PathIsUNCA
    _PathIsUNCA.argtypes = [LPSTR]
    _PathIsUNCA.restype = bool
    return _PathIsUNCA(pszPath)

def PathIsUNCW(pszPath):
    _PathIsUNCW = windll.shlwapi.PathIsUNCW
    _PathIsUNCW.argtypes = [LPWSTR]
    _PathIsUNCW.restype = bool
    return _PathIsUNCW(pszPath)

PathIsUNC = GuessStringType(PathIsUNCA, PathIsUNCW)

# XXX WARNING
# PathMakePretty turns filenames into all lowercase.
# I'm not sure how well that might work on Wine.

# BOOL PathMakePretty(
#     LPCTSTR pszPath
# );
def PathMakePrettyA(pszPath):
    _PathMakePrettyA = windll.shlwapi.PathMakePrettyA
    _PathMakePrettyA.argtypes = [LPSTR]
    _PathMakePrettyA.restype = bool
    _PathMakePrettyA.errcheck = RaiseIfZero

    pszPath = ctypes.create_string_buffer(pszPath, MAX_PATH)
    _PathMakePrettyA(pszPath)
    return pszPath.value

def PathMakePrettyW(pszPath):
    _PathMakePrettyW = windll.shlwapi.PathMakePrettyW
    _PathMakePrettyW.argtypes = [LPWSTR]
    _PathMakePrettyW.restype = bool
    _PathMakePrettyW.errcheck = RaiseIfZero

    pszPath = ctypes.create_unicode_buffer(pszPath, MAX_PATH)
    _PathMakePrettyW(pszPath)
    return pszPath.value

PathMakePretty = GuessStringType(PathMakePrettyA, PathMakePrettyW)

# void PathRemoveArgs(
#     LPTSTR pszPath
# );
def PathRemoveArgsA(pszPath):
    _PathRemoveArgsA = windll.shlwapi.PathRemoveArgsA
    _PathRemoveArgsA.argtypes = [LPSTR]

    pszPath = ctypes.create_string_buffer(pszPath, MAX_PATH)
    _PathRemoveArgsA(pszPath)
    return pszPath.value

def PathRemoveArgsW(pszPath):
    _PathRemoveArgsW = windll.shlwapi.PathRemoveArgsW
    _PathRemoveArgsW.argtypes = [LPWSTR]

    pszPath = ctypes.create_unicode_buffer(pszPath, MAX_PATH)
    _PathRemoveArgsW(pszPath)
    return pszPath.value

PathRemoveArgs = GuessStringType(PathRemoveArgsA, PathRemoveArgsW)

# void PathRemoveBackslash(
#     LPTSTR pszPath
# );
def PathRemoveBackslashA(pszPath):
    _PathRemoveBackslashA = windll.shlwapi.PathRemoveBackslashA
    _PathRemoveBackslashA.argtypes = [LPSTR]

    pszPath = ctypes.create_string_buffer(pszPath, MAX_PATH)
    _PathRemoveBackslashA(pszPath)
    return pszPath.value

def PathRemoveBackslashW(pszPath):
    _PathRemoveBackslashW = windll.shlwapi.PathRemoveBackslashW
    _PathRemoveBackslashW.argtypes = [LPWSTR]

    pszPath = ctypes.create_unicode_buffer(pszPath, MAX_PATH)
    _PathRemoveBackslashW(pszPath)
    return pszPath.value

PathRemoveBackslash = GuessStringType(PathRemoveBackslashA, PathRemoveBackslashW)

# void PathRemoveExtension(
#     LPTSTR pszPath
# );
def PathRemoveExtensionA(pszPath):
    _PathRemoveExtensionA = windll.shlwapi.PathRemoveExtensionA
    _PathRemoveExtensionA.argtypes = [LPSTR]

    pszPath = ctypes.create_string_buffer(pszPath, MAX_PATH)
    _PathRemoveExtensionA(pszPath)
    return pszPath.value

def PathRemoveExtensionW(pszPath):
    _PathRemoveExtensionW = windll.shlwapi.PathRemoveExtensionW
    _PathRemoveExtensionW.argtypes = [LPWSTR]

    pszPath = ctypes.create_unicode_buffer(pszPath, MAX_PATH)
    _PathRemoveExtensionW(pszPath)
    return pszPath.value

PathRemoveExtension = GuessStringType(PathRemoveExtensionA, PathRemoveExtensionW)

# void PathRemoveFileSpec(
#     LPTSTR pszPath
# );
def PathRemoveFileSpecA(pszPath):
    _PathRemoveFileSpecA = windll.shlwapi.PathRemoveFileSpecA
    _PathRemoveFileSpecA.argtypes = [LPSTR]

    pszPath = ctypes.create_string_buffer(pszPath, MAX_PATH)
    _PathRemoveFileSpecA(pszPath)
    return pszPath.value

def PathRemoveFileSpecW(pszPath):
    _PathRemoveFileSpecW = windll.shlwapi.PathRemoveFileSpecW
    _PathRemoveFileSpecW.argtypes = [LPWSTR]

    pszPath = ctypes.create_unicode_buffer(pszPath, MAX_PATH)
    _PathRemoveFileSpecW(pszPath)
    return pszPath.value

PathRemoveFileSpec = GuessStringType(PathRemoveFileSpecA, PathRemoveFileSpecW)

# BOOL PathRenameExtension(
#     LPTSTR pszPath,
#     LPCTSTR pszExt
# );
def PathRenameExtensionA(pszPath, pszExt):
    _PathRenameExtensionA = windll.shlwapi.PathRenameExtensionA
    _PathRenameExtensionA.argtypes = [LPSTR, LPSTR]
    _PathRenameExtensionA.restype = bool

    pszPath = ctypes.create_string_buffer(pszPath, MAX_PATH)
    if _PathRenameExtensionA(pszPath, pszExt):
        return pszPath.value
    return None

def PathRenameExtensionW(pszPath, pszExt):
    _PathRenameExtensionW = windll.shlwapi.PathRenameExtensionW
    _PathRenameExtensionW.argtypes = [LPWSTR, LPWSTR]
    _PathRenameExtensionW.restype = bool

    pszPath = ctypes.create_unicode_buffer(pszPath, MAX_PATH)
    if _PathRenameExtensionW(pszPath, pszExt):
        return pszPath.value
    return None

PathRenameExtension = GuessStringType(PathRenameExtensionA, PathRenameExtensionW)

# BOOL PathUnExpandEnvStrings(
#     LPCTSTR pszPath,
#     LPTSTR pszBuf,
#     UINT cchBuf
# );
def PathUnExpandEnvStringsA(pszPath):
    _PathUnExpandEnvStringsA = windll.shlwapi.PathUnExpandEnvStringsA
    _PathUnExpandEnvStringsA.argtypes = [LPSTR, LPSTR]
    _PathUnExpandEnvStringsA.restype = bool
    _PathUnExpandEnvStringsA.errcheck = RaiseIfZero

    cchBuf = MAX_PATH
    pszBuf = ctypes.create_string_buffer("", cchBuf)
    _PathUnExpandEnvStringsA(pszPath, pszBuf, cchBuf)
    return pszBuf.value

def PathUnExpandEnvStringsW(pszPath):
    _PathUnExpandEnvStringsW = windll.shlwapi.PathUnExpandEnvStringsW
    _PathUnExpandEnvStringsW.argtypes = [LPWSTR, LPWSTR]
    _PathUnExpandEnvStringsW.restype = bool
    _PathUnExpandEnvStringsW.errcheck = RaiseIfZero

    cchBuf = MAX_PATH
    pszBuf = ctypes.create_unicode_buffer(u"", cchBuf)
    _PathUnExpandEnvStringsW(pszPath, pszBuf, cchBuf)
    return pszBuf.value

PathUnExpandEnvStrings = GuessStringType(PathUnExpandEnvStringsA, PathUnExpandEnvStringsW)
>>>>>>> 0d7001c9
<|MERGE_RESOLUTION|>--- conflicted
+++ resolved
@@ -1,4 +1,3 @@
-<<<<<<< HEAD
 # Copyright (c) 2009, Mario Vilas
 # All rights reserved.
 #
@@ -42,427 +41,6 @@
 #     LPTSTR lpszPath
 # );
 def PathAddBackslashA(lpszPath):
-    lpszPath = ctypes.create_string_buffer(lpszPath, MAX_PATH)
-    ctypes.windll.shlwapi.PathAddBackslashA(lpszPath)
-    return lpszPath.value
-def PathAddBackslashW(lpszPath):
-    lpszPath = ctypes.create_unicode_buffer(lpszPath, MAX_PATH)
-    ctypes.windll.shlwapi.PathAddBackslashW(lpszPath)
-    return lpszPath.value
-PathAddBackslash = GuessStringType(PathAddBackslashA, PathAddBackslashW)
-
-# BOOL PathAddExtension(
-#     LPTSTR pszPath,
-#     LPCTSTR pszExtension
-# );
-def PathAddExtensionA(lpszPath, pszExtension = None):
-    if pszExtension is None:
-        pszExtension = NULL
-    lpszPath = ctypes.create_string_buffer(lpszPath, MAX_PATH)
-    success = ctypes.windll.shlwapi.PathAddExtensionA(lpszPath, pszExtension)
-    if success == FALSE:
-        return None
-    return lpszPath.value
-def PathAddExtensionW(lpszPath, pszExtension = None):
-    if pszExtension is None:
-        pszExtension = NULL
-    lpszPath = ctypes.create_unicode_buffer(lpszPath, MAX_PATH)
-    success = ctypes.windll.shlwapi.PathAddExtensionW(lpszPath, pszExtension)
-    if success == FALSE:
-        return None
-    return lpszPath.value
-PathAddExtension = GuessStringType(PathAddExtensionA, PathAddExtensionW)
-
-# BOOL PathAppend(
-#     LPTSTR pszPath,
-#     LPCTSTR pszMore
-# );
-def PathAppendA(lpszPath, pszMore = None):
-    if pszMore is None:
-        pszMore = NULL
-    lpszPath = ctypes.create_string_buffer(lpszPath, MAX_PATH)
-    success = ctypes.windll.shlwapi.PathAppendA(lpszPath, pszMore)
-    if success == FALSE:
-        return None
-    return lpszPath.value
-def PathAppendW(lpszPath, pszMore = None):
-    if pszMore is None:
-        pszMore = NULL
-    lpszPath = ctypes.create_unicode_buffer(lpszPath, MAX_PATH)
-    success = ctypes.windll.shlwapi.PathAppendW(lpszPath, pszMore)
-    if success == FALSE:
-        return None
-    return lpszPath.value
-PathAppend = GuessStringType(PathAppendA, PathAppendW)
-
-# LPTSTR PathCombine(
-#     LPTSTR lpszDest,
-#     LPCTSTR lpszDir,
-#     LPCTSTR lpszFile
-# );
-def PathCombineA(lpszDir, lpszFile):
-    lpszDest = ctypes.create_string_buffer("", max(MAX_PATH, len(lpszDir) + len(lpszFile) + 1))
-    retval = ctypes.windll.shlwapi.PathCombineA(lpszDest, lpszDir, lpszFile)
-    if retval == NULL:
-        return None
-    return lpszDest.value
-def PathCombineW(lpszDir, lpszFile):
-    lpszDest = ctypes.create_unicode_buffer(u"", max(MAX_PATH, len(lpszDir) + len(lpszFile) + 1))
-    retval = ctypes.windll.shlwapi.PathCombineW(lpszDest, lpszDir, lpszFile)
-    if retval == NULL:
-        return None
-    return lpszDest.value
-PathCombine = GuessStringType(PathCombineA, PathCombineW)
-
-# BOOL PathCanonicalize(
-#     LPTSTR lpszDst,
-#     LPCTSTR lpszSrc
-# );
-def PathCanonicalizeA(lpszSrc):
-    lpszDst = ctypes.create_string_buffer("", MAX_PATH)
-    success = ctypes.windll.shlwapi.PathCanonicalizeA(ctypes.byref(lpszDst), lpszSrc)
-    if success == FALSE:
-        raise ctypes.WinError()
-    return lpszDst.value
-def PathCanonicalizeW(lpszSrc):
-    lpszDst = ctypes.create_unicode_buffer(u"", MAX_PATH)
-    success = ctypes.windll.shlwapi.PathCanonicalizeW(ctypes.byref(lpszDst), lpszSrc)
-    if success == FALSE:
-        raise ctypes.WinError()
-    return lpszDst.value
-PathCanonicalize = GuessStringType(PathCanonicalizeA, PathCanonicalizeW)
-
-# BOOL PathFileExists(
-#     LPCTSTR pszPath
-# );
-def PathFileExistsA(pszPath):
-    return bool( ctypes.windll.shlwapi.PathFileExistsA(pszPath) )
-def PathFileExistsW(pszPath):
-    return bool( ctypes.windll.shlwapi.PathFileExistsW(pszPath) )
-PathFileExists = GuessStringType(PathFileExistsA, PathFileExistsW)
-
-# LPTSTR PathFindExtension(
-#     LPCTSTR pszPath
-# );
-def PathFindExtensionA(pszPath):
-    pszPath = ctypes.c_char_p(pszPath)
-    pszPathExtension = ctypes.windll.shlwapi.PathFindExtensionA(pszPath)
-    pszPathExtension = ctypes.c_void_p(pszPathExtension)
-    pszPathExtension = ctypes.cast(pszPathExtension, ctypes.c_char_p)
-    return pszPathExtension.value
-def PathFindExtensionW(pszPath):
-    pszPath = ctypes.c_wchar_p(pszPath)
-    pszPathExtension = ctypes.windll.shlwapi.PathFindExtensionW(pszPath)
-    pszPathExtension = ctypes.c_void_p(pszPathExtension)
-    pszPathExtension = ctypes.cast(pszPathExtension, ctypes.c_wchar_p)
-    return pszPathExtension.value
-PathFindExtension = GuessStringType(PathFindExtensionA, PathFindExtensionW)
-
-# LPTSTR PathFindFileName(
-#     LPCTSTR pszPath
-# );
-def PathFindFileNameA(pszPath):
-    pszPath = ctypes.c_char_p(pszPath)
-    pszPathFilename = ctypes.windll.shlwapi.PathFindFileNameA(pszPath)
-    pszPathFilename = ctypes.c_void_p(pszPathFilename)
-    pszPathFilename = ctypes.cast(pszPathFilename, ctypes.c_char_p)
-    return pszPathFilename.value
-def PathFindFileNameW(pszPath):
-    pszPath = ctypes.c_wchar_p(pszPath)
-    pszPathFilename = ctypes.windll.shlwapi.PathFindFileNameW(pszPath)
-    pszPathFilename = ctypes.c_void_p(pszPathFilename)
-    pszPathFilename = ctypes.cast(pszPathFilename, ctypes.c_wchar_p)
-    return pszPathFilename.value
-PathFindFileName = GuessStringType(PathFindFileNameA, PathFindFileNameW)
-
-# LPTSTR PathFindNextComponent(
-#     LPCTSTR pszPath
-# );
-def PathFindNextComponentA(pszPath):
-    pszPath = ctypes.c_char_p(pszPath)
-    pszPathNext = ctypes.windll.shlwapi.PathFindNextComponentA(pszPath)
-    pszPathNext = ctypes.c_void_p(pszPathNext)
-    pszPathNext = ctypes.cast(pszPathNext, ctypes.c_char_p)
-    return pszPathNext.value    # may return None
-def PathFindNextComponentW(pszPath):
-    pszPath = ctypes.c_wchar_p(pszPath)
-    pszPathNext = ctypes.windll.shlwapi.PathFindNextComponentW(pszPath)
-    pszPathNext = ctypes.c_void_p(pszPathNext)
-    pszPathNext = ctypes.cast(pszPathNext, ctypes.c_wchar_p)
-    return pszPathNext.value    # may return None
-PathFindNextComponent = GuessStringType(PathFindNextComponentA, PathFindNextComponentW)
-
-# BOOL PathFindOnPath(
-#     LPTSTR pszFile,
-#     LPCTSTR *ppszOtherDirs
-# );
-def PathFindOnPathA(pszFile, ppszOtherDirs = None):
-    pszFile = ctypes.create_string_buffer(pszFile, MAX_PATH)
-    if not ppszOtherDirs:
-        ppszOtherDirs = NULL
-    else:
-        ppszArray = ""
-        for pszOtherDirs in ppszOtherDirs:
-            if pszOtherDirs:
-                ppszArray = "%s%s\0" % (ppszArray, pszOtherDirs)
-        ppszArray = ppszArray + "\0"
-        ppszOtherDirs = ctypes.byref( ctypes.create_string_buffer(ppszArray) )
-    success = ctypes.windll.shlwapi.PathFindOnPathA(pszFile, ppszOtherDirs)
-    if success == FALSE:
-        return None
-    return pszFile.value
-def PathFindOnPathW(pszFile, ppszOtherDirs = None):
-    pszFile = ctypes.create_unicode_buffer(pszFile, MAX_PATH)
-    if not ppszOtherDirs:
-        ppszOtherDirs = NULL
-    else:
-        ppszArray = u""
-        for pszOtherDirs in ppszOtherDirs:
-            if pszOtherDirs:
-                ppszArray = u"%s%s\0" % (ppszArray, pszOtherDirs)
-        ppszArray = ppszArray + u"\0"
-        ppszOtherDirs = ctypes.byref( ctypes.create_unicode_buffer(ppszArray) )
-    success = ctypes.windll.shlwapi.PathFindOnPathW(pszFile, ppszOtherDirs)
-    if success == FALSE:
-        return None
-    return pszFile.value
-PathFindOnPath = GuessStringType(PathFindOnPathA, PathFindOnPathW)
-
-# LPTSTR PathGetArgs(
-#     LPCTSTR pszPath
-# );
-def PathGetArgsA(pszPath):
-    pszPath = ctypes.windll.shlwapi.PathGetArgsA(pszPath)
-    pszPath = ctypes.c_void_p(pszPath)
-    pszPath = ctypes.cast(pszPath, ctypes.c_char_p)
-    return pszPath.value
-def PathGetArgsW(pszPath):
-    pszPath = ctypes.windll.shlwapi.PathGetArgsW(pszPath)
-    pszPath = ctypes.c_void_p(pszPath)
-    pszPath = ctypes.cast(pszPath, ctypes.c_wchar_p)
-    return pszPath.value
-PathGetArgs = GuessStringType(PathGetArgsA, PathGetArgsW)
-
-# BOOL PathIsContentType(
-#     LPCTSTR pszPath,
-#     LPCTSTR pszContentType
-# );
-def PathIsContentTypeA(pszPath, pszContentType):
-    return bool( ctypes.windll.shlwapi.PathIsContentTypeA(pszPath, pszContentType) )
-def PathIsContentTypeW(pszPath, pszContentType):
-    return bool( ctypes.windll.shlwapi.PathIsContentTypeW(pszPath, pszContentType) )
-PathIsContentType = GuessStringType(PathIsContentTypeA, PathIsContentTypeW)
-
-# BOOL PathIsDirectory(
-#     LPCTSTR pszPath
-# );
-def PathIsDirectoryA(pszPath):
-    return bool( ctypes.windll.shlwapi.PathIsDirectoryA(pszPath) )
-def PathIsDirectoryW(pszPath):
-    return bool( ctypes.windll.shlwapi.PathIsDirectoryW(pszPath) )
-PathIsDirectory = GuessStringType(PathIsDirectoryA, PathIsDirectoryW)
-
-# BOOL PathIsDirectoryEmpty(
-#     LPCTSTR pszPath
-# );
-def PathIsDirectoryEmptyA(pszPath):
-    return bool( ctypes.windll.shlwapi.PathIsDirectoryEmptyA(pszPath) )
-def PathIsDirectoryEmptyW(pszPath):
-    return bool( ctypes.windll.shlwapi.PathIsDirectoryEmptyW(pszPath) )
-PathIsDirectoryEmpty = GuessStringType(PathIsDirectoryEmptyA, PathIsDirectoryEmptyW)
-
-# BOOL PathIsNetworkPath(
-#     LPCTSTR pszPath
-# );
-def PathIsNetworkPathA(pszPath):
-    return bool( ctypes.windll.shlwapi.PathIsNetworkPathA(pszPath) )
-def PathIsNetworkPathW(pszPath):
-    return bool( ctypes.windll.shlwapi.PathIsNetworkPathW(pszPath) )
-PathIsNetworkPath = GuessStringType(PathIsNetworkPathA, PathIsNetworkPathW)
-
-# BOOL PathIsRelative(
-#     LPCTSTR lpszPath
-# );
-def PathIsRelativeA(lpszPath):
-    return bool( ctypes.windll.shlwapi.PathIsRelativeA(lpszPath) )
-def PathIsRelativeW(lpszPath):
-    return bool( ctypes.windll.shlwapi.PathIsRelativeW(lpszPath) )
-PathIsRelative = GuessStringType(PathIsRelativeA, PathIsRelativeW)
-
-# BOOL PathIsRoot(
-#     LPCTSTR pPath
-# );
-def PathIsRootA(pPath):
-    return bool( ctypes.windll.shlwapi.PathIsRootA(pPath) )
-def PathIsRootW(pPath):
-    return bool( ctypes.windll.shlwapi.PathIsRootW(pPath) )
-PathIsRoot = GuessStringType(PathIsRootA, PathIsRootW)
-
-# BOOL PathIsSameRoot(
-#     LPCTSTR pszPath1,
-#     LPCTSTR pszPath2
-# );
-def PathIsSameRootA(pszPath1, pszPath2):
-    return bool( ctypes.windll.shlwapi.PathIsSameRootA(pszPath1, pszPath2) )
-def PathIsSameRootW(pszPath1, pszPath2):
-    return bool( ctypes.windll.shlwapi.PathIsSameRootW(pszPath1, pszPath2) )
-PathIsSameRoot = GuessStringType(PathIsSameRootA, PathIsSameRootW)
-
-# BOOL PathIsUNC(
-#     LPCTSTR pszPath
-# );
-def PathIsUNCA(pszPath):
-    return bool( ctypes.windll.shlwapi.PathIsUNCA(pszPath) )
-def PathIsUNCW(pszPath):
-    return bool( ctypes.windll.shlwapi.PathIsUNCW(pszPath) )
-PathIsUNC = GuessStringType(PathIsUNCA, PathIsUNCW)
-
-# XXX PathMakePretty turns filenames into all lowercase.
-# I'm not sure how well that might work on Wine.
-
-# BOOL PathMakePretty(
-#     LPCTSTR pszPath
-# );
-def PathMakePrettyA(pszPath):
-    pszPath = ctypes.create_string_buffer(pszPath)
-    ctypes.windll.shlwapi.PathMakePrettyA(ctypes.byref(pszPath))
-    return pszPath.value
-def PathMakePrettyW(pszPath):
-    pszPath = ctypes.create_unicode_buffer(pszPath)
-    ctypes.windll.shlwapi.PathMakePrettyW(ctypes.byref(pszPath))
-    return pszPath.value
-PathMakePretty = GuessStringType(PathMakePrettyA, PathMakePrettyW)
-
-# void PathRemoveArgs(
-#     LPTSTR pszPath
-# );
-def PathRemoveArgsA(pszPath):
-    pszPath = ctypes.create_string_buffer(pszPath, MAX_PATH)
-    ctypes.windll.shlwapi.PathRemoveArgsA(pszPath)
-    return pszPath.value
-def PathRemoveArgsW(pszPath):
-    pszPath = ctypes.create_unicode_buffer(pszPath, MAX_PATH)
-    ctypes.windll.shlwapi.PathRemoveArgsW(pszPath)
-    return pszPath.value
-PathRemoveArgs = GuessStringType(PathRemoveArgsA, PathRemoveArgsW)
-
-# void PathRemoveBackslash(
-#     LPTSTR pszPath
-# );
-def PathRemoveBackslashA(pszPath):
-    pszPath = ctypes.create_string_buffer(pszPath, MAX_PATH)
-    ctypes.windll.shlwapi.PathRemoveBackslashA(pszPath)
-    return pszPath.value
-def PathRemoveBackslashW(pszPath):
-    pszPath = ctypes.create_unicode_buffer(pszPath, MAX_PATH)
-    ctypes.windll.shlwapi.PathRemoveBackslashW(pszPath)
-    return pszPath.value
-PathRemoveBackslash = GuessStringType(PathRemoveBackslashA, PathRemoveBackslashW)
-
-# void PathRemoveExtension(
-#     LPTSTR pszPath
-# );
-def PathRemoveExtensionA(pszPath):
-    pszPath = ctypes.create_string_buffer(pszPath, MAX_PATH)
-    ctypes.windll.shlwapi.PathRemoveExtensionA(pszPath)
-    return pszPath.value
-def PathRemoveExtensionW(pszPath):
-    pszPath = ctypes.create_unicode_buffer(pszPath, MAX_PATH)
-    ctypes.windll.shlwapi.PathRemoveExtensionW(pszPath)
-    return pszPath.value
-PathRemoveExtension = GuessStringType(PathRemoveExtensionA, PathRemoveExtensionW)
-
-# void PathRemoveFileSpec(
-#     LPTSTR pszPath
-# );
-def PathRemoveFileSpecA(pszPath):
-    pszPath = ctypes.create_string_buffer(pszPath, MAX_PATH)
-    ctypes.windll.shlwapi.PathRemoveFileSpecA(pszPath)
-    return pszPath.value
-def PathRemoveFileSpecW(pszPath):
-    pszPath = ctypes.create_unicode_buffer(pszPath, MAX_PATH)
-    ctypes.windll.shlwapi.PathRemoveFileSpecW(pszPath)
-    return pszPath.value
-PathRemoveFileSpec = GuessStringType(PathRemoveFileSpecA, PathRemoveFileSpecW)
-
-# BOOL PathRenameExtension(
-#     LPTSTR pszPath,
-#     LPCTSTR pszExt
-# );
-def PathRenameExtensionA(pszPath, pszExt):
-    pszPath = ctypes.create_string_buffer(pszPath, MAX_PATH)
-    success = ctypes.windll.shlwapi.PathRenameExtensionA(pszPath, pszExt)
-    if success == FALSE:
-        return None
-    return pszPath.value
-def PathRenameExtensionW(pszPath, pszExt):
-    pszPath = ctypes.create_unicode_buffer(pszPath, MAX_PATH)
-    success = ctypes.windll.shlwapi.PathRenameExtensionW(pszPath, pszExt)
-    if success == FALSE:
-        return None
-    return pszPath.value
-PathRenameExtension = GuessStringType(PathRenameExtensionA, PathRenameExtensionW)
-
-# BOOL PathUnExpandEnvStrings(
-#     LPCTSTR pszPath,
-#     LPTSTR pszBuf,
-#     UINT cchBuf
-# );
-def PathUnExpandEnvStringsA(pszPath):
-    pszBuf = ctypes.create_string_buffer("", MAX_PATH)
-    cchBuf = MAX_PATH
-    ctypes.windll.shlwapi.PathUnExpandEnvStringsA(ctypes.byref(pszPath), ctypes.byref(pszBuf), cchBuf)
-    return pszBuf.value
-def PathUnExpandEnvStringsW(pszPath):
-    pszBuf = ctypes.create_unicode_buffer(u"", MAX_PATH)
-    cchBuf = MAX_PATH
-    ctypes.windll.shlwapi.PathUnExpandEnvStringsW(ctypes.byref(pszPath), ctypes.byref(pszBuf), cchBuf)
-    return pszBuf.value
-PathUnExpandEnvStrings = GuessStringType(PathUnExpandEnvStringsA, PathUnExpandEnvStringsW)
-=======
-# Copyright (c) 2009, Mario Vilas
-# All rights reserved.
-#
-# Redistribution and use in source and binary forms, with or without
-# modification, are permitted provided that the following conditions are met:
-#
-#     * Redistributions of source code must retain the above copyright notice,
-#       this list of conditions and the following disclaimer.
-#     * Redistributions in binary form must reproduce the above copyright
-#       notice,this list of conditions and the following disclaimer in the
-#       documentation and/or other materials provided with the distribution.
-#     * Neither the name of the copyright holder nor the names of its
-#       contributors may be used to endorse or promote products derived from
-#       this software without specific prior written permission.
-#
-# THIS SOFTWARE IS PROVIDED BY THE COPYRIGHT HOLDERS AND CONTRIBUTORS "AS IS"
-# AND ANY EXPRESS OR IMPLIED WARRANTIES, INCLUDING, BUT NOT LIMITED TO, THE
-# IMPLIED WARRANTIES OF MERCHANTABILITY AND FITNESS FOR A PARTICULAR PURPOSE
-# ARE DISCLAIMED. IN NO EVENT SHALL THE COPYRIGHT OWNER OR CONTRIBUTORS BE
-# LIABLE FOR ANY DIRECT, INDIRECT, INCIDENTAL, SPECIAL, EXEMPLARY, OR
-# CONSEQUENTIAL DAMAGES (INCLUDING, BUT NOT LIMITED TO, PROCUREMENT OF
-# SUBSTITUTE GOODS OR SERVICES; LOSS OF USE, DATA, OR PROFITS; OR BUSINESS
-# INTERRUPTION) HOWEVER CAUSED AND ON ANY THEORY OF LIABILITY, WHETHER IN
-# CONTRACT, STRICT LIABILITY, OR TORT (INCLUDING NEGLIGENCE OR OTHERWISE)
-# ARISING IN ANY WAY OUT OF THE USE OF THIS SOFTWARE, EVEN IF ADVISED OF THE
-# POSSIBILITY OF SUCH DAMAGE.
-
-"""
-Debugging API wrappers in ctypes.
-
-@see: U{http://apps.sourceforge.net/trac/winappdbg/wiki/Win32APIWrappers}
-"""
-
-__revision__ = "$Id$"
-
-from defines import *
-
-#--- shlwapi.dll --------------------------------------------------------------
-
-# LPTSTR PathAddBackslash(
-#     LPTSTR lpszPath
-# );
-def PathAddBackslashA(lpszPath):
     _PathAddBackslashA = windll.shlwapi.PathAddBackslashA
     _PathAddBackslashA.argtypes = [LPSTR]
     _PathAddBackslashA.restype = LPSTR
@@ -1044,5 +622,4 @@
     _PathUnExpandEnvStringsW(pszPath, pszBuf, cchBuf)
     return pszBuf.value
 
-PathUnExpandEnvStrings = GuessStringType(PathUnExpandEnvStringsA, PathUnExpandEnvStringsW)
->>>>>>> 0d7001c9
+PathUnExpandEnvStrings = GuessStringType(PathUnExpandEnvStringsA, PathUnExpandEnvStringsW)