--- conflicted
+++ resolved
@@ -1,4 +1,3 @@
-<<<<<<< HEAD
 # Copyright (c) 2009, Mario Vilas
 # All rights reserved.
 #
@@ -94,377 +93,6 @@
         ("HighPart",    LONG),
     ]
 
-# typedef struct _LUID_AND_ATTRIBUTES {
-#   LUID Luid;
-#   DWORD Attributes;
-# } LUID_AND_ATTRIBUTES,
-#  *PLUID_AND_ATTRIBUTES;
-class LUID_AND_ATTRIBUTES(Structure):
-    _fields_ = [
-        ("Luid",        LUID),
-        ("Attributes",  DWORD),
-    ]
-
-# typedef struct _TOKEN_PRIVILEGES {
-#   DWORD PrivilegeCount;
-#   LUID_AND_ATTRIBUTES Privileges[ANYSIZE_ARRAY];
-# } TOKEN_PRIVILEGES,
-#  *PTOKEN_PRIVILEGES;
-class TOKEN_PRIVILEGES(Structure):
-    _fields_ = [
-        ("PrivilegeCount",  DWORD),
-##        ("Privileges",      LUID_AND_ATTRIBUTES * ANYSIZE_ARRAY),
-        ("Privileges",      LUID_AND_ATTRIBUTES),
-    ]
-    # See comments on AdjustTokenPrivileges about this structure
-
-#--- advapi32.dll -------------------------------------------------------------
-
-# BOOL WINAPI OpenProcessToken(
-#   __in   HANDLE ProcessHandle,
-#   __in   DWORD DesiredAccess,
-#   __out  PHANDLE TokenHandle
-# );
-def OpenProcessToken(ProcessHandle, DesiredAccess):
-    TokenHandle = DWORD(0)
-    ProcessHandle = HANDLE(ProcessHandle)
-    success = ctypes.windll.advapi32.OpenProcessToken(ProcessHandle, DesiredAccess, ctypes.byref(TokenHandle))
-    if success == FALSE:
-        raise ctypes.WinError()
-    return Handle(TokenHandle.value)
-
-# BOOL WINAPI OpenThreadToken(
-#   __in   HANDLE ThreadHandle,
-#   __in   DWORD DesiredAccess,
-#   __in   BOOL OpenAsSelf,
-#   __out  PHANDLE TokenHandle
-# );
-def OpenThreadToken(ThreadHandle, DesiredAccess, OpenAsSelf = True):
-    if OpenAsSelf:
-        OpenAsSelf = TRUE
-    else:
-        OpenAsSelf = FALSE
-    TokenHandle = DWORD(0)
-    ThreadHandle = HANDLE(ThreadHandle)
-    success = ctypes.windll.advapi32.OpenThreadToken(ThreadHandle, DesiredAccess, OpenAsSelf, ctypes.byref(TokenHandle))
-    if success == FALSE:
-        raise ctypes.WinError()
-    return Handle(TokenHandle.value)
-
-# BOOL WINAPI LookupPrivilegeValue(
-#   __in_opt  LPCTSTR lpSystemName,
-#   __in      LPCTSTR lpName,
-#   __out     PLUID lpLuid
-# );
-def LookupPrivilegeValueA(lpSystemName, lpName):
-    if lpSystemName:
-        lpSystemName = ctypes.c_char_p(lpSystemName)
-    else:
-        lpSystemName = LPVOID(NULL)
-    lpName       = ctypes.create_string_buffer(lpName)
-    lpLuid       = LUID()
-    success = ctypes.windll.advapi32.LookupPrivilegeValueA(lpSystemName, ctypes.byref(lpName), ctypes.byref(lpLuid))
-    if success == FALSE:
-        raise ctypes.WinError()
-    return lpLuid
-def LookupPrivilegeValueW(lpSystemName, lpName):
-    if lpSystemName:
-        lpSystemName = ctypes.c_wchar_p(lpSystemName)
-    else:
-        lpSystemName = LPVOID(NULL)
-    lpName       = ctypes.create_unicode_buffer(lpName)
-    lpLuid       = LUID()
-    success = ctypes.windll.advapi32.LookupPrivilegeValueW(lpSystemName, ctypes.byref(lpName), ctypes.byref(lpLuid))
-    if success == FALSE:
-        raise ctypes.WinError()
-    return lpLuid
-LookupPrivilegeValue = GuessStringType(LookupPrivilegeValueA, LookupPrivilegeValueW)
-
-# BOOL WINAPI LookupPrivilegeName(
-#   __in_opt   LPCTSTR lpSystemName,
-#   __in       PLUID lpLuid,
-#   __out_opt  LPTSTR lpName,
-#   __inout    LPDWORD cchName
-# );
-def LookupPrivilegeNameA(lpSystemName, lpLuid):
-    if lpSystemName:
-        lpSystemName = ctypes.c_char_p(lpSystemName)
-    else:
-        lpSystemName = LPVOID(NULL)
-    cchName = DWORD(0)
-    success = ctypes.windll.advapi32.LookupPrivilegeNameA(lpSystemName, ctypes.byref(lpLuid), NULL, ctypes.byref(cchName))
-    if success == FALSE:
-        raise ctypes.WinError()
-    lpName = ctypes.create_string_buffer("", cchName.value)
-    success = ctypes.windll.advapi32.LookupPrivilegeNameA(lpSystemName, ctypes.byref(lpLuid), ctypes.byref(lpName), ctypes.byref(cchName))
-    if success == FALSE:
-        raise ctypes.WinError()
-    return lpName.value
-def LookupPrivilegeNameW(lpSystemName, lpLuid):
-    if lpSystemName:
-        lpSystemName = ctypes.c_wchar_p(lpSystemName)
-    else:
-        lpSystemName = LPVOID(NULL)
-    cchName = DWORD(0)
-    success = ctypes.windll.advapi32.LookupPrivilegeNameW(lpSystemName, ctypes.byref(lpLuid), NULL, ctypes.byref(cchName))
-    if success == FALSE:
-        raise ctypes.WinError()
-    lpName = ctypes.create_unicode_buffer(u"", cchName.value)
-    success = ctypes.windll.advapi32.LookupPrivilegeNameW(lpSystemName, ctypes.byref(lpLuid), ctypes.byref(lpName), ctypes.byref(cchName))
-    if success == FALSE:
-        raise ctypes.WinError()
-    return lpName.value
-LookupPrivilegeName = GuessStringType(LookupPrivilegeNameA, LookupPrivilegeNameW)
-
-# BOOL WINAPI AdjustTokenPrivileges(
-#   __in       HANDLE TokenHandle,
-#   __in       BOOL DisableAllPrivileges,
-#   __in_opt   PTOKEN_PRIVILEGES NewState,
-#   __in       DWORD BufferLength,
-#   __out_opt  PTOKEN_PRIVILEGES PreviousState,
-#   __out_opt  PDWORD ReturnLength
-# );
-def AdjustTokenPrivileges(TokenHandle, NewState = ()):
-    #
-    # I don't know how to allocate variable sized structures in ctypes :(
-    # so this hack will work by using always TOKEN_PRIVILEGES of one element
-    # and calling the API many times. This also means the PreviousState
-    # parameter won't be supported yet as it's too much hassle. In a future
-    # version I look forward to implementing this function correctly.
-    #
-    TokenHandle = HANDLE(TokenHandle)
-    if not NewState:
-        success = ctypes.windll.advapi32.AdjustTokenPrivileges(TokenHandle, TRUE, NULL, 0, NULL, 0)
-        if success == FALSE:
-            raise ctypes.WinError()
-    else:
-        success = True
-        for (privilege, enabled) in NewState:
-            if not isinstance(privilege, LUID):
-                privilege = LookupPrivilegeValue(NULL, privilege)
-            if enabled == True:
-                flags = SE_PRIVILEGE_ENABLED
-            elif enabled == False:
-                flags = SE_PRIVILEGE_REMOVED
-            elif enabled == None:
-                flags = 0
-            else:
-                flags = enabled
-            laa = LUID_AND_ATTRIBUTES(privilege, flags)
-            tp  = TOKEN_PRIVILEGES(1, laa)
-            success = ctypes.windll.advapi32.AdjustTokenPrivileges(TokenHandle, FALSE, ctypes.byref(tp), sizeof(tp), NULL, 0)
-            if success == FALSE:
-                raise ctypes.WinError()
-
-# BOOL WINAPI CreateProcessWithLogonW(
-#   __in         LPCWSTR lpUsername,
-#   __in_opt     LPCWSTR lpDomain,
-#   __in         LPCWSTR lpPassword,
-#   __in         DWORD dwLogonFlags,
-#   __in_opt     LPCWSTR lpApplicationName,
-#   __inout_opt  LPWSTR lpCommandLine,
-#   __in         DWORD dwCreationFlags,
-#   __in_opt     LPVOID lpEnvironment,
-#   __in_opt     LPCWSTR lpCurrentDirectory,
-#   __in         LPSTARTUPINFOW lpStartupInfo,
-#   __out        LPPROCESS_INFORMATION lpProcessInfo
-# );
-def CreateProcessWithLogonW(lpUsername = None, lpDomain = None, lpPassword = None, dwLogonFlags = 0, lpApplicationName = None, lpCommandLine = None, dwCreationFlags = 0, lpEnvironment = None, lpCurrentDirectory = None, lpStartupInfo = None):
-    if not lpUsername:
-        lpUsername          = LPVOID(NULL)
-    else:
-        lpUsername          = ctypes.c_wchar_p(lpUsername)
-    if not lpDomain:
-        lpDomain            = LPVOID(NULL)
-    else:
-        lpDomain            = ctypes.c_wchar_p(lpDomain)
-    if not lpPassword:
-        lpPassword          = LPVOID(NULL)
-    else:
-        lpPassword          = ctypes.c_wchar_p(lpPassword)
-    if not lpApplicationName:
-        lpApplicationName   = LPVOID(NULL)
-    else:
-        lpApplicationName   = ctypes.c_wchar_p(lpApplicationName)
-    if not lpCommandLine:
-        lpCommandLine       = LPVOID(NULL)
-    else:
-        lpCommandLine       = ctypes.create_unicode_buffer(lpCommandLine)
-    if not lpEnvironment:
-        lpEnvironment       = LPVOID(NULL)
-    else:
-        lpEnvironment       = ctypes.c_wchar_p(lpEnvironment)
-    if not lpCurrentDirectory:
-        lpCurrentDirectory  = LPVOID(NULL)
-    else:
-        lpCurrentDirectory  = ctypes.c_wchar_p(lpCurrentDirectory)
-    if not lpStartupInfo:
-        lpStartupInfo              = STARTUPINFO()
-        lpStartupInfo.cb           = sizeof(STARTUPINFO)
-        lpStartupInfo.lpReserved   = 0
-        lpStartupInfo.lpDesktop    = 0
-        lpStartupInfo.lpTitle      = 0
-        lpStartupInfo.dwFlags      = 0
-        lpStartupInfo.cbReserved2  = 0
-        lpStartupInfo.lpReserved2  = 0
-    lpProcessInformation              = PROCESS_INFORMATION()
-    lpProcessInformation.hProcess     = INVALID_HANDLE_VALUE
-    lpProcessInformation.hThread      = INVALID_HANDLE_VALUE
-    lpProcessInformation.dwProcessId  = 0
-    lpProcessInformation.dwThreadId   = 0
-    success = ctypes.windll.advapi32.CreateProcessWithLogonW(lpUsername, lpDomain, lpPassword, dwLogonFlags, lpApplicationName, ctypes.byref(lpCommandLine), dwCreationFlags, lpEnvironment, lpCurrentDirectory, ctypes.byref(lpStartupInfo), ctypes.byref(lpProcessInformation))
-    if success == FALSE:
-        raise ctypes.WinError()
-    return ProcessInformation(lpProcessInformation)
-CreateProcessWithLogonA = MakeANSIVersion(CreateProcessWithLogonW)
-CreateProcessWithLogon = CreateProcessWithLogonA
-
-# BOOL WINAPI CreateProcessWithTokenW(
-#   __in         HANDLE hToken,
-#   __in         DWORD dwLogonFlags,
-#   __in_opt     LPCWSTR lpApplicationName,
-#   __inout_opt  LPWSTR lpCommandLine,
-#   __in         DWORD dwCreationFlags,
-#   __in_opt     LPVOID lpEnvironment,
-#   __in_opt     LPCWSTR lpCurrentDirectory,
-#   __in         LPSTARTUPINFOW lpStartupInfo,
-#   __out        LPPROCESS_INFORMATION lpProcessInfo
-# );
-def CreateProcessWithTokenW(hToken = None, dwLogonFlags = 0, lpApplicationName = None, lpCommandLine = None, dwCreationFlags = 0, lpEnvironment = None, lpCurrentDirectory = None, lpStartupInfo = None):
-    if not hToken:
-        hToken              = LPVOID(NULL)
-    if not lpApplicationName:
-        lpApplicationName   = LPVOID(NULL)
-    else:
-        lpApplicationName   = ctypes.c_wchar_p(lpApplicationName)
-    if not lpCommandLine:
-        lpCommandLine       = LPVOID(NULL)
-    else:
-        lpCommandLine       = ctypes.create_unicode_buffer(lpCommandLine)
-    if not lpEnvironment:
-        lpEnvironment       = LPVOID(NULL)
-    else:
-        lpEnvironment       = ctypes.c_wchar_p(lpEnvironment)
-    if not lpCurrentDirectory:
-        lpCurrentDirectory  = LPVOID(NULL)
-    else:
-        lpCurrentDirectory  = ctypes.c_wchar_p(lpCurrentDirectory)
-    if not lpStartupInfo:
-        lpStartupInfo              = STARTUPINFO()
-        lpStartupInfo.cb           = sizeof(STARTUPINFO)
-        lpStartupInfo.lpReserved   = 0
-        lpStartupInfo.lpDesktop    = 0
-        lpStartupInfo.lpTitle      = 0
-        lpStartupInfo.dwFlags      = 0
-        lpStartupInfo.cbReserved2  = 0
-        lpStartupInfo.lpReserved2  = 0
-    lpProcessInformation              = PROCESS_INFORMATION()
-    lpProcessInformation.hProcess     = INVALID_HANDLE_VALUE
-    lpProcessInformation.hThread      = INVALID_HANDLE_VALUE
-    lpProcessInformation.dwProcessId  = 0
-    lpProcessInformation.dwThreadId   = 0
-    success = ctypes.windll.advapi32.CreateProcessWithTokenW(hToken, dwLogonFlags, lpApplicationName, ctypes.byref(lpCommandLine), dwCreationFlags, lpEnvironment, lpCurrentDirectory, ctypes.byref(lpStartupInfo), ctypes.byref(lpProcessInformation))
-    if success == FALSE:
-        raise ctypes.WinError()
-    return ProcessInformation(lpProcessInformation)
-CreateProcessWithTokenA = MakeANSIVersion(CreateProcessWithTokenW)
-CreateProcessWithToken = CreateProcessWithTokenA
-=======
-# Copyright (c) 2009, Mario Vilas
-# All rights reserved.
-#
-# Redistribution and use in source and binary forms, with or without
-# modification, are permitted provided that the following conditions are met:
-#
-#     * Redistributions of source code must retain the above copyright notice,
-#       this list of conditions and the following disclaimer.
-#     * Redistributions in binary form must reproduce the above copyright
-#       notice,this list of conditions and the following disclaimer in the
-#       documentation and/or other materials provided with the distribution.
-#     * Neither the name of the copyright holder nor the names of its
-#       contributors may be used to endorse or promote products derived from
-#       this software without specific prior written permission.
-#
-# THIS SOFTWARE IS PROVIDED BY THE COPYRIGHT HOLDERS AND CONTRIBUTORS "AS IS"
-# AND ANY EXPRESS OR IMPLIED WARRANTIES, INCLUDING, BUT NOT LIMITED TO, THE
-# IMPLIED WARRANTIES OF MERCHANTABILITY AND FITNESS FOR A PARTICULAR PURPOSE
-# ARE DISCLAIMED. IN NO EVENT SHALL THE COPYRIGHT OWNER OR CONTRIBUTORS BE
-# LIABLE FOR ANY DIRECT, INDIRECT, INCIDENTAL, SPECIAL, EXEMPLARY, OR
-# CONSEQUENTIAL DAMAGES (INCLUDING, BUT NOT LIMITED TO, PROCUREMENT OF
-# SUBSTITUTE GOODS OR SERVICES; LOSS OF USE, DATA, OR PROFITS; OR BUSINESS
-# INTERRUPTION) HOWEVER CAUSED AND ON ANY THEORY OF LIABILITY, WHETHER IN
-# CONTRACT, STRICT LIABILITY, OR TORT (INCLUDING NEGLIGENCE OR OTHERWISE)
-# ARISING IN ANY WAY OUT OF THE USE OF THIS SOFTWARE, EVEN IF ADVISED OF THE
-# POSSIBILITY OF SUCH DAMAGE.
-
-"""
-Debugging API wrappers in ctypes.
-
-@see: U{http://apps.sourceforge.net/trac/winappdbg/wiki/Win32APIWrappers}
-"""
-
-__revision__ = "$Id$"
-
-from defines import *
-from kernel32 import *
-
-#--- Constants ----------------------------------------------------------------
-
-# Privilege constants
-SE_CREATE_TOKEN_NAME              = "SeCreateTokenPrivilege"
-SE_ASSIGNPRIMARYTOKEN_NAME        = "SeAssignPrimaryTokenPrivilege"
-SE_LOCK_MEMORY_NAME               = "SeLockMemoryPrivilege"
-SE_INCREASE_QUOTA_NAME            = "SeIncreaseQuotaPrivilege"
-SE_UNSOLICITED_INPUT_NAME         = "SeUnsolicitedInputPrivilege"
-SE_MACHINE_ACCOUNT_NAME           = "SeMachineAccountPrivilege"
-SE_TCB_NAME                       = "SeTcbPrivilege"
-SE_SECURITY_NAME                  = "SeSecurityPrivilege"
-SE_TAKE_OWNERSHIP_NAME            = "SeTakeOwnershipPrivilege"
-SE_LOAD_DRIVER_NAME               = "SeLoadDriverPrivilege"
-SE_SYSTEM_PROFILE_NAME            = "SeSystemProfilePrivilege"
-SE_SYSTEMTIME_NAME                = "SeSystemtimePrivilege"
-SE_PROF_SINGLE_PROCESS_NAME       = "SeProfileSingleProcessPrivilege"
-SE_INC_BASE_PRIORITY_NAME         = "SeIncreaseBasePriorityPrivilege"
-SE_CREATE_PAGEFILE_NAME           = "SeCreatePagefilePrivilege"
-SE_CREATE_PERMANENT_NAME          = "SeCreatePermanentPrivilege"
-SE_BACKUP_NAME                    = "SeBackupPrivilege"
-SE_RESTORE_NAME                   = "SeRestorePrivilege"
-SE_SHUTDOWN_NAME                  = "SeShutdownPrivilege"
-SE_DEBUG_NAME                     = "SeDebugPrivilege"
-SE_AUDIT_NAME                     = "SeAuditPrivilege"
-SE_SYSTEM_ENVIRONMENT_NAME        = "SeSystemEnvironmentPrivilege"
-SE_CHANGE_NOTIFY_NAME             = "SeChangeNotifyPrivilege"
-SE_REMOTE_SHUTDOWN_NAME           = "SeRemoteShutdownPrivilege"
-SE_UNDOCK_NAME                    = "SeUndockPrivilege"
-SE_SYNC_AGENT_NAME                = "SeSyncAgentPrivilege"
-SE_ENABLE_DELEGATION_NAME         = "SeEnableDelegationPrivilege"
-SE_MANAGE_VOLUME_NAME             = "SeManageVolumePrivilege"
-SE_IMPERSONATE_NAME               = "SeImpersonatePrivilege"
-SE_CREATE_GLOBAL_NAME             = "SeCreateGlobalPrivilege"
-
-SE_PRIVILEGE_ENABLED_BY_DEFAULT = 0x00000001
-SE_PRIVILEGE_ENABLED            = 0x00000002
-SE_PRIVILEGE_REMOVED            = 0x00000004
-SE_PRIVILEGE_USED_FOR_ACCESS    = 0x80000000
-
-TOKEN_ADJUST_PRIVILEGES         = 0x00000020
-
-LOGON_WITH_PROFILE              = 0x00000001
-LOGON_NETCREDENTIALS_ONLY       = 0x00000002
-
-#--- TOKEN_PRIVILEGE structure ------------------------------------------------
-
-# typedef struct _LUID {
-#   DWORD LowPart;
-#   LONG HighPart;
-# } LUID,
-#  *PLUID;
-class LUID(Structure):
-    _fields_ = [
-        ("LowPart",     DWORD),
-        ("HighPart",    LONG),
-    ]
-
 PLUID = POINTER(LUID)
 
 # typedef struct _LUID_AND_ATTRIBUTES {
@@ -703,5 +331,4 @@
     return ProcessInformation(lpProcessInformation)
 
 CreateProcessWithTokenA = MakeANSIVersion(CreateProcessWithTokenW)
-CreateProcessWithToken = CreateProcessWithTokenA
->>>>>>> 0d7001c9
+CreateProcessWithToken = CreateProcessWithTokenA