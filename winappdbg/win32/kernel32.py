<<<<<<< HEAD
# Copyright (c) 2009, Mario Vilas
# All rights reserved.
#
# Redistribution and use in source and binary forms, with or without
# modification, are permitted provided that the following conditions are met:
#
#     * Redistributions of source code must retain the above copyright notice,
#       this list of conditions and the following disclaimer.
#     * Redistributions in binary form must reproduce the above copyright
#       notice,this list of conditions and the following disclaimer in the
#       documentation and/or other materials provided with the distribution.
#     * Neither the name of the copyright holder nor the names of its
#       contributors may be used to endorse or promote products derived from
#       this software without specific prior written permission.
#
# THIS SOFTWARE IS PROVIDED BY THE COPYRIGHT HOLDERS AND CONTRIBUTORS "AS IS"
# AND ANY EXPRESS OR IMPLIED WARRANTIES, INCLUDING, BUT NOT LIMITED TO, THE
# IMPLIED WARRANTIES OF MERCHANTABILITY AND FITNESS FOR A PARTICULAR PURPOSE
# ARE DISCLAIMED. IN NO EVENT SHALL THE COPYRIGHT OWNER OR CONTRIBUTORS BE
# LIABLE FOR ANY DIRECT, INDIRECT, INCIDENTAL, SPECIAL, EXEMPLARY, OR
# CONSEQUENTIAL DAMAGES (INCLUDING, BUT NOT LIMITED TO, PROCUREMENT OF
# SUBSTITUTE GOODS OR SERVICES; LOSS OF USE, DATA, OR PROFITS; OR BUSINESS
# INTERRUPTION) HOWEVER CAUSED AND ON ANY THEORY OF LIABILITY, WHETHER IN
# CONTRACT, STRICT LIABILITY, OR TORT (INCLUDING NEGLIGENCE OR OTHERWISE)
# ARISING IN ANY WAY OUT OF THE USE OF THIS SOFTWARE, EVEN IF ADVISED OF THE
# POSSIBILITY OF SUCH DAMAGE.

"""
Debugging API wrappers in ctypes.

@see: U{http://apps.sourceforge.net/trac/winappdbg/wiki/Win32APIWrappers}
"""

__revision__ = "$Id$"

from defines import *

#--- CONTEXT structure and constants ------------------------------------------

import context_i386
import context_amd64

from context_i386  import CONTEXT_i386, CONTEXT_i486
from context_amd64 import CONTEXT_AMD64

if ctypes.sizeof(ctypes.c_void_p) == 4:
    from context_i386 import *
elif ctypes.sizeof(ctypes.c_void_p) == 8:
    from context_amd64 import *
else:
    raise Warning, "Unsupported architecture"

#--- Constants ----------------------------------------------------------------

STILL_ACTIVE = 259

WAIT_TIMEOUT        = 0x102
WAIT_FAILED         = -1
WAIT_OBJECT_0       = 0

EXCEPTION_NONCONTINUABLE        = 0x1       # Noncontinuable exception
EXCEPTION_MAXIMUM_PARAMETERS    = 15        # maximum number of exception parameters
MAXIMUM_WAIT_OBJECTS            = 64        # Maximum number of wait objects
MAXIMUM_SUSPEND_COUNT           = 0x7f      # Maximum times thread can be suspended

FORMAT_MESSAGE_ALLOCATE_BUFFER  = 0x00000100
FORMAT_MESSAGE_FROM_SYSTEM      = 0x00001000

GR_GDIOBJECTS  = 0
GR_USEROBJECTS = 1

PROCESS_NAME_NATIVE = 1

# LoadLibraryEx constants
DONT_RESOLVE_DLL_REFERENCES         = 0x00000001
LOAD_LIBRARY_AS_DATAFILE            = 0x00000002
LOAD_WITH_ALTERED_SEARCH_PATH       = 0x00000008
LOAD_IGNORE_CODE_AUTHZ_LEVEL        = 0x00000010
LOAD_LIBRARY_AS_IMAGE_RESOURCE      = 0x00000020
LOAD_LIBRARY_AS_DATAFILE_EXCLUSIVE  = 0x00000040

# SetSearchPathMode flags
# TODO I couldn't find these constants :(
##BASE_SEARCH_PATH_ENABLE_SAFE_SEARCHMODE     = ???
##BASE_SEARCH_PATH_DISABLE_SAFE_SEARCHMODE    = ???
##BASE_SEARCH_PATH_PERMANENT                  = ???

# Console control events
CTRL_C_EVENT        = 0
CTRL_BREAK_EVENT    = 1
CTRL_CLOSE_EVENT    = 2
CTRL_LOGOFF_EVENT   = 5
CTRL_SHUTDOWN_EVENT = 6

# Standard access rights
DELETE                      = (0x00010000L)
READ_CONTROL                = (0x00020000L)
WRITE_DAC                   = (0x00040000L)
WRITE_OWNER                 = (0x00080000L)
SYNCHRONIZE                 = (0x00100000L)
STANDARD_RIGHTS_REQUIRED    = (0x000F0000L)
STANDARD_RIGHTS_READ        = (READ_CONTROL)
STANDARD_RIGHTS_WRITE       = (READ_CONTROL)
STANDARD_RIGHTS_EXECUTE     = (READ_CONTROL)
STANDARD_RIGHTS_ALL         = (0x001F0000L)
SPECIFIC_RIGHTS_ALL         = (0x0000FFFFL)

# Process access rights for OpenProcess
PROCESS_TERMINATE         = (0x0001)
PROCESS_CREATE_THREAD     = (0x0002)
PROCESS_SET_SESSIONID     = (0x0004)
PROCESS_VM_OPERATION      = (0x0008)
PROCESS_VM_READ           = (0x0010)
PROCESS_VM_WRITE          = (0x0020)
PROCESS_DUP_HANDLE        = (0x0040)
PROCESS_CREATE_PROCESS    = (0x0080)
PROCESS_SET_QUOTA         = (0x0100)
PROCESS_SET_INFORMATION   = (0x0200)
PROCESS_QUERY_INFORMATION = (0x0400)
PROCESS_SUSPEND_RESUME    = (0x0800)
PROCESS_ALL_ACCESS        = (STANDARD_RIGHTS_REQUIRED | SYNCHRONIZE | 0xFFF)

# Process priority classes

IDLE_PRIORITY_CLASS         = 0x00000040
BELOW_NORMAL_PRIORITY_CLASS = 0x00004000
NORMAL_PRIORITY_CLASS       = 0x00000020
ABOVE_NORMAL_PRIORITY_CLASS = 0x00008000
HIGH_PRIORITY_CLASS         = 0x00000080
REALTIME_PRIORITY_CLASS     = 0x00000100

PROCESS_MODE_BACKGROUND_BEGIN   = 0x00100000
PROCESS_MODE_BACKGROUND_END     = 0x00200000

# dwCreationFlag values

DEBUG_PROCESS                     = 0x00000001
DEBUG_ONLY_THIS_PROCESS           = 0x00000002

CREATE_SUSPENDED                  = 0x00000004

DETACHED_PROCESS                  = 0x00000008

CREATE_NEW_CONSOLE                = 0x00000010

NORMAL_PRIORITY_CLASS             = 0x00000020
IDLE_PRIORITY_CLASS               = 0x00000040
HIGH_PRIORITY_CLASS               = 0x00000080
REALTIME_PRIORITY_CLASS           = 0x00000100

CREATE_NEW_PROCESS_GROUP          = 0x00000200
CREATE_UNICODE_ENVIRONMENT        = 0x00000400

CREATE_SEPARATE_WOW_VDM           = 0x00000800
CREATE_SHARED_WOW_VDM             = 0x00001000
CREATE_FORCEDOS                   = 0x00002000

BELOW_NORMAL_PRIORITY_CLASS       = 0x00004000
ABOVE_NORMAL_PRIORITY_CLASS       = 0x00008000
STACK_SIZE_PARAM_IS_A_RESERVATION = 0x00010000

CREATE_BREAKAWAY_FROM_JOB         = 0x01000000
CREATE_PRESERVE_CODE_AUTHZ_LEVEL  = 0x02000000

CREATE_DEFAULT_ERROR_MODE         = 0x04000000
CREATE_NO_WINDOW                  = 0x08000000

PROFILE_USER                      = 0x10000000
PROFILE_KERNEL                    = 0x20000000
PROFILE_SERVER                    = 0x40000000

CREATE_IGNORE_SYSTEM_DEFAULT      = 0x80000000

THREAD_BASE_PRIORITY_LOWRT  = 15    # value that gets a thread to LowRealtime-1
THREAD_BASE_PRIORITY_MAX    = 2     # maximum thread base priority boost
THREAD_BASE_PRIORITY_MIN    = (-2)  # minimum thread base priority boost
THREAD_BASE_PRIORITY_IDLE   = (-15) # value that gets a thread to idle

THREAD_PRIORITY_LOWEST          = THREAD_BASE_PRIORITY_MIN
THREAD_PRIORITY_BELOW_NORMAL    = (THREAD_PRIORITY_LOWEST+1)
THREAD_PRIORITY_NORMAL          = 0
THREAD_PRIORITY_HIGHEST         = THREAD_BASE_PRIORITY_MAX
THREAD_PRIORITY_ABOVE_NORMAL    = (THREAD_PRIORITY_HIGHEST-1)
THREAD_PRIORITY_ERROR_RETURN    = (0xFFFFFFFFL)

THREAD_PRIORITY_TIME_CRITICAL   = THREAD_BASE_PRIORITY_LOWRT
THREAD_PRIORITY_IDLE            = THREAD_BASE_PRIORITY_IDLE

# Memory access
SECTION_QUERY                = 0x0001
SECTION_MAP_WRITE            = 0x0002
SECTION_MAP_READ             = 0x0004
SECTION_MAP_EXECUTE          = 0x0008
SECTION_EXTEND_SIZE          = 0x0010
SECTION_MAP_EXECUTE_EXPLICIT = 0x0020 # not included in SECTION_ALL_ACCESS

SECTION_ALL_ACCESS = (STANDARD_RIGHTS_REQUIRED|SECTION_QUERY|\
                             SECTION_MAP_WRITE |      \
                             SECTION_MAP_READ |       \
                             SECTION_MAP_EXECUTE |    \
                             SECTION_EXTEND_SIZE)
PAGE_NOACCESS          = 0x01
PAGE_READONLY          = 0x02
PAGE_READWRITE         = 0x04
PAGE_WRITECOPY         = 0x08
PAGE_EXECUTE           = 0x10
PAGE_EXECUTE_READ      = 0x20
PAGE_EXECUTE_READWRITE = 0x40
PAGE_EXECUTE_WRITECOPY = 0x80
PAGE_GUARD            = 0x100
PAGE_NOCACHE          = 0x200
PAGE_WRITECOMBINE     = 0x400
MEM_COMMIT           = 0x1000
MEM_RESERVE          = 0x2000
MEM_DECOMMIT         = 0x4000
MEM_RELEASE          = 0x8000
MEM_FREE            = 0x10000
MEM_PRIVATE         = 0x20000
MEM_MAPPED          = 0x40000
MEM_RESET           = 0x80000
MEM_TOP_DOWN       = 0x100000
MEM_WRITE_WATCH    = 0x200000
MEM_PHYSICAL       = 0x400000
MEM_LARGE_PAGES  = 0x20000000
MEM_4MB_PAGES    = 0x80000000
SEC_FILE           = 0x800000
SEC_IMAGE         = 0x1000000
SEC_RESERVE       = 0x4000000
SEC_COMMIT        = 0x8000000
SEC_NOCACHE      = 0x10000000
SEC_LARGE_PAGES  = 0x80000000
MEM_IMAGE         = SEC_IMAGE
WRITE_WATCH_FLAG_RESET = 0x01
FILE_MAP_ALL_ACCESS = 0xF001F

SECTION_QUERY                   = 0x0001
SECTION_MAP_WRITE               = 0x0002
SECTION_MAP_READ                = 0x0004
SECTION_MAP_EXECUTE             = 0x0008
SECTION_EXTEND_SIZE             = 0x0010
SECTION_MAP_EXECUTE_EXPLICIT    = 0x0020 # not included in SECTION_ALL_ACCESS

SECTION_ALL_ACCESS = (STANDARD_RIGHTS_REQUIRED|SECTION_QUERY|\
                 SECTION_MAP_WRITE |      \
                 SECTION_MAP_READ |       \
                 SECTION_MAP_EXECUTE |    \
                 SECTION_EXTEND_SIZE)

FILE_MAP_COPY       = SECTION_QUERY
FILE_MAP_WRITE      = SECTION_MAP_WRITE
FILE_MAP_READ       = SECTION_MAP_READ
FILE_MAP_ALL_ACCESS = SECTION_ALL_ACCESS
FILE_MAP_EXECUTE    = SECTION_MAP_EXECUTE_EXPLICIT  # not included in FILE_MAP_ALL_ACCESS

GENERIC_READ                     = 0x80000000
GENERIC_WRITE                    = 0x40000000
GENERIC_EXECUTE                  = 0x20000000
GENERIC_ALL                      = 0x10000000

FILE_SHARE_READ                  = 0x00000001
FILE_SHARE_WRITE                 = 0x00000002
FILE_SHARE_DELETE                = 0x00000004

CREATE_NEW                       = 1
CREATE_ALWAYS                    = 2
OPEN_EXISTING                    = 3
OPEN_ALWAYS                      = 4
TRUNCATE_EXISTING                = 5

FILE_ATTRIBUTE_READONLY          = 0x00000001
FILE_ATTRIBUTE_NORMAL            = 0x00000080
FILE_ATTRIBUTE_TEMPORARY         = 0x00000100

FILE_FLAG_WRITE_THROUGH          = 0x80000000
FILE_FLAG_NO_BUFFERING           = 0x20000000
FILE_FLAG_RANDOM_ACCESS          = 0x10000000
FILE_FLAG_SEQUENTIAL_SCAN        = 0x08000000
FILE_FLAG_DELETE_ON_CLOSE        = 0x04000000
FILE_FLAG_OVERLAPPED             = 0x40000000

FILE_ATTRIBUTE_READONLY          = 0x00000001
FILE_ATTRIBUTE_HIDDEN            = 0x00000002
FILE_ATTRIBUTE_SYSTEM            = 0x00000004
FILE_ATTRIBUTE_DIRECTORY         = 0x00000010
FILE_ATTRIBUTE_ARCHIVE           = 0x00000020
FILE_ATTRIBUTE_DEVICE            = 0x00000040
FILE_ATTRIBUTE_NORMAL            = 0x00000080
FILE_ATTRIBUTE_TEMPORARY         = 0x00000100

# Debug events
EXCEPTION_DEBUG_EVENT       = 1
CREATE_THREAD_DEBUG_EVENT   = 2
CREATE_PROCESS_DEBUG_EVENT  = 3
EXIT_THREAD_DEBUG_EVENT     = 4
EXIT_PROCESS_DEBUG_EVENT    = 5
LOAD_DLL_DEBUG_EVENT        = 6
UNLOAD_DLL_DEBUG_EVENT      = 7
OUTPUT_DEBUG_STRING_EVENT   = 8
RIP_EVENT                   = 9

# Status codes
STATUS_WAIT_0                   = 0x00000000L
STATUS_ABANDONED_WAIT_0         = 0x00000080L
STATUS_USER_APC                 = 0x000000C0L
STATUS_TIMEOUT                  = 0x00000102L
STATUS_PENDING                  = 0x00000103L
DBG_EXCEPTION_HANDLED           = 0x00010001L
DBG_CONTINUE                    = 0x00010002L
DBG_EXCEPTION_NOT_HANDLED       = 0x80010001L
STATUS_SEGMENT_NOTIFICATION     = 0x40000005L
##DBG_TERMINATE_THREAD            = 0x40010003L
##DBG_TERMINATE_PROCESS           = 0x40010004L
##DBG_CONTROL_C                   = 0x40010005L
##DBG_CONTROL_BREAK               = 0x40010008L
##DBG_COMMAND_EXCEPTION           = 0x40010009L
STATUS_GUARD_PAGE_VIOLATION     = 0x80000001L
STATUS_DATATYPE_MISALIGNMENT    = 0x80000002L
STATUS_BREAKPOINT               = 0x80000003L
STATUS_SINGLE_STEP              = 0x80000004L
STATUS_INVALID_INFO_CLASS       = 0xC0000003L
STATUS_ACCESS_VIOLATION         = 0xC0000005L
STATUS_IN_PAGE_ERROR            = 0xC0000006L
STATUS_INVALID_HANDLE           = 0xC0000008L
STATUS_NO_MEMORY                = 0xC0000017L
STATUS_ILLEGAL_INSTRUCTION      = 0xC000001DL
STATUS_NONCONTINUABLE_EXCEPTION = 0xC0000025L
STATUS_INVALID_DISPOSITION      = 0xC0000026L
STATUS_ARRAY_BOUNDS_EXCEEDED    = 0xC000008CL
STATUS_FLOAT_DENORMAL_OPERAND   = 0xC000008DL
STATUS_FLOAT_DIVIDE_BY_ZERO     = 0xC000008EL
STATUS_FLOAT_INEXACT_RESULT     = 0xC000008FL
STATUS_FLOAT_INVALID_OPERATION  = 0xC0000090L
STATUS_FLOAT_OVERFLOW           = 0xC0000091L
STATUS_FLOAT_STACK_CHECK        = 0xC0000092L
STATUS_FLOAT_UNDERFLOW          = 0xC0000093L
STATUS_INTEGER_DIVIDE_BY_ZERO   = 0xC0000094L
STATUS_INTEGER_OVERFLOW         = 0xC0000095L
STATUS_PRIVILEGED_INSTRUCTION   = 0xC0000096L
STATUS_STACK_OVERFLOW           = 0xC00000FDL
STATUS_CONTROL_C_EXIT           = 0xC000013AL
STATUS_FLOAT_MULTIPLE_FAULTS    = 0xC00002B4L
STATUS_FLOAT_MULTIPLE_TRAPS     = 0xC00002B5L
STATUS_REG_NAT_CONSUMPTION      = 0xC00002C9L
STATUS_SXS_EARLY_DEACTIVATION   = 0xC015000FL
STATUS_SXS_INVALID_DEACTIVATION = 0xC0150010L

STATUS_STACK_BUFFER_OVERRUN     = 0xC0000409L
STATUS_WX86_BREAKPOINT          = 0x4000001FL
STATUS_HEAP_CORRUPTION          = 0xC0000374L

STATUS_POSSIBLE_DEADLOCK        = 0xC0000194L

STATUS_UNWIND_CONSOLIDATE       = 0x80000029L

# Exception codes

EXCEPTION_ACCESS_VIOLATION          = STATUS_ACCESS_VIOLATION
EXCEPTION_ARRAY_BOUNDS_EXCEEDED     = STATUS_ARRAY_BOUNDS_EXCEEDED
EXCEPTION_BREAKPOINT                = STATUS_BREAKPOINT
EXCEPTION_DATATYPE_MISALIGNMENT     = STATUS_DATATYPE_MISALIGNMENT
EXCEPTION_FLT_DENORMAL_OPERAND      = STATUS_FLOAT_DENORMAL_OPERAND
EXCEPTION_FLT_DIVIDE_BY_ZERO        = STATUS_FLOAT_DIVIDE_BY_ZERO
EXCEPTION_FLT_INEXACT_RESULT        = STATUS_FLOAT_INEXACT_RESULT
EXCEPTION_FLT_INVALID_OPERATION     = STATUS_FLOAT_INVALID_OPERATION
EXCEPTION_FLT_OVERFLOW              = STATUS_FLOAT_OVERFLOW
EXCEPTION_FLT_STACK_CHECK           = STATUS_FLOAT_STACK_CHECK
EXCEPTION_FLT_UNDERFLOW             = STATUS_FLOAT_UNDERFLOW
EXCEPTION_ILLEGAL_INSTRUCTION       = STATUS_ILLEGAL_INSTRUCTION
EXCEPTION_IN_PAGE_ERROR             = STATUS_IN_PAGE_ERROR
EXCEPTION_INT_DIVIDE_BY_ZERO        = STATUS_INTEGER_DIVIDE_BY_ZERO
EXCEPTION_INT_OVERFLOW              = STATUS_INTEGER_OVERFLOW
EXCEPTION_INVALID_DISPOSITION       = STATUS_INVALID_DISPOSITION
EXCEPTION_NONCONTINUABLE_EXCEPTION  = STATUS_NONCONTINUABLE_EXCEPTION
EXCEPTION_PRIV_INSTRUCTION          = STATUS_PRIVILEGED_INSTRUCTION
EXCEPTION_SINGLE_STEP               = STATUS_SINGLE_STEP
EXCEPTION_STACK_OVERFLOW            = STATUS_STACK_OVERFLOW

EXCEPTION_GUARD_PAGE                = STATUS_GUARD_PAGE_VIOLATION
EXCEPTION_INVALID_HANDLE            = STATUS_INVALID_HANDLE
EXCEPTION_POSSIBLE_DEADLOCK         = STATUS_POSSIBLE_DEADLOCK

CONTROL_C_EXIT                      = STATUS_CONTROL_C_EXIT

DBG_CONTROL_C                       = 0x40010005L
MS_VC_EXCEPTION                     = 0x406D1388L

# Access violation types
ACCESS_VIOLATION_TYPE_READ      = EXCEPTION_READ_FAULT
ACCESS_VIOLATION_TYPE_WRITE     = EXCEPTION_WRITE_FAULT
ACCESS_VIOLATION_TYPE_DEP       = EXCEPTION_EXECUTE_FAULT

# DuplicateHandle constants
DUPLICATE_CLOSE_SOURCE      = 0x00000001
DUPLICATE_SAME_ACCESS       = 0x00000002

#--- Handle wrappers ----------------------------------------------------------

class Handle (object):
    """
    Encapsulates Win32 handles to avoid leaking them.

    @see: L{ProcessHandle}, L{ThreadHandle}, L{FileHandle}
    """

    def __init__(self, aHandle = None, bOwnership = True):
        """
        @type  aHandle: int
        @param aHandle: Win32 handle value.

        @type  bOwnership: bool
        @param bOwnership:
           C{True} if we own the handle and we need to close it.
           C{False} if someone else will be calling L{CloseHandle}.
        """
        super(Handle, self).__init__()
        self.value      = self._normalize(aHandle)
        self.bOwnership = bOwnership

    def __del__(self):
        """
        Closes the Win32 handle when the Python object is destroyed.
        """
        try:
            self.close()
        except Exception:
            pass

    def __copy__(self):
        """
        Duplicates the Win32 handle when copying the Python object.

        @rtype:  L{Handle}
        @return: A new handle to the same Win32 object.
        """
        return self.dup()

    def __deepcopy__(self):
        """
        Duplicates the Win32 handle when copying the Python object.

        @rtype:  L{Handle}
        @return: A new handle to the same win32 object.
        """
        return self.dup()

    @property
    def _as_parameter_(self):
        """
        Compatibility with ctypes.
        Allows passing transparently a Handle object to an API call.
        """
        return HANDLE(self.value)

    def close(self):
        """
        Closes the Win32 handle.
        """
        if self.bOwnership and self.value not in (None, INVALID_HANDLE_VALUE):
            try:
                CloseHandle(self.value)
            finally:
                self.value = None

    def dup(self):
        """
        @rtype:  L{Handle}
        @return: A new handle to the same Win32 object.
        """
        return DuplicateHandle(self.value)

    @staticmethod
    def _normalize(value):
        """
        Normalize handle values.
        """
        if value is None:
            value = 0
        elif hasattr(value, 'value'):
            value = value.value
        else:
            value = long(value)
        return value

    def wait(self, dwMilliseconds = None):
        """
        Wait for the Win32 object to be signaled.

        @type  dwMilliseconds: int
        @param dwMilliseconds: (Optional) Timeout value in milliseconds.
            Use C{INFINITE} or C{None} for no timeout.
        """
        if dwMilliseconds is None:
            dwMilliseconds = INFINITE
        r = WaitForSingleObject(self.value, dwMilliseconds)
        if r != WAIT_OBJECT_0:
            raise ctypes.WinError(r)

class ProcessHandle (Handle):
    """
    Win32 process handle.

    @see: L{Handle}
    """

    def get_pid(self):
        """
        @rtype:  int
        @return: Process global ID.
        """
        return GetProcessId(self.value)

class ThreadHandle (Handle):
    """
    Win32 thread handle.

    @see: L{Handle}
    """

    def get_tid(self):
        """
        @rtype:  int
        @return: Thread global ID.
        """
        return GetThreadId(self.value)

# TODO
# maybe add file mapping support here?
class FileHandle (Handle):
    """
    Win32 file handle.

    @see: L{Handle}
    """

    def get_filename(self):
        """
        @rtype:  None or str
        @return: Name of the open file, or C{None} on error.
        """

        # XXX TO DO update wrapper to avoid using ctypes objects
        dwBufferSize      = 0x1004
        lpFileInformation = ctypes.create_string_buffer(dwBufferSize)
        try:
            GetFileInformationByHandleEx(self.value,
                                         FILE_INFO_BY_HANDLE_CLASS.FileNameInfo,
                                         lpFileInformation, dwBufferSize)
        except AttributeError:
            return None
        FileNameLength = struct.unpack('<L', lpFileInformation.raw[:4])[0] + 1
        FileName = str(lpFileInformation.raw[4:FileNameLength+4])
        FileName = FileName.replace('\x00', '')
        if FileName:
            return FileName
        return None

#--- Structure wrappers -------------------------------------------------------

class ProcessInformation (object):
    """
    Process information object returned by L{CreateProcess}.
    """

    def __init__(self, pi):
        self.hProcess    = ProcessHandle(pi.hProcess)
        self.hThread     = ThreadHandle(pi.hThread)
        self.dwProcessId = pi.dwProcessId
        self.dwThreadId  = pi.dwThreadId

class MemoryBasicInformation (object):
    """
    Memory information object returned by L{VirtualQueryEx}.
    """

    READABLE = (
                PAGE_EXECUTE_READ       |
                PAGE_EXECUTE_READWRITE  |
                PAGE_EXECUTE_WRITECOPY  |
                PAGE_READONLY           |
                PAGE_READWRITE          |
                PAGE_WRITECOPY
    )

    WRITEABLE = (
                PAGE_EXECUTE_READWRITE  |
                PAGE_EXECUTE_WRITECOPY  |
                PAGE_READWRITE          |
                PAGE_WRITECOPY
    )

    COPY_ON_WRITE = (
                PAGE_EXECUTE_WRITECOPY  |
                PAGE_WRITECOPY
    )

    EXECUTABLE = (
                PAGE_EXECUTE            |
                PAGE_EXECUTE_READ       |
                PAGE_EXECUTE_READWRITE  |
                PAGE_EXECUTE_WRITECOPY
    )

    EXECUTABLE_AND_WRITEABLE = (
                PAGE_EXECUTE_READWRITE  |
                PAGE_EXECUTE_WRITECOPY
    )

    def __init__(self, mbi):
        self.BaseAddress        = mbi.BaseAddress
        self.AllocationBase     = mbi.AllocationBase
        self.AllocationProtect  = mbi.AllocationProtect
        self.RegionSize         = mbi.RegionSize
        self.State              = mbi.State
        self.Protect            = mbi.Protect
        self.Type               = mbi.Type

    def is_free(self):
        return self.State == MEM_FREE

    def is_reserved(self):
        return self.State == MEM_RESERVED

    def is_commited(self):
        return self.State == MEM_COMMIT

    def is_guard(self):
        return self.is_commited() and self.Protect & PAGE_GUARD

    def has_content(self):
        return self.is_commited() and not self.Protect & (PAGE_GUARD | PAGE_NOACCESS)

    def is_readable(self):
        return self.has_content() and self.Protect & self.READABLE

    def is_writeable(self):
        return self.has_content() and self.Protect & self.WRITEABLE

    def is_copy_on_write(self):
        return self.has_content() and self.Protect & self.COPY_ON_WRITE

    def is_executable(self):
        return self.has_content() and self.Protect & self.EXECUTABLE

    def is_executable_and_writeable(self):
        return self.has_content() and self.Protect & self.EXECUTABLE_AND_WRITEABLE

#--- SECURITY_ATTRIBUTES structure --------------------------------------------

# typedef struct _SECURITY_ATTRIBUTES {
#     DWORD nLength;
#     LPVOID lpSecurityDescriptor;
#     BOOL bInheritHandle;
# } SECURITY_ATTRIBUTES, *PSECURITY_ATTRIBUTES, *LPSECURITY_ATTRIBUTES;
class SECURITY_ATTRIBUTES(Structure):
    _pack_ = 1
    _fields_ = [
        ('nLength',                 DWORD),
        ('lpSecurityDescriptor',    LPVOID),
        ('bInheritHandle',          BOOL),
    ]

#--- VS_FIXEDFILEINFO structure -----------------------------------------------

# struct VS_FIXEDFILEINFO {
#   DWORD dwSignature;
#   DWORD dwStrucVersion;
#   DWORD dwFileVersionMS;
#   DWORD dwFileVersionLS;
#   DWORD dwProductVersionMS;
#   DWORD dwProductVersionLS;
#   DWORD dwFileFlagsMask;
#   DWORD dwFileFlags;
#   DWORD dwFileOS;
#   DWORD dwFileType;
#   DWORD dwFileSubtype;
#   DWORD dwFileDateMS;
#   DWORD dwFileDateLS;
# };
class VS_FIXEDFILEINFO (Structure):
    _fields_ = [
        ("dwSignature",             DWORD),     # 0xFEEF04BD
        ("dwStrucVersion",          DWORD),
        ("dwFileVersionMS",         DWORD),
        ("dwFileVersionLS",         DWORD),
        ("dwProductVersionMS",      DWORD),
        ("dwProductVersionLS",      DWORD),
        ("dwFileFlagsMask",         DWORD),
        ("dwFileFlags",             DWORD),
        ("dwFileOS",                DWORD),
        ("dwFileType",              DWORD),
        ("dwFileSubtype",           DWORD),
        ("dwFileDateMS",            DWORD),
        ("dwFileDateLS",            DWORD),
    ]

#--- THREADNAME_INFO structure ------------------------------------------------

# typedef struct tagTHREADNAME_INFO
# {
#    DWORD dwType; // Must be 0x1000.
#    LPCSTR szName; // Pointer to name (in user addr space).
#    DWORD dwThreadID; // Thread ID (-1=caller thread).
#    DWORD dwFlags; // Reserved for future use, must be zero.
# } THREADNAME_INFO;
class THREADNAME_INFO(Structure):
    _fields_ = [
        ("dwType",      DWORD),     # 0x1000
        ("szName",      LPVOID),    # remote pointer
        ("dwThreadID",  DWORD),     # -1 usually
        ("dwFlags",     DWORD),     # 0
    ]

#--- SYSTEM_INFO structure ----------------------------------------------------

# typedef struct _SYSTEM_INFO {
#   union {
#     DWORD dwOemId;
#     struct {
#       WORD wProcessorArchitecture;
#       WORD wReserved;
#     } ;
#   }     ;
#   DWORD     dwPageSize;
#   LPVOID    lpMinimumApplicationAddress;
#   LPVOID    lpMaximumApplicationAddress;
#   DWORD_PTR dwActiveProcessorMask;
#   DWORD     dwNumberOfProcessors;
#   DWORD     dwProcessorType;
#   DWORD     dwAllocationGranularity;
#   WORD      wProcessorLevel;
#   WORD      wProcessorRevision;
# } SYSTEM_INFO;

class _SYSTEM_INFO_OEM_ID_STRUCT(Structure):
    _fields_ = [
        ("wProcessorArchitecture",  WORD),
        ("wReserved",               WORD),
]

class _SYSTEM_INFO_OEM_ID(Union):
    _fields_ = [
        ("dwOemId",  DWORD),
        ("w",        _SYSTEM_INFO_OEM_ID_STRUCT),
]

class SYSTEM_INFO(Structure):
    _fields_ = [
        ("id",                              _SYSTEM_INFO_OEM_ID),
        ("dwPageSize",                      DWORD),
        ("lpMinimumApplicationAddress",     LPVOID),
        ("lpMaximumApplicationAddress",     LPVOID),
        ("dwActiveProcessorMask",           DWORD_PTR),
        ("dwNumberOfProcessors",            DWORD),
        ("dwProcessorType",                 DWORD),
        ("dwAllocationGranularity",         DWORD),
        ("wProcessorLevel",                 WORD),
        ("wProcessorRevision",              WORD),
]

#--- MEMORY_BASIC_INFORMATION structure ---------------------------------------

# typedef struct _MEMORY_BASIC_INFORMATION32 {
#     DWORD BaseAddress;
#     DWORD AllocationBase;
#     DWORD AllocationProtect;
#     DWORD RegionSize;
#     DWORD State;
#     DWORD Protect;
#     DWORD Type;
# } MEMORY_BASIC_INFORMATION32, *PMEMORY_BASIC_INFORMATION32;
class MEMORY_BASIC_INFORMATION32(Structure):
    _pack_ = 1
    _fields_ = [
        ('BaseAddress',         DWORD),         # remote pointer
        ('AllocationBase',      DWORD),         # remote pointer
        ('AllocationProtect',   DWORD),
        ('RegionSize',          DWORD),
        ('State',               DWORD),
        ('Protect',             DWORD),
        ('Type',                DWORD),
    ]

# typedef struct DECLSPEC_ALIGN(16) _MEMORY_BASIC_INFORMATION64 {
#     ULONGLONG BaseAddress;
#     ULONGLONG AllocationBase;
#     DWORD     AllocationProtect;
#     DWORD     __alignment1;
#     ULONGLONG RegionSize;
#     DWORD     State;
#     DWORD     Protect;
#     DWORD     Type;
#     DWORD     __alignment2;
# } MEMORY_BASIC_INFORMATION64, *PMEMORY_BASIC_INFORMATION64;
class MEMORY_BASIC_INFORMATION64(Structure):
    _pack_ = 1
    _fields_ = [
        ('BaseAddress',         ULONGLONG),     # remote pointer
        ('AllocationBase',      ULONGLONG),     # remote pointer
        ('AllocationProtect',   DWORD),
        ('__alignment1',        DWORD),
        ('RegionSize',          ULONGLONG),
        ('State',               DWORD),
        ('Protect',             DWORD),
        ('Type',                DWORD),
        ('__alignment2',        DWORD),
    ]

# typedef struct _MEMORY_BASIC_INFORMATION {
#     PVOID BaseAddress;
#     PVOID AllocationBase;
#     DWORD AllocationProtect;
#     SIZE_T RegionSize;
#     DWORD State;
#     DWORD Protect;
#     DWORD Type;
# } MEMORY_BASIC_INFORMATION, *PMEMORY_BASIC_INFORMATION;
if ctypes.sizeof(SIZE_T) == 4:
    class MEMORY_BASIC_INFORMATION(MEMORY_BASIC_INFORMATION32):
        pass
elif ctypes.sizeof(SIZE_T) == 8:
    class MEMORY_BASIC_INFORMATION(MEMORY_BASIC_INFORMATION64):
        pass
else:
    class MEMORY_BASIC_INFORMATION(Structure):
        _fields_ = [
            ('BaseAddress',         SIZE_T),    # remote pointer
            ('AllocationBase',      SIZE_T),    # remote pointer
            ('AllocationProtect',   DWORD),
            ('RegionSize',          SIZE_T),
            ('State',               DWORD),
            ('Protect',             DWORD),
            ('Type',                DWORD),
        ]

#--- BY_HANDLE_FILE_INFORMATION structure -------------------------------------

# typedef struct _FILETIME {
#    DWORD dwLowDateTime;
#    DWORD dwHighDateTime;
# } FILETIME, *PFILETIME;
class FILETIME(Structure):
    _pack_ = 1
    _fields_ = [
        ('dwLowDateTime',       DWORD),
        ('dwHighDateTime',      DWORD),
    ]

# typedef struct _BY_HANDLE_FILE_INFORMATION {
#   DWORD dwFileAttributes;
#   FILETIME ftCreationTime;
#   FILETIME ftLastAccessTime;
#   FILETIME ftLastWriteTime;
#   DWORD dwVolumeSerialNumber;
#   DWORD nFileSizeHigh;
#   DWORD nFileSizeLow;
#   DWORD nNumberOfLinks;
#   DWORD nFileIndexHigh;
#   DWORD nFileIndexLow;
# } BY_HANDLE_FILE_INFORMATION, *PBY_HANDLE_FILE_INFORMATION;
class BY_HANDLE_FILE_INFORMATION(Structure):
    _pack_ = 1
    _fields_ = [
        ('dwFileAttributes',        DWORD),
        ('ftCreationTime',          FILETIME),
        ('ftLastAccessTime',        FILETIME),
        ('ftLastWriteTime',         FILETIME),
        ('dwVolumeSerialNumber',    DWORD),
        ('nFileSizeHigh',           DWORD),
        ('nFileSizeLow',            DWORD),
        ('nNumberOfLinks',          DWORD),
        ('nFileIndexHigh',          DWORD),
        ('nFileIndexLow',           DWORD),
    ]

# typedef enum _FILE_INFO_BY_HANDLE_CLASS {
#   FileBasicInfo = 0,
#   FileStandardInfo = 1,
#   FileNameInfo = 2,
#   FileRenameInfo = 3,
#   FileDispositionInfo = 4,
#   FileAllocationInfo = 5,
#   FileEndOfFileInfo = 6,
#   FileStreamInfo = 7,
#   FileCompressionInfo = 8,
#   FileAttributeTagInfo = 9,
#   FileIdBothDirectoryInfo = 10,
#   FileIdBothDirectoryRestartInfo = 11,
#   FileIoPriorityHintInfo = 12,
#   MaximumFileInfoByHandlesClass = 13
# } FILE_INFO_BY_HANDLE_CLASS, *PFILE_INFO_BY_HANDLE_CLASS;
class FILE_INFO_BY_HANDLE_CLASS:
    FileBasicInfo                   = 0
    FileStandardInfo                = 1
    FileNameInfo                    = 2
    FileRenameInfo                  = 3
    FileDispositionInfo             = 4
    FileAllocationInfo              = 5
    FileEndOfFileInfo               = 6
    FileStreamInfo                  = 7
    FileCompressionInfo             = 8
    FileAttributeTagInfo            = 9
    FileIdBothDirectoryInfo         = 10
    FileIdBothDirectoryRestartInfo  = 11
    FileIoPriorityHintInfo          = 12
    MaximumFileInfoByHandlesClass   = 13

# typedef struct _FILE_NAME_INFO {
#   DWORD  FileNameLength;
#   WCHAR FileName[1];
# } FILE_NAME_INFO, *PFILE_NAME_INFO;
##class FILE_NAME_INFO(Structure):
##    _pack_ = 1
##    _fields_ = [
##        ('FileNameLength',  DWORD),
##        ('FileName',        WCHAR * 1),
##    ]

# TO DO: add more structures used by GetFileInformationByHandleEx()

#--- PROCESS_INFORMATION structure --------------------------------------------

# typedef struct _PROCESS_INFORMATION {
#     HANDLE hProcess;
#     HANDLE hThread;
#     DWORD dwProcessId;
#     DWORD dwThreadId;
# } PROCESS_INFORMATION, *PPROCESS_INFORMATION, *LPPROCESS_INFORMATION;
class PROCESS_INFORMATION(Structure):
    _pack_ = 1
    _fields_ = [
        ('hProcess',    HANDLE),
        ('hThread',     HANDLE),
        ('dwProcessId', DWORD),
        ('dwThreadId',  DWORD),
    ]
LPPROCESS_INFORMATION = POINTER(PROCESS_INFORMATION)

#--- STARTUPINFO and STARTUPINFOEX structures ---------------------------------

# typedef struct _STARTUPINFO {
#     DWORD   cb;
#     LPSTR   lpReserved;
#     LPSTR   lpDesktop;
#     LPSTR   lpTitle;
#     DWORD   dwX;
#     DWORD   dwY;
#     DWORD   dwXSize;
#     DWORD   dwYSize;
#     DWORD   dwXCountChars;
#     DWORD   dwYCountChars;
#     DWORD   dwFillAttribute;
#     DWORD   dwFlags;
#     WORD    wShowWindow;
#     WORD    cbReserved2;
#     LPBYTE  lpReserved2;
#     HANDLE  hStdInput;
#     HANDLE  hStdOutput;
#     HANDLE  hStdError;
# } STARTUPINFO, *LPSTARTUPINFO;
class STARTUPINFO(Structure):
    _pack_ = 1
    _fields_ = [
        ('cb',              DWORD),
        ('lpReserved',      LPVOID),    # LPSTR
        ('lpDesktop',       LPSTR),
        ('lpTitle',         LPSTR),
        ('dwX',             DWORD),
        ('dwY',             DWORD),
        ('dwXSize',         DWORD),
        ('dwYSize',         DWORD),
        ('dwXCountChars',   DWORD),
        ('dwYCountChars',   DWORD),
        ('dwFillAttribute', DWORD),
        ('dwFlags',         DWORD),
        ('wShowWindow',     WORD),
        ('cbReserved2',     WORD),
        ('lpReserved2',     LPVOID),    # LPBYTE
        ('hStdInput',       DWORD),
        ('hStdOutput',      DWORD),
        ('hStdError',       DWORD),
    ]
PLSTARTUPINFO = POINTER(STARTUPINFO)

# typedef struct _STARTUPINFOEX {
#   STARTUPINFO StartupInfo;
#   PPROC_THREAD_ATTRIBUTE_LIST lpAttributeList;
# } STARTUPINFOEX,  *LPSTARTUPINFOEX;
class STARTUPINFOEX(Structure):
    _pack_ = 1
    _fields_ = [
        ('StartupInfo',     STARTUPINFO),
        ('lpAttributeList', LPVOID),
    ]
PLSTARTUPINFOEX = POINTER(STARTUPINFOEX)

#--- DEBUG_EVENT structure ----------------------------------------------------

# typedef struct _EXCEPTION_RECORD {
#   DWORD ExceptionCode;
#   DWORD ExceptionFlags;
#   struct _EXCEPTION_RECORD* ExceptionRecord;
#   PVOID ExceptionAddress;
#   DWORD NumberParameters;
#   ULONG_PTR ExceptionInformation[EXCEPTION_MAXIMUM_PARAMETERS];
# } EXCEPTION_RECORD;
class EXCEPTION_RECORD(Structure):
    _pack_ = 4
EXCEPTION_RECORD._fields_ = [
        ('ExceptionCode',           DWORD),
        ('ExceptionFlags',          DWORD),
        ('ExceptionRecord',         POINTER(EXCEPTION_RECORD)),
        ('ExceptionAddress',        LPVOID),
        ('NumberParameters',        DWORD),
        ('ExceptionInformation',    LPVOID * EXCEPTION_MAXIMUM_PARAMETERS),
    ]

PEXCEPTION_RECORD = POINTER(EXCEPTION_RECORD)

# typedef struct _EXCEPTION_RECORD32 {
#     DWORD    ExceptionCode;
#     DWORD ExceptionFlags;
#     DWORD ExceptionRecord;
#     DWORD ExceptionAddress;
#     DWORD NumberParameters;
#     DWORD ExceptionInformation[EXCEPTION_MAXIMUM_PARAMETERS];
# } EXCEPTION_RECORD32, *PEXCEPTION_RECORD32;
class EXCEPTION_RECORD32(Structure):
    _pack_ = 8
    _fields_ = [
        ('ExceptionCode',           DWORD),
        ('ExceptionFlags',          DWORD),
        ('ExceptionRecord',         DWORD),
        ('ExceptionAddress',        DWORD),
        ('NumberParameters',        DWORD),
        ('ExceptionInformation',    DWORD * EXCEPTION_MAXIMUM_PARAMETERS),
    ]

PEXCEPTION_RECORD32 = POINTER(EXCEPTION_RECORD32)

# typedef struct _EXCEPTION_RECORD64 {
#     DWORD    ExceptionCode;
#     DWORD ExceptionFlags;
#     DWORD64 ExceptionRecord;
#     DWORD64 ExceptionAddress;
#     DWORD NumberParameters;
#     DWORD __unusedAlignment;
#     DWORD64 ExceptionInformation[EXCEPTION_MAXIMUM_PARAMETERS];
# } EXCEPTION_RECORD64, *PEXCEPTION_RECORD64;
class EXCEPTION_RECORD64(Structure):
    _pack_ = 1
    _fields_ = [
        ('ExceptionCode',           DWORD),
        ('ExceptionFlags',          DWORD),
        ('ExceptionRecord',         DWORD64),
        ('ExceptionAddress',        DWORD64),
        ('NumberParameters',        DWORD),
        ('__unusedAlignment',       DWORD),
        ('ExceptionInformation',    DWORD64 * EXCEPTION_MAXIMUM_PARAMETERS),
    ]

PEXCEPTION_RECORD64 = POINTER(EXCEPTION_RECORD64)

# typedef struct _EXCEPTION_DEBUG_INFO {
#   EXCEPTION_RECORD ExceptionRecord;
#   DWORD dwFirstChance;
# } EXCEPTION_DEBUG_INFO;
class EXCEPTION_DEBUG_INFO(Structure):
    _pack_ = 1
    _fields_ = [
        ('ExceptionRecord',     EXCEPTION_RECORD),
        ('dwFirstChance',       DWORD),
    ]

# typedef struct _CREATE_THREAD_DEBUG_INFO {
#   HANDLE hThread;
#   LPVOID lpThreadLocalBase;
#   LPTHREAD_START_ROUTINE lpStartAddress;
# } CREATE_THREAD_DEBUG_INFO;
class CREATE_THREAD_DEBUG_INFO(Structure):
    _pack_ = 1
    _fields_ = [
        ('hThread',             HANDLE),
        ('lpThreadLocalBase',   LPVOID),
        ('lpStartAddress',      LPVOID),
    ]

# typedef struct _CREATE_PROCESS_DEBUG_INFO {
#   HANDLE hFile;
#   HANDLE hProcess;
#   HANDLE hThread;
#   LPVOID lpBaseOfImage;
#   DWORD dwDebugInfoFileOffset;
#   DWORD nDebugInfoSize;
#   LPVOID lpThreadLocalBase;
#   LPTHREAD_START_ROUTINE lpStartAddress;
#   LPVOID lpImageName;
#   WORD fUnicode;
# } CREATE_PROCESS_DEBUG_INFO;
class CREATE_PROCESS_DEBUG_INFO(Structure):
    _pack_ = 1
    _fields_ = [
        ('hFile',                   HANDLE),
        ('hProcess',                HANDLE),
        ('hThread',                 HANDLE),
        ('lpBaseOfImage',           LPVOID),
        ('dwDebugInfoFileOffset',   DWORD),
        ('nDebugInfoSize',          DWORD),
        ('lpThreadLocalBase',       LPVOID),
        ('lpStartAddress',          LPVOID),
        ('lpImageName',             LPVOID),
        ('fUnicode',                WORD),
    ]

# typedef struct _EXIT_THREAD_DEBUG_INFO {
#   DWORD dwExitCode;
# } EXIT_THREAD_DEBUG_INFO;
class EXIT_THREAD_DEBUG_INFO(Structure):
    _pack_ = 1
    _fields_ = [
        ('dwExitCode',          DWORD),
    ]

# typedef struct _EXIT_PROCESS_DEBUG_INFO {
#   DWORD dwExitCode;
# } EXIT_PROCESS_DEBUG_INFO;
class EXIT_PROCESS_DEBUG_INFO(Structure):
    _pack_ = 1
    _fields_ = [
        ('dwExitCode',          DWORD),
    ]

# typedef struct _LOAD_DLL_DEBUG_INFO {
#   HANDLE hFile;
#   LPVOID lpBaseOfDll;
#   DWORD dwDebugInfoFileOffset;
#   DWORD nDebugInfoSize;
#   LPVOID lpImageName;
#   WORD fUnicode;
# } LOAD_DLL_DEBUG_INFO;
class LOAD_DLL_DEBUG_INFO(Structure):
    _pack_ = 1
    _fields_ = [
        ('hFile',                   HANDLE),
        ('lpBaseOfDll',             LPVOID),
        ('dwDebugInfoFileOffset',   DWORD),
        ('nDebugInfoSize',          DWORD),
        ('lpImageName',             LPVOID),
        ('fUnicode',                WORD),
    ]

# typedef struct _UNLOAD_DLL_DEBUG_INFO {
#   LPVOID lpBaseOfDll;
# } UNLOAD_DLL_DEBUG_INFO;
class UNLOAD_DLL_DEBUG_INFO(Structure):
    _pack_ = 1
    _fields_ = [
        ('lpBaseOfDll',         LPVOID),
    ]

# typedef struct _OUTPUT_DEBUG_STRING_INFO {
#   LPSTR lpDebugStringData;
#   WORD fUnicode;
#   WORD nDebugStringLength;
# } OUTPUT_DEBUG_STRING_INFO;
class OUTPUT_DEBUG_STRING_INFO(Structure):
    _pack_ = 1
    _fields_ = [
        ('lpDebugStringData',   LPVOID),    # don't use LPSTR
        ('fUnicode',            WORD),
        ('nDebugStringLength',  WORD),
    ]

# typedef struct _RIP_INFO {
#     DWORD dwError;
#     DWORD dwType;
# } RIP_INFO, *LPRIP_INFO;
class RIP_INFO(Structure):
    _pack_ = 1
    _fields_ = [
        ('dwError',             DWORD),
        ('dwType',              DWORD),
    ]

# typedef struct _DEBUG_EVENT {
#   DWORD dwDebugEventCode;
#   DWORD dwProcessId;
#   DWORD dwThreadId;
#   union {
#     EXCEPTION_DEBUG_INFO Exception;
#     CREATE_THREAD_DEBUG_INFO CreateThread;
#     CREATE_PROCESS_DEBUG_INFO CreateProcessInfo;
#     EXIT_THREAD_DEBUG_INFO ExitThread;
#     EXIT_PROCESS_DEBUG_INFO ExitProcess;
#     LOAD_DLL_DEBUG_INFO LoadDll;
#     UNLOAD_DLL_DEBUG_INFO UnloadDll;
#     OUTPUT_DEBUG_STRING_INFO DebugString;
#     RIP_INFO RipInfo;
#   } u;
# } DEBUG_EVENT;.
class _DEBUG_EVENT_UNION_(Union):
    _pack_ = 1
    _fields_ = [
        ('Exception',           EXCEPTION_DEBUG_INFO),
        ('CreateThread',        CREATE_THREAD_DEBUG_INFO),
        ('CreateProcessInfo',   CREATE_PROCESS_DEBUG_INFO),
        ('ExitThread',          EXIT_THREAD_DEBUG_INFO),
        ('ExitProcess',         EXIT_PROCESS_DEBUG_INFO),
        ('LoadDll',             LOAD_DLL_DEBUG_INFO),
        ('UnloadDll',           UNLOAD_DLL_DEBUG_INFO),
        ('DebugString',         OUTPUT_DEBUG_STRING_INFO),
        ('RipInfo',             RIP_INFO),
    ]
class DEBUG_EVENT(Structure):
    _pack_ = 1
    _fields_ = [
        ('dwDebugEventCode',    DWORD),
        ('dwProcessId',         DWORD),
        ('dwThreadId',          DWORD),
        ('u',                   _DEBUG_EVENT_UNION_),
    ]

#--- WOW64 CONTEXT structure and constants ------------------------------------

# Value of SegCs in a Wow64 thread when running in 32 bits mode
WOW64_CS32 = 0x23

WOW64_CONTEXT_i386 = 0x00010000L
WOW64_CONTEXT_i486 = 0x00010000L

WOW64_CONTEXT_CONTROL               = (WOW64_CONTEXT_i386 | 0x00000001L)
WOW64_CONTEXT_INTEGER               = (WOW64_CONTEXT_i386 | 0x00000002L)
WOW64_CONTEXT_SEGMENTS              = (WOW64_CONTEXT_i386 | 0x00000004L)
WOW64_CONTEXT_FLOATING_POINT        = (WOW64_CONTEXT_i386 | 0x00000008L)
WOW64_CONTEXT_DEBUG_REGISTERS       = (WOW64_CONTEXT_i386 | 0x00000010L)
WOW64_CONTEXT_EXTENDED_REGISTERS    = (WOW64_CONTEXT_i386 | 0x00000020L)

WOW64_CONTEXT_FULL                  = (WOW64_CONTEXT_CONTROL | WOW64_CONTEXT_INTEGER | WOW64_CONTEXT_SEGMENTS)
WOW64_CONTEXT_ALL                   = (WOW64_CONTEXT_CONTROL | WOW64_CONTEXT_INTEGER | WOW64_CONTEXT_SEGMENTS | WOW64_CONTEXT_FLOATING_POINT | WOW64_CONTEXT_DEBUG_REGISTERS | WOW64_CONTEXT_EXTENDED_REGISTERS)

WOW64_SIZE_OF_80387_REGISTERS       = 80
WOW64_MAXIMUM_SUPPORTED_EXTENSION   = 512

class WOW64_FLOATING_SAVE_AREA (context_i386.FLOATING_SAVE_AREA):
    pass

class WOW64_CONTEXT (context_i386.CONTEXT):
    pass

class WOW64_LDT_ENTRY (context_i386.LDT_ENTRY):
    pass

PWOW64_FLOATING_SAVE_AREA   = POINTER(WOW64_FLOATING_SAVE_AREA)
PWOW64_CONTEXT              = POINTER(WOW64_CONTEXT)
PWOW64_LDT_ENTRY            = POINTER(WOW64_LDT_ENTRY)

#--- Toolhelp library defines and structures ----------------------------------

TH32CS_SNAPHEAPLIST = 0x00000001
TH32CS_SNAPPROCESS  = 0x00000002
TH32CS_SNAPTHREAD   = 0x00000004
TH32CS_SNAPMODULE   = 0x00000008
TH32CS_INHERIT      = 0x80000000
TH32CS_SNAPALL      = (TH32CS_SNAPHEAPLIST | TH32CS_SNAPPROCESS | TH32CS_SNAPTHREAD | TH32CS_SNAPMODULE)

# typedef struct tagTHREADENTRY32 {
#   DWORD dwSize;
#   DWORD cntUsage;
#   DWORD th32ThreadID;
#   DWORD th32OwnerProcessID;
#   LONG tpBasePri;
#   LONG tpDeltaPri;
#   DWORD dwFlags;
# } THREADENTRY32,  *PTHREADENTRY32;
class THREADENTRY32(Structure):
    _fields_ = [
        ('dwSize',             DWORD),
        ('cntUsage',           DWORD),
        ('th32ThreadID',       DWORD),
        ('th32OwnerProcessID', DWORD),
        ('tpBasePri',          LONG),
        ('tpDeltaPri',         LONG),
        ('dwFlags',            DWORD),
    ]

# typedef struct tagPROCESSENTRY32 {
#    DWORD dwSize;
#    DWORD cntUsage;
#    DWORD th32ProcessID;
#    ULONG_PTR th32DefaultHeapID;
#    DWORD th32ModuleID;
#    DWORD cntThreads;
#    DWORD th32ParentProcessID;
#    LONG pcPriClassBase;
#    DWORD dwFlags;
#    TCHAR szExeFile[MAX_PATH];
# } PROCESSENTRY32,  *PPROCESSENTRY32;
class PROCESSENTRY32(Structure):
    _fields_ = [
        ('dwSize',              DWORD),
        ('cntUsage',            DWORD),
        ('th32ProcessID',       DWORD),
        ('th32DefaultHeapID',   LPVOID),    # remote pointer
        ('th32ModuleID',        DWORD),
        ('cntThreads',          DWORD),
        ('th32ParentProcessID', DWORD),
        ('pcPriClassBase',      LONG),
        ('dwFlags',             DWORD),
        ('szExeFile',           TCHAR * 260),
    ]

# typedef struct tagMODULEENTRY32 {
#   DWORD dwSize;
#   DWORD th32ModuleID;
#   DWORD th32ProcessID;
#   DWORD GlblcntUsage;
#   DWORD ProccntUsage;
#   BYTE* modBaseAddr;
#   DWORD modBaseSize;
#   HMODULE hModule;
#   TCHAR szModule[MAX_MODULE_NAME32 + 1];
#   TCHAR szExePath[MAX_PATH];
# } MODULEENTRY32,  *PMODULEENTRY32;
class MODULEENTRY32(Structure):
    _fields_ = [
        ("dwSize",        DWORD),
        ("th32ModuleID",  DWORD),
        ("th32ProcessID", DWORD),
        ("GlblcntUsage",  DWORD),
        ("ProccntUsage",  DWORD),
        ("modBaseAddr",   LPVOID),  # BYTE*
        ("modBaseSize",   DWORD),
        ("hModule",       HMODULE),
        ("szModule",      TCHAR * (MAX_MODULE_NAME32 + 1)),
        ("szExePath",     TCHAR * MAX_PATH),
    ]

# typedef struct tagHEAPENTRY32 {
#   SIZE_T    dwSize;
#   HANDLE    hHandle;
#   ULONG_PTR dwAddress;
#   SIZE_T    dwBlockSize;
#   DWORD     dwFlags;
#   DWORD     dwLockCount;
#   DWORD     dwResvd;
#   DWORD     th32ProcessID;
#   ULONG_PTR th32HeapID;
# } HEAPENTRY32,
# *PHEAPENTRY32;
class HEAPENTRY32(Structure):
    _fields_ = [
        ("dwSize",          SIZE_T),
        ("hHandle",         HANDLE),
        ("dwAddress",       LPVOID),    # remote pointer
        ("dwBlockSize",     SIZE_T),
        ("dwFlags",         DWORD),
        ("dwLockCount",     DWORD),
        ("dwResvd",         DWORD),
        ("th32ProcessID",   DWORD),
        ("th32HeapID",      LPVOID),    # remote pointer
]

# typedef struct tagHEAPLIST32 {
#   SIZE_T    dwSize;
#   DWORD     th32ProcessID;
#   ULONG_PTR th32HeapID;
#   DWORD     dwFlags;
# } HEAPLIST32,
#  *PHEAPLIST32;
class HEAPLIST32(Structure):
    _fields_ = [
        ("dwSize",          SIZE_T),
        ("th32ProcessID",   DWORD),
        ("th32HeapID",      LPVOID),    # remote pointer
        ("dwFlags",         DWORD),
]

#--- kernel32.dll -------------------------------------------------------------

# DWORD WINAPI GetLastError(void);
def GetLastError():
    return ctypes.windll.kernel32.GetLastError()

# void WINAPI SetLastError(
#   __in  DWORD dwErrCode
# );
def SetLastError(dwErrCode):
    ctypes.windll.kernel32.SetLastError(dwErrCode)

# void WINAPI SetLastErrorEx(
#   __in  DWORD dwErrCode,
#   __in  DWORD dwType
# );
def SetLastErrorEx(dwErrCode, dwType):
    ctypes.windll.kernel32.SetLastErrorEx(dwErrCode, dwType)

# BOOL WINAPI CloseHandle(
#   __in  HANDLE hObject
# );
def CloseHandle(hHandle):
    if isinstance(hHandle, Handle):
        # XXX
        # I'm not 100% sure this is desireable
        hHandle.close()
    else:
        hHandle = HANDLE(hHandle)
        success = ctypes.windll.kernel32.CloseHandle(hHandle)
        if success == FALSE:
            raise ctypes.WinError()

# BOOL WINAPI DuplicateHandle(
#   __in   HANDLE hSourceProcessHandle,
#   __in   HANDLE hSourceHandle,
#   __in   HANDLE hTargetProcessHandle,
#   __out  LPHANDLE lpTargetHandle,
#   __in   DWORD dwDesiredAccess,
#   __in   BOOL bInheritHandle,
#   __in   DWORD dwOptions
# );
def DuplicateHandle(hSourceHandle, hSourceProcessHandle = None, hTargetProcessHandle = None, dwDesiredAccess = STANDARD_RIGHTS_ALL, bInheritHandle = False, dwOptions = DUPLICATE_SAME_ACCESS):
    if hSourceProcessHandle is None:
        hSourceProcessHandle = GetCurrentProcess()
    if hTargetProcessHandle is None:
        hTargetProcessHandle = hSourceProcessHandle
    if bInheritHandle:
        bInheritHandle = TRUE
    else:
        bInheritHandle = FALSE
    lpTargetHandle       = HANDLE(INVALID_HANDLE_VALUE)
    hSourceProcessHandle = HANDLE(hSourceProcessHandle)
    hTargetProcessHandle = HANDLE(hTargetProcessHandle)
    success = ctypes.windll.kernel32.DuplicateHandle(hSourceHandle, hSourceProcessHandle, hTargetProcessHandle, byref(lpTargetHandle), dwDesiredAccess, bInheritHandle, dwOptions)
    if success == FALSE:
        raise ctypes.WinError()
    return Handle(lpTargetHandle.value)

# void WINAPI OutputDebugString(
#   __in_opt  LPCTSTR lpOutputString
# );
def OutputDebugStringA(lpOutputString):
    if lpOutputString:
        lpOutputString = LPSTR(lpOutputString)
    else:
        lpOutputString = LPVOID(NULL)
    ctypes.windll.kernel32.OutputDebugStringA(lpOutputString)
def OutputDebugStringW(lpOutputString):
    if lpOutputString:
        lpOutputString = LPWSTR(lpOutputString)
    else:
        lpOutputString = LPVOID(NULL)
    ctypes.windll.kernel32.OutputDebugStringW(lpOutputString)
OutputDebugString = GuessStringType(OutputDebugStringA, OutputDebugStringW)

# BOOL WINAPI SetDllDirectory(
#   __in_opt  LPCTSTR lpPathName
# );
def SetDllDirectory(lpPathName):
    if lpPathName:
        lpPathName = ctypes.c_char_p(lpPathName)
    else:
        lpPathName = LPVOID(NULL)
    success = ctypes.windll.kernel32.SetDllDirectory(lpPathName)
    if success == FALSE:
        raise ctypes.WinError()

# HMODULE WINAPI LoadLibrary(
#   __in  LPCTSTR lpFileName
# );
def LoadLibraryA(pszLibrary):
    LoadLibraryA = ctypes.windll.kernel32.LoadLibraryA
    LoadLibraryA.restype = HMODULE
    hModule = LoadLibraryA(pszLibrary)
    hModule = hModule.value
    if hModule == NULL:
        raise ctypes.WinError()
    return hModule
def LoadLibraryW(pszLibrary):
    LoadLibraryW = ctypes.windll.kernel32.LoadLibraryW
    LoadLibraryW.restype = HMODULE
    hModule = LoadLibraryW(pszLibrary)
    hModule = hModule.value
    if hModule == NULL:
        raise ctypes.WinError()
    return hModule
LoadLibrary = GuessStringType(LoadLibraryA, LoadLibraryW)

# HMODULE WINAPI LoadLibraryEx(
#   __in        LPCTSTR lpFileName,
#   __reserved  HANDLE hFile,
#   __in        DWORD dwFlags
# );
def LoadLibraryExA(pszLibrary, dwFlags = 0):
    LoadLibraryExA = ctypes.windll.kernel32.LoadLibraryExA
    LoadLibraryExA.restype = HMODULE
    hModule = LoadLibraryExA(pszLibrary)
    hModule = hModule.value
    if hModule == NULL:
        raise ctypes.WinError()
    return hModule
def LoadLibraryExW(pszLibrary, dwFlags = 0):
    LoadLibraryExW = ctypes.windll.kernel32.LoadLibraryExW
    LoadLibraryExW.restype = HMODULE
    hModule = LoadLibraryExW(pszLibrary)
    hModule = hModule.value
    if hModule == NULL:
        raise ctypes.WinError()
    return hModule
LoadLibraryEx = GuessStringType(LoadLibraryExA, LoadLibraryExW)

# HMODULE WINAPI GetModuleHandle(
#   __in_opt  LPCTSTR lpModuleName
# );
def GetModuleHandleA(lpModuleName):
    lpModuleName = ctypes.c_char_p(lpModuleName)
    GetModuleHandleA = ctypes.windll.kernel32.GetModuleHandleA
    GetModuleHandleA.restype = HMODULE
    hModule = GetModuleHandleA(lpModuleName)
    hModule = hModule.value
    if hModule == NULL:
        raise ctypes.WinError()
    return hModule
def GetModuleHandleW(lpModuleName):
    lpModuleName = ctypes.c_wchar_p(lpModuleName)
    GetModuleHandleW = ctypes.windll.kernel32.GetModuleHandleW
    GetModuleHandleW.restype = HMODULE
    hModule = GetModuleHandleW(lpModuleName)
    hModule = hModule.value
    if hModule == NULL:
        raise ctypes.WinError()
    return hModule
GetModuleHandle = GuessStringType(GetModuleHandleA, GetModuleHandleW)

# FARPROC WINAPI GetProcAddress(
#   __in  HMODULE hModule,
#   __in  LPCSTR lpProcName
# );
def GetProcAddress(hModule, lpProcName):
    if type(lpProcName) in (type(0), type(0L)):
        if lpProcName & 0xFFFF0000:
            raise ValueError, 'Ordinal number too large: %d' % lpProcName
    else:
        if type(lpProcName) == type(u''):
            lpProcName = lpProcName.encode('ascii', 'ignore')
##        if type(lpProcName) != type(''):
##            raise ValueError, 'Expected string, got %s' % type(lpProcName)
        lpProcName = ctypes.c_char_p(lpProcName)
    hModule = HMODULE(hModule)
    return ctypes.windll.kernel32.GetProcAddress(hModule, lpProcName)

# BOOL WINAPI FreeLibrary(
#   __in  HMODULE hModule
# );
def FreeLibrary(hModule):
    hModule = HMODULE(hModule)
    success = ctypes.windll.kernel32.FreeLibrary(hModule)
    if success == FALSE:
        raise ctypes.WinError()

# BOOL WINAPI QueryFullProcessImageName(
#   __in     HANDLE hProcess,
#   __in     DWORD dwFlags,
#   __out    LPTSTR lpExeName,
#   __inout  PDWORD lpdwSize
# );
def QueryFullProcessImageNameA(hProcess, dwFlags = 0):
    lpdwSize = DWORD(0)
    hProcess = HANDLE(hProcess)
    ctypes.windll.kernel32.QueryFullProcessImageNameA(hProcess, dwFlags, LPVOID(NULL), ctypes.byref(lpdwSize))
    if lpdwSize.value == 0:
        raise ctypes.WinError()
    lpExeName = ctypes.create_string_buffer('', lpdwSize.value)
    retval = ctypes.windll.kernel32.QueryFullProcessImageNameA(hProcess, dwFlags, ctypes.byref(lpExeName), ctypes.byref(lpdwSize))
    if retval == 0:
        raise ctypes.WinError()
    return lpExeName.raw[:lpdwSize.value]
def QueryFullProcessImageNameW(hProcess, dwFlags = 0):
    lpdwSize = DWORD(0)
    hProcess = HANDLE(hProcess)
    ctypes.windll.kernel32.QueryFullProcessImageNameW(hProcess, dwFlags, LPVOID(NULL), ctypes.byref(lpdwSize))
    if lpdwSize.value == 0:
        raise ctypes.WinError()
    lpExeName = ctypes.create_unicode_buffer('', lpdwSize.value)
    retval = ctypes.windll.kernel32.QueryFullProcessImageNameW(hProcess, dwFlags, ctypes.byref(lpExeName), ctypes.byref(lpdwSize))
    if retval == 0:
        raise ctypes.WinError()
    return lpExeName.raw[:lpdwSize.value]
QueryFullProcessImageName = GuessStringType(QueryFullProcessImageNameA, QueryFullProcessImageNameW)

# DWORD WINAPI GetLogicalDriveStrings(
#   __in   DWORD nBufferLength,
#   __out  LPTSTR lpBuffer
# );
def GetLogicalDriveStringsA():
    nBufferLength = 0x1000
    lpBuffer = ctypes.create_string_buffer('', nBufferLength)
    size = ctypes.windll.kernel32.GetLogicalDriveStringsA(nBufferLength, ctypes.byref(lpBuffer))
    if size == 0:
        raise ctypes.WinError()
    return lpBuffer.value
def GetLogicalDriveStringsW():
    nBufferLength = 0x1000
    lpBuffer = ctypes.create_unicode_buffer('', nBufferLength)
    size = ctypes.windll.kernel32.GetLogicalDriveStringsW(nBufferLength, ctypes.byref(lpBuffer))
    if size == 0:
        raise ctypes.WinError()
    return lpBuffer.value
GetLogicalDriveStrings = GuessStringType(GetLogicalDriveStringsA, GetLogicalDriveStringsW)

# DWORD WINAPI QueryDosDevice(
#   __in_opt  LPCTSTR lpDeviceName,
#   __out     LPTSTR lpTargetPath,
#   __in      DWORD ucchMax
# );
def QueryDosDeviceA(lpDeviceName):
    lpDeviceName = ctypes.create_string_buffer(lpDeviceName)
    ucchMax = 0x1000
    lpTargetPath = ctypes.create_string_buffer('', ucchMax)
    size = ctypes.windll.kernel32.QueryDosDeviceA(ctypes.byref(lpDeviceName), ctypes.byref(lpTargetPath), ucchMax)
    if size == 0:
        raise ctypes.WinError()
    return lpTargetPath.value
def QueryDosDeviceW(lpDeviceName):
    lpDeviceName = ctypes.create_unicode_buffer(lpDeviceName)
    ucchMax = 0x1000
    lpTargetPath = ctypes.create_unicode_buffer(u'', ucchMax)
    size = ctypes.windll.kernel32.QueryDosDeviceW(ctypes.byref(lpDeviceName), ctypes.byref(lpTargetPath), ucchMax)
    if size == 0:
        raise ctypes.WinError()
    return lpTargetPath.value
QueryDosDevice = GuessStringType(QueryDosDeviceA, QueryDosDeviceW)

# LPVOID WINAPI MapViewOfFile(
#   __in  HANDLE hFileMappingObject,
#   __in  DWORD dwDesiredAccess,
#   __in  DWORD dwFileOffsetHigh,
#   __in  DWORD dwFileOffsetLow,
#   __in  SIZE_T dwNumberOfBytesToMap
# );
def MapViewOfFile(hFileMappingObject, dwDesiredAccess = FILE_MAP_ALL_ACCESS | FILE_MAP_EXECUTE, dwFileOffsetHigh = 0, dwFileOffsetLow = 0, dwNumberOfBytesToMap = 0):
    MapViewOfFile = ctypes.windll.kernel32.MapViewOfFile
    MapViewOfFile.restype = LPVOID
    hFileMappingObject = HANDLE(hFileMappingObject)
    dwNumberOfBytesToMap = SIZE_T(dwNumberOfBytesToMap)
    lpBaseAddress = MapViewOfFile(hFileMappingObject, dwDesiredAccess, dwFileOffsetHigh, dwFileOffsetLow, dwNumberOfBytesToMap)
    lpBaseAddress = lpBaseAddress.value
    if lpBaseAddress == NULL:
        raise ctypes.WinError()
    return lpBaseAddress

# BOOL WINAPI UnmapViewOfFile(
#   __in  LPCVOID lpBaseAddress
# );
def UnmapViewOfFile(lpBaseAddress):
    lpBaseAddress = LPVOID(lpBaseAddress)
    success = ctypes.windll.kernel32.UnmapViewOfFile(lpBaseAddress)
    if success == 0:
        raise ctypes.WinError()

# HANDLE WINAPI OpenFileMapping(
#   __in  DWORD dwDesiredAccess,
#   __in  BOOL bInheritHandle,
#   __in  LPCTSTR lpName
# );
def OpenFileMappingA(dwDesiredAccess, bInheritHandle, lpName):
    hFileMappingObject = ctypes.windll.kernel32.OpenFileMappingA(dwDesiredAccess, bInheritHandle, ctypes.c_char_p(lpName))
    if hFileMappingObject == INVALID_HANDLE_VALUE:
        raise ctypes.WinError()
    return Handle(hFileMappingObject)
def OpenFileMappingW(dwDesiredAccess, bInheritHandle, lpName):
    hFileMappingObject = ctypes.windll.kernel32.OpenFileMappingW(dwDesiredAccess, bInheritHandle, ctypes.c_wchar_p(lpName))
    if hFileMappingObject == INVALID_HANDLE_VALUE:
        raise ctypes.WinError()
    return Handle(hFileMappingObject)
OpenFileMapping = GuessStringType(OpenFileMappingA, OpenFileMappingW)

# HANDLE WINAPI CreateFileMapping(
#   __in      HANDLE hFile,
#   __in_opt  LPSECURITY_ATTRIBUTES lpAttributes,
#   __in      DWORD flProtect,
#   __in      DWORD dwMaximumSizeHigh,
#   __in      DWORD dwMaximumSizeLow,
#   __in_opt  LPCTSTR lpName
# );
def CreateFileMappingA(hFile, lpAttributes = None, flProtect = PAGE_EXECUTE_READWRITE, dwMaximumSizeHigh = 0, dwMaximumSizeLow = 0, lpName = None):
    if not lpAttributes:
        lpAttributes = LPVOID(NULL)
    if lpName:
        lpName = ctypes.c_char_p(lpName)
    else:
        lpName = LPVOID(NULL)
    hFile = HANDLE(hFile)
    hFileMappingObject = ctypes.windll.kernel32.CreateFileMappingA(hFile, lpAttributes, flProtect, dwMaximumSizeHigh, dwMaximumSizeLow, lpName)
    if hFileMappingObject == INVALID_HANDLE_VALUE:
        raise ctypes.WinError()
    return Handle(hFileMappingObject)
def CreateFileMappingW(hFile, lpAttributes = None, flProtect = PAGE_EXECUTE_READWRITE, dwMaximumSizeHigh = 0, dwMaximumSizeLow = 0, lpName = None):
    if not lpAttributes:
        lpAttributes = LPVOID(NULL)
    if lpName:
        lpName = ctypes.c_char_p(lpName)
    else:
        lpName = LPVOID(NULL)
    hFile = HANDLE(hFile)
    hFileMappingObject = ctypes.windll.kernel32.CreateFileMappingW(hFile, lpAttributes, flProtect, dwMaximumSizeHigh, dwMaximumSizeLow, lpName)
    if hFileMappingObject == INVALID_HANDLE_VALUE:
        raise ctypes.WinError()
    return Handle(hFileMappingObject)
CreateFileMapping = GuessStringType(CreateFileMappingA, CreateFileMappingW)

# HANDLE WINAPI CreateFile(
#   __in      LPCTSTR lpFileName,
#   __in      DWORD dwDesiredAccess,
#   __in      DWORD dwShareMode,
#   __in_opt  LPSECURITY_ATTRIBUTES lpSecurityAttributes,
#   __in      DWORD dwCreationDisposition,
#   __in      DWORD dwFlagsAndAttributes,
#   __in_opt  HANDLE hTemplateFile
# );
def CreateFileA(lpFileName, dwDesiredAccess = GENERIC_ALL, dwShareMode = 0, lpSecurityAttributes = None, dwCreationDisposition = OPEN_ALWAYS, dwFlagsAndAttributes = FILE_ATTRIBUTE_NORMAL, hTemplateFile = None):
    if lpFileName:
        lpFileName = ctypes.c_char_p(lpFileName)
    else:
        lpFileName = LPVOID(NULL)
    if lpSecurityAttributes is None:
        lpSecurityAttributes = LPVOID(NULL)
    if hTemplateFile is None:
        hTemplateFile = LPVOID(NULL)
    hTemplateFile = HANDLE(hTemplateFile)
    hFile = ctypes.windll.kernel32.CreateFileA(lpFileName, dwDesiredAccess, dwShareMode, lpSecurityAttributes, dwCreationDisposition, dwFlagsAndAttributes, hTemplateFile)
    if hFile == INVALID_HANDLE_VALUE:
        raise ctypes.WinError()
    return Handle(hFile)
def CreateFileW(lpFileName, dwDesiredAccess = GENERIC_ALL, dwShareMode = 0, lpSecurityAttributes = None, dwCreationDisposition = OPEN_ALWAYS, dwFlagsAndAttributes = FILE_ATTRIBUTE_NORMAL, hTemplateFile = None):
    if lpFileName:
        lpFileName = ctypes.c_char_p(lpFileName)
    else:
        lpFileName = LPVOID(NULL)
    if lpSecurityAttributes is None:
        lpSecurityAttributes = LPVOID(NULL)
    if hTemplateFile is None:
        hTemplateFile = LPVOID(NULL)
    hTemplateFile = HANDLE(hTemplateFile)
    hFile = ctypes.windll.kernel32.CreateFileW(lpFileName, dwDesiredAccess, dwShareMode, lpSecurityAttributes, dwCreationDisposition, dwFlagsAndAttributes, hTemplateFile)
    if hFile == INVALID_HANDLE_VALUE:
        raise ctypes.WinError()
    return Handle(hFile)
CreateFile = GuessStringType(CreateFileA, CreateFileW)

# BOOL WINAPI FlushFileBuffers(
#   __in  HANDLE hFile
# );
def FlushFileBuffers(hFile):
    hFile = HANDLE(hFile)
    success = ctypes.windll.kernel32.FlushFileBuffers(hFile)
    if success == FALSE:
        raise ctypes.WinError()

# BOOL WINAPI FlushViewOfFile(
#   __in  LPCVOID lpBaseAddress,
#   __in  SIZE_T dwNumberOfBytesToFlush
# );
def FlushViewOfFile(lpBaseAddress, dwNumberOfBytesToFlush = 0):
    lpBaseAddress = LPVOID(lpBaseAddress)
    dwNumberOfBytesToFlush = SIZE_T(dwNumberOfBytesToFlush)
    success = ctypes.windll.kernel32.FlushViewOfFile(lpBaseAddress, dwNumberOfBytesToFlush)
    if success == FALSE:
        raise ctypes.WinError()

# DWORD WINAPI SearchPath(
#   __in_opt   LPCTSTR lpPath,
#   __in       LPCTSTR lpFileName,
#   __in_opt   LPCTSTR lpExtension,
#   __in       DWORD nBufferLength,
#   __out      LPTSTR lpBuffer,
#   __out_opt  LPTSTR *lpFilePart
# );
def SearchPathA(lpPath, lpFileName, lpExtension):
    if lpPath:
        lpPath = ctypes.c_char_p(lpPath)
    else:
        lpPath = LPVOID(NULL)
    if lpExtension:
        lpExtension = ctypes.c_char_p(lpExtension)
    else:
        lpExtension = LPVOID(NULL)
    lpFileName = ctypes.c_char_p(lpFileName)
    nBufferLength = ctypes.windll.kernel32.SearchPathA(lpPath, lpFileName, lpExtension, 0, LPVOID(NULL), LPVOID(NULL))
    if nBufferLength == 0:
        raise ctypes.WinError()
    lpBuffer = ctypes.create_string_buffer("\0", nBufferLength + 1)
    lpFilePart = ctypes.c_char_p()
    nCount = ctypes.windll.kernel32.SearchPathA(lpPath, lpFileName, lpExtension, nBufferLength, ctypes.byref(lpBuffer), ctypes.byref(lpFilePart))
    if nCount == 0:
        raise ctypes.WinError()
    lpFilePart = lpFilePart.value
    lpBuffer = lpBuffer.value
    if lpBuffer == '':
        if GetLastError() == 0:
            SetLastError(ERROR_FILE_NOT_FOUND)
        raise ctypes.WinError()
    return (lpBuffer, lpFilePart)
def SearchPathW(lpPath, lpFileName, lpExtension):
    if lpPath:
        lpPath = ctypes.c_wchar_p(lpPath)
    else:
        lpPath = LPVOID(NULL)
    if lpExtension:
        lpExtension = ctypes.c_wchar_p(lpExtension)
    else:
        lpExtension = LPVOID(NULL)
    lpFileName = ctypes.c_wchar_p(lpFileName)
    nBufferLength = ctypes.windll.kernel32.SearchPathW(lpPath, lpFileName, lpExtension, 0, LPVOID(NULL), LPVOID(NULL))
    if nBufferLength == 0:
        raise ctypes.WinError()
    lpBuffer = ctypes.create_unicode_buffer(u"\0", nBufferLength + 2)
    lpFilePart = ctypes.c_wchar_p()
    nCount = ctypes.windll.kernel32.SearchPathW(lpPath, lpFileName, lpExtension, nBufferLength, ctypes.byref(lpBuffer), ctypes.byref(lpFilePart))
    if nCount == 0:
        raise ctypes.WinError()
    lpFilePart = lpFilePart.value
    lpBuffer = lpBuffer.value
    if lpBuffer == u'':
        if GetLastError() == 0:
            SetLastError(ERROR_FILE_NOT_FOUND)
        raise ctypes.WinError()
    return (lpBuffer, lpFilePart)
SearchPath = GuessStringType(SearchPathA, SearchPathW)

# BOOL SetSearchPathMode(
#   __in  DWORD Flags
# );
def SetSearchPathMode(Flags):
    success = ctypes.windll.kernel32.SetSearchPathMode(Flags)
    if success == FALSE:
        raise ctypes.WinError()

# BOOL WINAPI DeviceIoControl(
#   __in         HANDLE hDevice,
#   __in         DWORD dwIoControlCode,
#   __in_opt     LPVOID lpInBuffer,
#   __in         DWORD nInBufferSize,
#   __out_opt    LPVOID lpOutBuffer,
#   __in         DWORD nOutBufferSize,
#   __out_opt    LPDWORD lpBytesReturned,
#   __inout_opt  LPOVERLAPPED lpOverlapped
# );
def DeviceIoControl(hDevice, dwIoControlCode, lpInBuffer, nInBufferSize, lpOutBuffer, nOutBufferSize, lpOverlapped):
    if lpInBuffer:
        lpInBuffer = ctypes.byref(lpInBuffer)
    else:
        lpInBuffer = LPVOID(NULL)
    if lpOutBuffer:
        lpOutBuffer = ctypes.byref(lpOutBuffer)
    else:
        lpOutBuffer = LPVOID(NULL)
    if lpOverlapped:
        lpOverlapped = ctypes.byref(lpOverlapped)
    else:
        lpOverlapped = LPVOID(NULL)
    lpBytesReturned = DWORD(0)
    hDevice = HANDLE(hDevice)
    success = ctypes.windll.kernel32.DeviceIoControl(hDevice, dwIoControlCode, lpInBuffer, nInBufferSize, lpOutBuffer, nOutBufferSize, ctypes.byref(lpBytesReturned), lpOverlapped)
    if success == FALSE:
        raise ctypes.WinError()
    return lpBytesReturned.value

# BOOL GetFileInformationByHandle(
#   HANDLE hFile,
#   LPBY_HANDLE_FILE_INFORMATION lpFileInformation
# );
def GetFileInformationByHandle(hFile):
    lpFileInformation = BY_HANDLE_FILE_INFORMATION()
    hFile = HANDLE(hFile)
    success = ctypes.windll.kernel32.GetFileInformationByHandle(hFile, ctypes.byref(lpFileInformation))
    if success == FALSE:
        raise ctypes.WinError()
    return lpFileInformation

# BOOL WINAPI GetFileInformationByHandleEx(
#   __in   HANDLE hFile,
#   __in   FILE_INFO_BY_HANDLE_CLASS FileInformationClass,
#   __out  LPVOID lpFileInformation,
#   __in   DWORD dwBufferSize
# );
def GetFileInformationByHandleEx(hFile, FileInformationClass, lpFileInformation, dwBufferSize):
    # TODO
    # support each FileInformationClass so the function can allocate the
    # corresponding structure for the lpFileInformation parameter
    hFile = HANDLE(hFile)
    success = ctypes.windll.kernel32.GetFileInformationByHandleEx(hFile, FileInformationClass, ctypes.byref(lpFileInformation), dwBufferSize)
    if success == 0:
        raise ctypes.WinError()
    return success

# DWORD GetFullPathName(
#   LPCTSTR lpFileName,
#   DWORD nBufferLength,
#   LPTSTR lpBuffer,
#   LPTSTR* lpFilePart
# );
def GetFullPathNameA(lpFileName, nBufferLength = MAX_PATH):
    lpFileName  = ctypes.create_string_buffer(lpFileName, nBufferLength)
    lpBuffer    = ctypes.create_string_buffer('', nBufferLength)
    lpFilePart  = ctypes.c_char_p()
    success = ctypes.windll.kernel32.GetFullPathNameA(ctypes.byref(lpFileName), nBufferLength, ctypes.byref(lpBuffer), ctypes.byref(lpFilePart))
    if success == FALSE:
        raise ctypes.WinError()
    return lpBuffer.value, lpFilePart.value
def GetFullPathNameW(lpFileName, nBufferLength = MAX_PATH):
    lpFileName  = ctypes.create_unicode_buffer(lpFileName, nBufferLength)
    lpBuffer    = ctypes.create_unicode_buffer(u'', nBufferLength)
    lpFilePart  = ctypes.c_wchar_p()
    success = ctypes.windll.kernel32.GetFullPathNameW(ctypes.byref(lpFileName), nBufferLength, ctypes.byref(lpBuffer), ctypes.byref(lpFilePart))
    if success == FALSE:
        raise ctypes.WinError()
    return lpBuffer.value, lpFilePart.value
GetFullPathName = GuessStringType(GetFullPathNameA, GetFullPathNameW)

# DWORD WINAPI GetTempPath(
#   __in   DWORD nBufferLength,
#   __out  LPTSTR lpBuffer
# );
def GetTempPathA():
    nBufferLength = ctypes.windll.kernel32.GetTempPathA(0, LPVOID(NULL))
    if nBufferLength <= 0:
        raise ctypes.WinError()
    lpBuffer = ctypes.create_string_buffer("", nBufferLength)
    nCopied = ctypes.windll.kernel32.GetTempPathA(nBufferLength, lpBuffer)
    if nCopied > nBufferLength or nCopied == 0:
        raise ctypes.WinError()
    return lpBuffer.value
def GetTempPathW():
    nBufferLength = ctypes.windll.kernel32.GetTempPathW(0, LPVOID(NULL))
    if nBufferLength <= 0:
        raise ctypes.WinError()
    lpBuffer = ctypes.create_unicode_buffer(u"", nBufferLength)
    nCopied = ctypes.windll.kernel32.GetTempPathW(nBufferLength, lpBuffer)
    if nCopied > nBufferLength or nCopied == 0:
        raise ctypes.WinError()
    return lpBuffer.value
GetTempPath = GuessStringType(GetTempPathA, GetTempPathW)

# UINT WINAPI GetTempFileName(
#   __in   LPCTSTR lpPathName,
#   __in   LPCTSTR lpPrefixString,
#   __in   UINT uUnique,
#   __out  LPTSTR lpTempFileName
# );
def GetTempFileNameA(lpPathName = None, lpPrefixString = "TMP", uUnique = 0):
    if not lpPathName:
        lpPathName = GetTempPathA()
    lpTempFileName = ctypes.create_string_buffer("", MAX_PATH)
    uUnique = ctypes.windll.kernel32.GetTempFileNameA(lpPathName, lpPrefixString, uUnique, ctypes.byref(lpTempFileName))
    if uUnique == 0:
        raise ctypes.WinError()
    return lpTempFileName.value, uUnique
def GetTempFileNameW(lpPathName = None, lpPrefixString = u"TMP", uUnique = 0):
    if not lpPathName:
        lpPathName = GetTempPathW()
    lpTempFileName = ctypes.create_unicode_buffer(u"", MAX_PATH)
    uUnique = ctypes.windll.kernel32.GetTempFileNameW(lpPathName, lpPrefixString, uUnique, ctypes.byref(lpTempFileName))
    if uUnique == 0:
        raise ctypes.WinError()
    return lpTempFileName.value, uUnique
GetTempFileName = GuessStringType(GetTempFileNameA, GetTempFileNameW)

# HLOCAL WINAPI LocalFree(
#   __in  HLOCAL hMem
# );
def LocalFree(hMem):
    hMem = HLOCAL(hMem)
    result = ctypes.windll.kernel32.LocalFree(hMem)
    if result != NULL:
        ctypes.WinError()

# BOOL WINAPI HandlerRoutine(
#   __in  DWORD dwCtrlType
# );
HANDLER_ROUTINE = ctypes.WINFUNCTYPE(BOOL, DWORD)

# BOOL WINAPI SetConsoleCtrlHandler(
#   __in_opt  PHANDLER_ROUTINE HandlerRoutine,
#   __in      BOOL Add
# );
def SetConsoleCtrlHandler(HandlerRoutine = None, Add = True):
    if Add:
        Add = TRUE
    else:
        Add = FALSE
    if callable(HandlerRoutine):
        HandlerRoutine = HANDLER_ROUTINE(HandlerRoutine)
    elif not HandlerRoutine:
        HandlerRoutine = LPVOID(NULL)
    else:
        raise ValueError, "Bad argument for HandlerRoutine: %r" % HandlerRoutine
    success = ctypes.windll.kernel32.SetConsoleCtrlHandler(HandlerRoutine, Add)
    if success == FALSE:
        raise ctypes.WinError()

# BOOL WINAPI GenerateConsoleCtrlEvent(
#   __in  DWORD dwCtrlEvent,
#   __in  DWORD dwProcessGroupId
# );
def GenerateConsoleCtrlEvent(dwCtrlEvent, dwProcessGroupId):
    success = ctypes.windll.kernel32.GenerateConsoleCtrlEvent(dwCtrlEvent, dwProcessGroupId)
    if success == FALSE:
        raise ctypes.WinError()

# DWORD WINAPI WaitForSingleObject(
#   HANDLE hHandle,
#   DWORD dwMilliseconds
# );
def WaitForSingleObject(hHandle, dwMilliseconds = INFINITE):
    hHandle = HANDLE(hHandle)
    if not dwMilliseconds and dwMilliseconds != 0:
        dwMilliseconds = INFINITE
    if dwMilliseconds != INFINITE:
        r = ctypes.windll.kernel32.WaitForSingleObject(hHandle, dwMilliseconds)
        if r == WAIT_FAILED:
            raise ctypes.WinError()
    else:
        while 1:
            r = ctypes.windll.kernel32.WaitForSingleObject(hHandle, 100)
            if r == WAIT_FAILED:
                raise ctypes.WinError()
            if r != WAIT_TIMEOUT:
                break
    return r

# DWORD WINAPI WaitForSingleObjectEx(
#   HANDLE hHandle,
#   DWORD dwMilliseconds,
#   BOOL bAlertable
# );
def WaitForSingleObjectEx(hHandle, dwMilliseconds = INFINITE, bAlertable = True):
    hHandle = HANDLE(hHandle)
    if not dwMilliseconds and dwMilliseconds != 0:
        dwMilliseconds = INFINITE
    if bAlertable:
        bAlertable = TRUE
    else:
        bAlertable = FALSE
    if dwMilliseconds != INFINITE:
        r = ctypes.windll.kernel32.WaitForSingleObjectEx(hHandle, dwMilliseconds, bAlertable)
        if r == WAIT_FAILED:
            raise ctypes.WinError()
    else:
        while 1:
            r = ctypes.windll.kernel32.WaitForSingleObjectEx(hHandle, 100, bAlertable)
            if r == WAIT_FAILED:
                raise ctypes.WinError()
            if r != WAIT_TIMEOUT:
                break
    return r

# DWORD WINAPI WaitForMultipleObjects(
#   DWORD nCount,
#   const HANDLE *lpHandles,
#   BOOL bWaitAll,
#   DWORD dwMilliseconds
# );
def WaitForMultipleObjects(handles, bWaitAll = False, dwMilliseconds = INFINITE):
    if not dwMilliseconds and dwMilliseconds != 0:
        dwMilliseconds = INFINITE
    nCount          = len(handles)
    lpHandlesType   = HANDLE * nCount
    lpHandles       = lpHandlesType(*handles)
    if bWaitAll:
        bWaitAll    = TRUE
    else:
        bWaitAll    = FALSE
    if dwMilliseconds != INFINITE:
        r = ctypes.windll.kernel32.WaitForMultipleObjects(ctypes.byref(lpHandles), bWaitAll, dwMilliseconds)
        if r == WAIT_FAILED:
            raise ctypes.WinError()
    else:
        while 1:
            r = ctypes.windll.kernel32.WaitForMultipleObjects(ctypes.byref(lpHandles), bWaitAll, 100)
            if r == WAIT_FAILED:
                raise ctypes.WinError()
            if r != WAIT_TIMEOUT:
                break
    return r

# DWORD WINAPI WaitForMultipleObjectsEx(
#   DWORD nCount,
#   const HANDLE *lpHandles,
#   BOOL bWaitAll,
#   DWORD dwMilliseconds,
#   BOOL bAlertable
# );
def WaitForMultipleObjectsEx(handles, bWaitAll = False, dwMilliseconds = INFINITE):
    if not dwMilliseconds and dwMilliseconds != 0:
        dwMilliseconds = INFINITE
    nCount          = len(handles)
    lpHandlesType   = HANDLES * nCount
    lpHandles       = lpHandlesType(*handles)
    if bWaitAll:
        bWaitAll    = TRUE
    else:
        bWaitAll    = FALSE
    if bAlertable:
        bAlertable  = TRUE
    else:
        bAlertable  = FALSE
    if dwMilliseconds != INFINITE:
        r = ctypes.windll.kernel32.WaitForMultipleObjectsEx(ctypes.byref(lpHandles), bWaitAll, dwMilliseconds, bAlertable)
        if r == WAIT_FAILED:
            raise ctypes.WinError()
    else:
        while 1:
            r = ctypes.windll.kernel32.WaitForMultipleObjectsEx(ctypes.byref(lpHandles), bWaitAll, 100, bAlertable)
            if r == WAIT_FAILED:
                raise ctypes.WinError()
            if r != WAIT_TIMEOUT:
                break
    return r

# BOOL WaitForDebugEvent(
#   LPDEBUG_EVENT lpDebugEvent,
#   DWORD dwMilliseconds
# );
def WaitForDebugEvent(dwMilliseconds = INFINITE):
    if not dwMilliseconds and dwMilliseconds != 0:
        dwMilliseconds = INFINITE
    lpDebugEvent                  = DEBUG_EVENT()
    lpDebugEvent.dwDebugEventCode = 0
    lpDebugEvent.dwProcessId      = 0
    lpDebugEvent.dwThreadId       = 0
    if dwMilliseconds != INFINITE:
        success = ctypes.windll.kernel32.WaitForDebugEvent(ctypes.byref(lpDebugEvent), dwMilliseconds)
        if success == FALSE:
            raise ctypes.WinError()
    else:
        while 1:
            success = ctypes.windll.kernel32.WaitForDebugEvent(ctypes.byref(lpDebugEvent), 100)
            if success != FALSE:
                break
            code = GetLastError()
            if code not in (ERROR_SEM_TIMEOUT, WAIT_TIMEOUT):
                raise ctypes.WinError(code)
    return lpDebugEvent

# BOOL ContinueDebugEvent(
#   DWORD dwProcessId,
#   DWORD dwThreadId,
#   DWORD dwContinueStatus
# );
def ContinueDebugEvent(dwProcessId, dwThreadId, dwContinueStatus = DBG_EXCEPTION_NOT_HANDLED):
    success = ctypes.windll.kernel32.ContinueDebugEvent(dwProcessId, dwThreadId, dwContinueStatus)
    if success == FALSE:
        raise ctypes.WinError()

# BOOL WINAPI FlushInstructionCache(
#   __in  HANDLE hProcess,
#   __in  LPCVOID lpBaseAddress,
#   __in  SIZE_T dwSize
# );
def FlushInstructionCache(hProcess, lpBaseAddress = None, dwSize = 0):
    # http://blogs.msdn.com/oldnewthing/archive/2003/12/08/55954.aspx#55958
    hProcess = HANDLE(hProcess)
    lpBaseAddress = LPVOID(lpBaseAddress)
    dwSize = SIZE_T(dwSize)
    success = ctypes.windll.kernel32.FlushInstructionCache(hProcess, lpBaseAddress, dwSize)
    if success == FALSE:
        raise ctypes.WinError()

# BOOL DebugActiveProcess(
#   DWORD dwProcessId
# );
def DebugActiveProcess(dwProcessId):
    success = ctypes.windll.kernel32.DebugActiveProcess(dwProcessId)
    if success == FALSE:
        raise ctypes.WinError()

# BOOL DebugActiveProcessStop(
#   DWORD dwProcessId
# );
def DebugActiveProcessStop(dwProcessId):
    success = ctypes.windll.kernel32.DebugActiveProcessStop(dwProcessId)
    if success == FALSE:
        raise ctypes.WinError()

# BOOL WINAPI CreateProcess(
#   __in_opt     LPCTSTR lpApplicationName,
#   __inout_opt  LPTSTR lpCommandLine,
#   __in_opt     LPSECURITY_ATTRIBUTES lpProcessAttributes,
#   __in_opt     LPSECURITY_ATTRIBUTES lpThreadAttributes,
#   __in         BOOL bInheritHandles,
#   __in         DWORD dwCreationFlags,
#   __in_opt     LPVOID lpEnvironment,
#   __in_opt     LPCTSTR lpCurrentDirectory,
#   __in         LPSTARTUPINFO lpStartupInfo,
#   __out        LPPROCESS_INFORMATION lpProcessInformation
# );
def CreateProcessA(lpApplicationName, lpCommandLine=None, lpProcessAttributes=None, lpThreadAttributes=None, bInheritHandles=False, dwCreationFlags=0, lpEnvironment=None, lpCurrentDirectory=None, lpStartupInfo=None):
    if not lpApplicationName:
        lpApplicationName   = LPVOID(NULL)
    else:
        lpApplicationName   = ctypes.c_char_p(lpApplicationName)
    if not lpCommandLine:
        lpCommandLine       = LPVOID(NULL)
    else:
        lpCommandLine       = ctypes.create_string_buffer(lpCommandLine)
    if not lpEnvironment:
        lpEnvironment       = LPVOID(NULL)
    else:
        lpEnvironment       = ctypes.c_char_p(lpEnvironment)
    if not lpCurrentDirectory:
        lpCurrentDirectory  = LPVOID(NULL)
    else:
        lpCurrentDirectory  = ctypes.c_char_p(lpCurrentDirectory)
    if isinstance(lpProcessAttributes, SECURITY_ATTRIBUTES):
        lpProcessAttributes = ctypes.byref(lpProcessAttributes)
    else:
        lpProcessAttributes = LPVOID(NULL)
    if isinstance(lpThreadAttributes, SECURITY_ATTRIBUTES):
        lpThreadAttributes  = ctypes.byref(lpThreadAttributes)
    else:
        lpThreadAttributes  = LPVOID(NULL)
    if not lpStartupInfo:
        lpStartupInfo              = STARTUPINFO()
        lpStartupInfo.cb           = sizeof(STARTUPINFO)
        lpStartupInfo.lpReserved   = 0
        lpStartupInfo.lpDesktop    = 0
        lpStartupInfo.lpTitle      = 0
        lpStartupInfo.dwFlags      = 0
        lpStartupInfo.cbReserved2  = 0
        lpStartupInfo.lpReserved2  = 0
    lpProcessInformation              = PROCESS_INFORMATION()
    lpProcessInformation.hProcess     = INVALID_HANDLE_VALUE
    lpProcessInformation.hThread      = INVALID_HANDLE_VALUE
    lpProcessInformation.dwProcessId  = 0
    lpProcessInformation.dwThreadId   = 0
    success = ctypes.windll.kernel32.CreateProcessA(lpApplicationName, lpCommandLine, lpProcessAttributes, lpThreadAttributes, bInheritHandles, dwCreationFlags, lpEnvironment, lpCurrentDirectory, ctypes.byref(lpStartupInfo), ctypes.byref(lpProcessInformation))
    if success == FALSE:
        raise ctypes.WinError()
    return ProcessInformation(lpProcessInformation)
def CreateProcessW(lpApplicationName, lpCommandLine=None, lpProcessAttributes=None, lpThreadAttributes=None, bInheritHandles=False, dwCreationFlags=0, lpEnvironment=None, lpCurrentDirectory=None, lpStartupInfo=None):
    if not lpApplicationName:
        lpApplicationName   = LPVOID(NULL)
    else:
        lpApplicationName   = ctypes.c_wchar_p(lpApplicationName)
    if not lpCommandLine:
        lpCommandLine       = LPVOID(NULL)
    else:
        lpCommandLine       = ctypes.create_unicode_buffer(lpCommandLine)
    if not lpEnvironment:
        lpEnvironment       = LPVOID(NULL)
    else:
        lpEnvironment       = ctypes.c_wchar_p(lpEnvironment)
    if not lpCurrentDirectory:
        lpCurrentDirectory  = LPVOID(NULL)
    else:
        lpCurrentDirectory  = ctypes.c_wchar_p(lpCurrentDirectory)
    if isinstance(lpProcessAttributes, SECURITY_ATTRIBUTES):
        lpProcessAttributes = ctypes.byref(lpProcessAttributes)
    else:
        lpProcessAttributes = LPVOID(NULL)
    if isinstance(lpThreadAttributes, SECURITY_ATTRIBUTES):
        lpThreadAttributes  = ctypes.byref(lpThreadAttributes)
    else:
        lpThreadAttributes  = LPVOID(NULL)
    if not lpStartupInfo:
        lpStartupInfo              = STARTUPINFO()
        lpStartupInfo.cb           = sizeof(STARTUPINFO)
        lpStartupInfo.lpReserved   = 0
        lpStartupInfo.lpDesktop    = 0
        lpStartupInfo.lpTitle      = 0
        lpStartupInfo.dwFlags      = 0
        lpStartupInfo.cbReserved2  = 0
        lpStartupInfo.lpReserved2  = 0
    lpProcessInformation              = PROCESS_INFORMATION()
    lpProcessInformation.hProcess     = INVALID_HANDLE_VALUE
    lpProcessInformation.hThread      = INVALID_HANDLE_VALUE
    lpProcessInformation.dwProcessId  = 0
    lpProcessInformation.dwThreadId   = 0
    success = ctypes.windll.kernel32.CreateProcessW(lpApplicationName, lpCommandLine, lpProcessAttributes, lpThreadAttributes, bInheritHandles, dwCreationFlags, lpEnvironment, lpCurrentDirectory, ctypes.byref(lpStartupInfo), ctypes.byref(lpProcessInformation))
    if success == FALSE:
        raise ctypes.WinError()
    return ProcessInformation(lpProcessInformation)
CreateProcess = GuessStringType(CreateProcessA, CreateProcessW)

# BOOL WINAPI CreateProcessAsUser(
#   __in_opt     HANDLE hToken,
#   __in_opt     LPCTSTR lpApplicationName,
#   __inout_opt  LPTSTR lpCommandLine,
#   __in_opt     LPSECURITY_ATTRIBUTES lpProcessAttributes,
#   __in_opt     LPSECURITY_ATTRIBUTES lpThreadAttributes,
#   __in         BOOL bInheritHandles,
#   __in         DWORD dwCreationFlags,
#   __in_opt     LPVOID lpEnvironment,
#   __in_opt     LPCTSTR lpCurrentDirectory,
#   __in         LPSTARTUPINFO lpStartupInfo,
#   __out        LPPROCESS_INFORMATION lpProcessInformation
# );
def CreateProcessAsUserA(hToken, lpApplicationName, lpCommandLine=None, lpProcessAttributes=None, lpThreadAttributes=None, bInheritHandles=False, dwCreationFlags=0, lpEnvironment=None, lpCurrentDirectory=None, lpStartupInfo=None):
    if not lpApplicationName:
        lpApplicationName   = LPVOID(NULL)
    else:
        lpApplicationName   = ctypes.c_char_p(lpApplicationName)
    if not lpCommandLine:
        lpCommandLine       = LPVOID(NULL)
    else:
        lpCommandLine       = ctypes.create_string_buffer(lpCommandLine)
    if not lpEnvironment:
        lpEnvironment       = LPVOID(NULL)
    else:
        lpEnvironment       = ctypes.c_char_p(lpEnvironment)
    if not lpCurrentDirectory:
        lpCurrentDirectory  = LPVOID(NULL)
    else:
        lpCurrentDirectory  = ctypes.c_char_p(lpCurrentDirectory)
    if isinstance(lpProcessAttributes, SECURITY_ATTRIBUTES):
        lpProcessAttributes = ctypes.byref(lpProcessAttributes)
    else:
        lpProcessAttributes = LPVOID(NULL)
    if isinstance(lpThreadAttributes, SECURITY_ATTRIBUTES):
        lpThreadAttributes  = ctypes.byref(lpThreadAttributes)
    else:
        lpThreadAttributes  = LPVOID(NULL)
    if not lpStartupInfo:
        lpStartupInfo              = STARTUPINFO()
        lpStartupInfo.cb           = sizeof(STARTUPINFO)
        lpStartupInfo.lpReserved   = 0
        lpStartupInfo.lpDesktop    = 0
        lpStartupInfo.lpTitle      = 0
        lpStartupInfo.dwFlags      = 0
        lpStartupInfo.cbReserved2  = 0
        lpStartupInfo.lpReserved2  = 0
    lpProcessInformation              = PROCESS_INFORMATION()
    lpProcessInformation.hProcess     = INVALID_HANDLE_VALUE
    lpProcessInformation.hThread      = INVALID_HANDLE_VALUE
    lpProcessInformation.dwProcessId  = 0
    lpProcessInformation.dwThreadId   = 0
    success = ctypes.windll.kernel32.CreateProcessAsUserA(hToken, lpApplicationName, lpCommandLine, lpProcessAttributes, lpThreadAttributes, bInheritHandles, dwCreationFlags, lpEnvironment, lpCurrentDirectory, ctypes.byref(lpStartupInfo), ctypes.byref(lpProcessInformation))
    if success == FALSE:
        raise ctypes.WinError()
    return ProcessInformation(lpProcessInformation)

# HANDLE WINAPI OpenProcess(
#   __in  DWORD dwDesiredAccess,
#   __in  BOOL bInheritHandle,
#   __in  DWORD dwProcessId
# );
def OpenProcess(dwDesiredAccess, bInheritHandle, dwProcessId):
    hProcess = ctypes.windll.kernel32.OpenProcess(dwDesiredAccess, bInheritHandle, dwProcessId)
    if hProcess == NULL:
        raise ctypes.WinError()
    return ProcessHandle(hProcess)

# HANDLE WINAPI OpenThread(
#   __in  DWORD dwDesiredAccess,
#   __in  BOOL bInheritHandle,
#   __in  DWORD dwThreadId
# );
def OpenThread(dwDesiredAccess, bInheritHandle, dwThreadId):
    hThread = ctypes.windll.kernel32.OpenThread(dwDesiredAccess, bInheritHandle, dwThreadId)
    if hThread == NULL:
        raise ctypes.WinError()
    return ThreadHandle(hThread)

# DWORD WINAPI SuspendThread(
#   __in  HANDLE hThread
# );
def SuspendThread(hThread):
    hThread = HANDLE(hThread)
    count = ctypes.windll.kernel32.SuspendThread(hThread)
    if count == -1:
        raise ctypes.WinError()
    return count

# DWORD WINAPI ResumeThread(
#   __in  HANDLE hThread
# );
def ResumeThread(hThread):
    hThread = HANDLE(hThread)
    count = ctypes.windll.kernel32.ResumeThread(hThread)
    if count == -1:
        raise ctypes.WinError()
    return count

# BOOL WINAPI TerminateThread(
#   __inout  HANDLE hThread,
#   __in     DWORD dwExitCode
# );
def TerminateThread(hThread, dwExitCode = 0):
    hThread = HANDLE(hThread)
    success = ctypes.windll.kernel32.TerminateThread(hThread, dwExitCode)
    if success == FALSE:
        raise ctypes.WinError()

# BOOL WINAPI TerminateProcess(
#   __inout  HANDLE hProcess,
#   __in     DWORD dwExitCode
# );
def TerminateProcess(hProcess, dwExitCode = 0):
    hProcess = HANDLE(hProcess)
    success = ctypes.windll.kernel32.TerminateProcess(hProcess, dwExitCode)
    if success == FALSE:
        raise ctypes.WinError()

# BOOL WINAPI ReadProcessMemory(
#   __in   HANDLE hProcess,
#   __in   LPCVOID lpBaseAddress,
#   __out  LPVOID lpBuffer,
#   __in   SIZE_T nSize,
#   __out  SIZE_T* lpNumberOfBytesRead
# );
def ReadProcessMemory(hProcess, lpBaseAddress, nSize):
    hProcess                = HANDLE(hProcess)
    lpBaseAddress           = LPVOID(lpBaseAddress)
    lpBuffer                = ctypes.create_string_buffer('', nSize)
    nSize                   = SIZE_T(nSize)
    lpNumberOfBytesRead     = SIZE_T(0)
    success = ctypes.windll.kernel32.ReadProcessMemory(hProcess, lpBaseAddress, ctypes.byref(lpBuffer), nSize, ctypes.byref(lpNumberOfBytesRead))
    if success == FALSE:
        if GetLastError() != ERROR_PARTIAL_COPY:
            raise ctypes.WinError()
    return str(lpBuffer.raw)[:lpNumberOfBytesRead.value]

# BOOL WINAPI WriteProcessMemory(
#   __in   HANDLE hProcess,
#   __in   LPCVOID lpBaseAddress,
#   __in   LPVOID lpBuffer,
#   __in   SIZE_T nSize,
#   __out  SIZE_T* lpNumberOfBytesWritten
# );
def WriteProcessMemory(hProcess, lpBaseAddress, lpBuffer):
    nSize                   = SIZE_T(len(lpBuffer))
    lpBuffer                = ctypes.create_string_buffer(lpBuffer)
    lpNumberOfBytesWritten  = SIZE_T(0)
    hProcess                = HANDLE(hProcess)
    lpBaseAddress           = LPVOID(lpBaseAddress)
    success = ctypes.windll.kernel32.WriteProcessMemory(hProcess, lpBaseAddress, ctypes.byref(lpBuffer), nSize, ctypes.byref(lpNumberOfBytesWritten))
    if success == FALSE:
        if GetLastError() != ERROR_PARTIAL_COPY:
            raise ctypes.WinError()
    return lpNumberOfBytesWritten.value

# LPVOID WINAPI VirtualAllocEx(
#   __in      HANDLE hProcess,
#   __in_opt  LPVOID lpAddress,
#   __in      SIZE_T dwSize,
#   __in      DWORD flAllocationType,
#   __in      DWORD flProtect
# );
def VirtualAllocEx(hProcess, lpAddress = 0, dwSize = 0x1000, flAllocationType = MEM_COMMIT | MEM_RESERVE, flProtect = PAGE_EXECUTE_READWRITE):
    VirtualAllocEx = ctypes.windll.kernel32.VirtualAllocEx
    VirtualAllocEx.restype = LPVOID
    hProcess  = HANDLE(hProcess)
    lpAddress = LPVOID(lpAddress)
    dwSize    = SIZE_T(dwSize)
    lpAddress = VirtualAllocEx(hProcess, lpAddress, dwSize, flAllocationType, flProtect)
    lpAddress = lpAddress.value
    if lpAddress == NULL:
        raise ctypes.WinError()
    return lpAddress

# SIZE_T WINAPI VirtualQueryEx(
#   __in      HANDLE hProcess,
#   __in_opt  LPCVOID lpAddress,
#   __out     PMEMORY_BASIC_INFORMATION lpBuffer,
#   __in      SIZE_T dwLength
# );
def VirtualQueryEx(hProcess, lpAddress):
    hProcess  = HANDLE(hProcess)
    lpAddress = LPVOID(lpAddress)
    lpBuffer  = MEMORY_BASIC_INFORMATION()
    dwLength  = sizeof(MEMORY_BASIC_INFORMATION)
    VirtualQueryEx = ctypes.windll.kernel32.VirtualQueryEx
    VirtualQueryEx.restype = SIZE_T
    success = VirtualQueryEx(hProcess, lpAddress, ctypes.byref(lpBuffer), dwLength)
    if success == 0:
        raise ctypes.WinError()
    return MemoryBasicInformation(lpBuffer)

# BOOL WINAPI VirtualProtectEx(
#   __in   HANDLE hProcess,
#   __in   LPVOID lpAddress,
#   __in   SIZE_T dwSize,
#   __in   DWORD flNewProtect,
#   __out  PDWORD lpflOldProtect
# );
def VirtualProtectEx(hProcess, lpAddress, dwSize, flNewProtect = PAGE_EXECUTE_READWRITE):
    hProcess     = HANDLE(hProcess)
    lpAddress    = LPVOID(lpAddress)
    dwSize       = SIZE_T(dwSize)
    flOldProtect = DWORD(0)
    success = ctypes.windll.kernel32.VirtualProtectEx(hProcess, lpAddress, dwSize, flNewProtect, ctypes.byref(flOldProtect))
    if success == FALSE:
        raise ctypes.WinError()
    return flOldProtect.value

# BOOL WINAPI VirtualFreeEx(
#   __in  HANDLE hProcess,
#   __in  LPVOID lpAddress,
#   __in  SIZE_T dwSize,
#   __in  DWORD dwFreeType
# );
def VirtualFreeEx(hProcess, lpAddress, dwSize = 0, dwFreeType = MEM_RELEASE):
    hProcess     = HANDLE(hProcess)
    lpAddress    = LPVOID(lpAddress)
    dwSize       = SIZE_T(dwSize)
    success = ctypes.windll.kernel32.VirtualFreeEx(hProcess, lpAddress, dwSize, dwFreeType)
    if success == FALSE:
        raise ctypes.WinError()

# BOOL WINAPI GetThreadSelectorEntry(
#   __in   HANDLE hThread,
#   __in   DWORD dwSelector,
#   __out  LPLDT_ENTRY lpSelectorEntry
# );
def GetThreadSelectorEntry(hThread, dwSelector):
    ldt     = LDT_ENTRY()
    hThread = HANDLE(hThread)
    success = ctypes.windll.kernel32.GetThreadSelectorEntry(hThread, dwSelector, ctypes.byref(ldt))
    if success == FALSE:
        raise types.WinError()
    return ldt

# HANDLE WINAPI CreateRemoteThread(
#   __in   HANDLE hProcess,
#   __in   LPSECURITY_ATTRIBUTES lpThreadAttributes,
#   __in   SIZE_T dwStackSize,
#   __in   LPTHREAD_START_ROUTINE lpStartAddress,
#   __in   LPVOID lpParameter,
#   __in   DWORD dwCreationFlags,
#   __out  LPDWORD lpThreadId
# );
def CreateRemoteThread(hProcess, lpThreadAttributes, dwStackSize, lpStartAddress, lpParameter, dwCreationFlags):
    if isinstance(lpThreadAttributes, SECURITY_ATTRIBUTES):
        lpThreadAttributes = ctypes.byref(lpThreadAttributes)
    else:
        lpThreadAttributes = LPVOID(NULL)
    lpStartAddress = LPVOID(lpStartAddress)
    lpParameter = LPVOID(lpParameter)
    dwThreadId = DWORD(0)
    hProcess = HANDLE(hProcess)
    dwStackSize = SIZE_T(dwStackSize)
    CreateRemoteThread = ctypes.windll.kernel32.CreateRemoteThread
    CreateRemoteThread.restype = HANDLE
    hThread = CreateRemoteThread(hProcess, lpThreadAttributes, dwStackSize, lpStartAddress, lpParameter, dwCreationFlags, ctypes.byref(dwThreadId))
    hThread = hThread.value
    if hThread == INVALID_HANDLE_VALUE:
        raise ctypes.WinError()
    return ThreadHandle(hThread), dwThreadId.value

# HANDLE WINAPI GetCurrentProcess(void);
def GetCurrentProcess():
    GetCurrentProcess = ctypes.windll.kernel32.GetCurrentProcess
    GetCurrentProcess.restype = HANDLE
    hProcess = GetCurrentProcess()
    return hProcess.value

# HANDLE WINAPI GetCurrentThread(void);
def GetCurrentThread():
    GetCurrentThread = ctypes.windll.kernel32.GetCurrentThread
    GetCurrentThread.restype = HANDLE
    hThread = GetCurrentThread()
    return hThread.value

# DWORD WINAPI GetProcessId(
#   __in  HANDLE hProcess
# );
def GetProcessId(hProcess):
    hProcess = HANDLE(hProcess)
    dwProcessId = ctypes.windll.kernel32.GetProcessId(hProcess)
    if dwProcessId == 0:
        raise ctypes.WinError()
    return dwProcessId

# DWORD WINAPI GetThreadId(
#   __in  HANDLE hThread
# );
def GetThreadId(hThread):
    hThread = HANDLE(hThread)
    dwThreadId = ctypes.windll.kernel32.GetThreadId(hThread)
    if dwThreadId == 0:
        raise ctypes.WinError()
    return dwThreadId

# DWORD WINAPI GetProcessIdOfThread(
#   __in  HANDLE hThread
# );
def GetProcessIdOfThread(hThread):
    hThread = HANDLE(hThread)
    dwProcessId = ctypes.windll.kernel32.GetProcessIdOfThread(hThread)
    if dwProcessId == 0:
        raise ctypes.WinError()
    return dwProcessId

# BOOL WINAPI GetExitCodeProcess(
#   __in   HANDLE hProcess,
#   __out  LPDWORD lpExitCode
# );
def GetExitCodeProcess(hProcess):
    lpExitCode = DWORD(0)
    hProcess = HANDLE(hProcess)
    success = ctypes.windll.kernel32.GetExitCodeProcess(hProcess, ctypes.byref(lpExitCode))
    if success == 0:
        raise ctypes.WinError()
    return lpExitCode.value

# BOOL WINAPI GetExitCodeThread(
#   __in   HANDLE hThread,
#   __out  LPDWORD lpExitCode
# );
def GetExitCodeThread(hThread):
    lpExitCode = DWORD(0)
    hThread = HANDLE(hThread)
    success = ctypes.windll.kernel32.GetExitCodeThread(hThread, ctypes.byref(lpExitCode))
    if success == 0:
        raise ctypes.WinError()
    return lpExitCode.value

# DWORD WINAPI GetProcessVersion(
#   __in  DWORD ProcessId
# );
def GetProcessVersion(ProcessId):
    retval = ctypes.windll.kernel32.GetProcessVersion(ProcessId)
    if retval == 0:
        raise ctypes.WinError()
    return retval

# DWORD WINAPI GetPriorityClass(
#   __in  HANDLE hProcess
# );
def GetPriorityClass(hProcess):
    hProcess = HANDLE(hProcess)
    retval = ctypes.windll.kernel32.GetPriorityClass(hProcess)
    if retval == 0:
        raise ctypes.WinError()
    return retval

# BOOL WINAPI SetPriorityClass(
#   __in  HANDLE hProcess,
#   __in  DWORD dwPriorityClass
# );
def SetPriorityClass(hProcess, dwPriorityClass):
    hProcess = HANDLE(hProcess)
    success = ctypes.windll.kernel32.SetPriorityClass(hProcess, dwPriorityClass)
    if success == FALSE:
        raise ctypes.WinError()

# BOOL WINAPI GetProcessPriorityBoost(
#   __in   HANDLE hProcess,
#   __out  PBOOL pDisablePriorityBoost
# );
def GetProcessPriorityBoost(hProcess):
    pDisablePriorityBoost = DWORD(0)
    hProcess = HANDLE(hProcess)
    success = ctypes.windll.kernel32.GetProcessPriorityBoost(hProcess, ctypes.byref(pDisablePriorityBoost))
    if success == FALSE:
        raise ctypes.WinError()
    return bool(pDisablePriorityBoost.value)

# BOOL WINAPI SetProcessPriorityBoost(
#   __in  HANDLE hProcess,
#   __in  BOOL DisablePriorityBoost
# );
def SetProcessPriorityBoost(hProcess, DisablePriorityBoost):
    if DisablePriorityBoost:
        DisablePriorityBoost = TRUE
    else:
        DisablePriorityBoost = FALSE
    hProcess = HANDLE(hProcess)
    success = ctypes.windll.kernel32.SetProcessPriorityBoost(hProcess, DisablePriorityBoost)
    if success == FALSE:
        raise ctypes.WinError()

# BOOL WINAPI GetProcessAffinityMask(
#   __in   HANDLE hProcess,
#   __out  PDWORD_PTR lpProcessAffinityMask,
#   __out  PDWORD_PTR lpSystemAffinityMask
# );
def GetProcessAffinityMask(hProcess):
    lpProcessAffinityMask = DWORD_PTR(0)
    lpSystemAffinityMask  = DWORD_PTR(0)
    hProcess = HANDLE(hProcess)
    success = ctypes.windll.kernel32.GetProcessAffinityMask(hProcess, ctypes.byref(lpProcessAffinityMask), ctypes.byref(lpSystemAffinityMask))
    if success == FALSE:
        raise ctypes.WinError()
    return lpProcessAffinityMask.value, lpSystemAffinityMask.value

# BOOL WINAPI SetProcessAffinityMask(
#   __in  HANDLE hProcess,
#   __in  DWORD_PTR dwProcessAffinityMask
# );
def SetProcessAffinityMask(hProcess, dwProcessAffinityMask):
    dwProcessAffinityMask = DWORD_PTR(dwProcessAffinityMask)
    hProcess = HANDLE(hProcess)
    success = ctypes.windll.kernel32.SetProcessAffinityMask(hProcess, dwProcessAffinityMask)
    if success == FALSE:
        raise ctypes.WinError()

# BOOL CheckRemoteDebuggerPresent(
#   HANDLE hProcess,
#   PBOOL pbDebuggerPresent
# );
def CheckRemoteDebuggerPresent(hProcess):
    pbDebuggerPresent = BOOL(0)
    hProcess = HANDLE(hProcess)
    success = ctypes.windll.kernel32.CheckRemoteDebuggerPresent(hProcess, ctypes.byref(pbDebuggerPresent))
    if success == FALSE:
        raise ctypes.WinError()
    return bool(pbDebuggerPresent.value)

# BOOL DebugSetProcessKillOnExit(
#   BOOL KillOnExit
# );
def DebugSetProcessKillOnExit(KillOnExit):
    if KillOnExit:
        KillOnExit = TRUE
    else:
        KillOnExit = FALSE
    success = ctypes.windll.kernel32.DebugSetProcessKillOnExit(KillOnExit)
    if success == FALSE:
        raise ctypes.WinError()

# BOOL DebugBreakProcess(
#   HANDLE Process
# );
def DebugBreakProcess(hProcess):
    hProcess = HANDLE(hProcess)
    success = ctypes.windll.kernel32.DebugBreakProcess(hProcess)
    if success == FALSE:
        raise ctypes.WinError()

# BOOL WINAPI GetThreadContext(
#   __in     HANDLE hThread,
#   __inout  LPCONTEXT lpContext
# );
def GetThreadContext(hThread, ContextFlags = CONTEXT_ALL):
    lpContext = CONTEXT()
    lpContext.ContextFlags = ContextFlags
    hThread = HANDLE(hThread)
    success = ctypes.windll.kernel32.GetThreadContext(hThread, ctypes.byref(lpContext))
    if success == FALSE:
        raise ctypes.WinError()
    return lpContext.to_dict()

# BOOL WINAPI SetThreadContext(
#   __in  HANDLE hThread,
#   __in  const CONTEXT* lpContext
# );
def SetThreadContext(hThread, lpContext):
    if isinstance(lpContext, dict):
        lpContext = CONTEXT.from_dict(lpContext)
    hThread = HANDLE(hThread)
    success = ctypes.windll.kernel32.SetThreadContext(hThread, ctypes.byref(lpContext))
    if success == FALSE:
        raise ctypes.WinError()

# HANDLE WINAPI CreateToolhelp32Snapshot(
#   __in  DWORD dwFlags,
#   __in  DWORD th32ProcessID
# );
def CreateToolhelp32Snapshot(dwFlags = TH32CS_SNAPALL, th32ProcessID = 0):
    CreateToolhelp32Snapshot = ctypes.windll.kernel32.CreateToolhelp32Snapshot
    CreateToolhelp32Snapshot.restype = HANDLE
    hSnapshot = CreateToolhelp32Snapshot(dwFlags, th32ProcessID)
    hSnapshot = hSnapshot.value
    if hSnapshot == INVALID_HANDLE_VALUE:
        raise ctypes.WinError()
    return Handle(hSnapshot)

# BOOL WINAPI Process32First(
#   __in     HANDLE hSnapshot,
#   __inout  LPPROCESSENTRY32 lppe
# );
def Process32First(hSnapshot):
    pe        = PROCESSENTRY32()
    pe.dwSize = sizeof(PROCESSENTRY32)
    hSnapshot = HANDLE(hSnapshot)
    success = ctypes.windll.kernel32.Process32First(hSnapshot, ctypes.byref(pe))
    if success == FALSE:
        if GetLastError() == ERROR_NO_MORE_FILES:
            return None
        raise ctypes.WinError()
    return pe

# BOOL WINAPI Process32Next(
#   __in     HANDLE hSnapshot,
#   __out  LPPROCESSENTRY32 lppe
# );
def Process32Next(hSnapshot, pe = None):
    if pe is None:
        pe = PROCESSENTRY32()
    pe.dwSize = sizeof(PROCESSENTRY32)
    hSnapshot = HANDLE(hSnapshot)
    success = ctypes.windll.kernel32.Process32Next(hSnapshot, ctypes.byref(pe))
    if success == FALSE:
        if GetLastError() == ERROR_NO_MORE_FILES:
            return None
        raise ctypes.WinError()
    return pe

# BOOL WINAPI Thread32First(
#   __in     HANDLE hSnapshot,
#   __inout  LPTHREADENTRY32 lpte
# );
def Thread32First(hSnapshot):
    te = THREADENTRY32()
    te.dwSize = sizeof(THREADENTRY32)
    hSnapshot = HANDLE(hSnapshot)
    success = ctypes.windll.kernel32.Thread32First(hSnapshot, ctypes.byref(te))
    if success == FALSE:
        if GetLastError() == ERROR_NO_MORE_FILES:
            return None
        raise ctypes.WinError()
    return te

# BOOL WINAPI Thread32Next(
#   __in     HANDLE hSnapshot,
#   __out  LPTHREADENTRY32 lpte
# );
def Thread32Next(hSnapshot, te = None):
    if te is None:
        te = THREADENTRY32()
    te.dwSize = sizeof(THREADENTRY32)
    hSnapshot = HANDLE(hSnapshot)
    success = ctypes.windll.kernel32.Thread32Next(hSnapshot, ctypes.byref(te))
    if success == FALSE:
        if GetLastError() == ERROR_NO_MORE_FILES:
            return None
        raise ctypes.WinError()
    return te

# BOOL WINAPI Module32First(
#   __in     HANDLE hSnapshot,
#   __inout  LPMODULEENTRY32 lpme
# );
def Module32First(hSnapshot):
    me = MODULEENTRY32()
    me.dwSize = sizeof(MODULEENTRY32)
    hSnapshot = HANDLE(hSnapshot)
    success = ctypes.windll.kernel32.Module32First(hSnapshot, ctypes.byref(me))
    if success == FALSE:
        if GetLastError() == ERROR_NO_MORE_FILES:
            return None
        raise ctypes.WinError()
    return me

# BOOL WINAPI Module32Next(
#   __in     HANDLE hSnapshot,
#   __out  LPMODULEENTRY32 lpme
# );
def Module32Next(hSnapshot, me = None):
    if me is None:
        me = MODULEENTRY32()
    me.dwSize = sizeof(MODULEENTRY32)
    hSnapshot = HANDLE(hSnapshot)
    success = ctypes.windll.kernel32.Module32Next(hSnapshot, ctypes.byref(me))
    if success == FALSE:
        if GetLastError() == ERROR_NO_MORE_FILES:
            return None
        raise ctypes.WinError()
    return me

# BOOL WINAPI Heap32First(
#   __inout  LPHEAPENTRY32 lphe,
#   __in     DWORD th32ProcessID,
#   __in     ULONG_PTR th32HeapID
# );
def Heap32First(th32ProcessID, th32HeapID):
    he = HEAPENTRY32()
    he.dwSize = sizeof(HEAPENTRY32)
    th32HeapID = ULONG_PTR(th32HeapID)
    success = ctypes.windll.kernel32.Heap32First(ctypes.byref(he), th32ProcessID, th32HeapID)
    if success == FALSE:
        if GetLastError() == ERROR_NO_MORE_FILES:
            return None
        raise ctypes.WinError()
    return he

# BOOL WINAPI Heap32Next(
#   __out  LPHEAPENTRY32 lphe
# );
def Heap32Next(he):
    he.dwSize = sizeof(HEAPENTRY32)
    success = ctypes.windll.kernel32.Heap32Next(ctypes.byref(he))
    if success == FALSE:
        if GetLastError() == ERROR_NO_MORE_FILES:
            return None
        raise ctypes.WinError()
    return he

# BOOL WINAPI Heap32ListFirst(
#   __in     HANDLE hSnapshot,
#   __inout  LPHEAPLIST32 lphl
# );
def Heap32ListFirst(hSnapshot):
    hl = HEAPLIST32()
    hl.dwSize = sizeof(HEAPLIST32)
    hSnapshot = HANDLE(hSnapshot)
    success = ctypes.windll.kernel32.Heap32ListFirst(hSnapshot, ctypes.byref(hl))
    if success == FALSE:
        if GetLastError() == ERROR_NO_MORE_FILES:
            return None
        raise ctypes.WinError()
    return hl

# BOOL WINAPI Heap32ListNext(
#   __in     HANDLE hSnapshot,
#   __out  LPHEAPLIST32 lphl
# );
def Heap32ListNext(hSnapshot, hl = None):
    if hl is None:
        hl = HEAPLIST32()
    hl.dwSize = sizeof(HEAPLIST32)
    hSnapshot = HANDLE(hSnapshot)
    success = ctypes.windll.kernel32.Heap32ListNext(hSnapshot, ctypes.byref(hl))
    if success == FALSE:
        if GetLastError() == ERROR_NO_MORE_FILES:
            return None
        raise ctypes.WinError()
    return hl

# BOOL WINAPI Toolhelp32ReadProcessMemory(
#   __in   DWORD th32ProcessID,
#   __in   LPCVOID lpBaseAddress,
#   __out  LPVOID lpBuffer,
#   __in   SIZE_T cbRead,
#   __out  SIZE_T lpNumberOfBytesRead
# );
def Toolhelp32ReadProcessMemory(th32ProcessID, lpBaseAddress, cbRead):
    lpBaseAddress           = LPVOID(lpBaseAddress)
    lpBuffer                = ctypes.create_string_buffer('', cbRead)
    cbRead                  = SIZE_T(cbRead)
    lpNumberOfBytesRead     = SIZE_T(0)
    success = ctypes.windll.kernel32.Toolhelp32ReadProcessMemory(th32ProcessID, lpBaseAddress, ctypes.byref(lpBuffer), cbRead, ctypes.byref(lpNumberOfBytesRead))
    if success == FALSE:
        if GetLastError() != ERROR_PARTIAL_COPY:
            raise ctypes.WinError()
    return str(lpBuffer.raw)[:lpNumberOfBytesRead.value]

# DWORD WINAPI GetCurrentProcessorNumber(void);
def GetCurrentProcessorNumber():
    retval = ctypes.windll.kernel32.GetCurrentProcessorNumber()
    if retval == 0:
        raise ctypes.WinError()
    return retval

# VOID WINAPI FlushProcessWriteBuffers(void);
def FlushProcessWriteBuffers():
    ctypes.windll.kernel32.FlushProcessWriteBuffers()

# BOOL WINAPI GetLogicalProcessorInformation(
#   __out    PSYSTEM_LOGICAL_PROCESSOR_INFORMATION Buffer,
#   __inout  PDWORD ReturnLength
# );

# TO DO http://msdn.microsoft.com/en-us/library/ms683194(VS.85).aspx

# BOOL WINAPI GetProcessIoCounters(
#   __in   HANDLE hProcess,
#   __out  PIO_COUNTERS lpIoCounters
# );

# TO DO http://msdn.microsoft.com/en-us/library/ms683218(VS.85).aspx

# DWORD WINAPI GetGuiResources(
#   __in  HANDLE hProcess,
#   __in  DWORD uiFlags
# );
def GetGuiResources(hProcess, uiFlags):
    hProcess = HANDLE(hProcess)
    return ctypes.windll.kernel32.GetGuiResources(hProcess, uiFlags)

# BOOL WINAPI GetProcessHandleCount(
#   __in     HANDLE hProcess,
#   __inout  PDWORD pdwHandleCount
# );
def GetProcessHandleCount(hProcess):
    pdwHandleCount = DWORD(0)
    hProcess = HANDLE(hProcess)
    success = ctypes.windll.kernel32.GetProcessHandleCount(hProcess, ctypes.byref(pdwHandleCount))
    if success == FALSE:
        raise ctypes.WinError()
    return pdwHandleCount.value

# BOOL WINAPI GetProcessTimes(
#   __in   HANDLE hProcess,
#   __out  LPFILETIME lpCreationTime,
#   __out  LPFILETIME lpExitTime,
#   __out  LPFILETIME lpKernelTime,
#   __out  LPFILETIME lpUserTime
# );

# TO DO http://msdn.microsoft.com/en-us/library/ms683223(VS.85).aspx

# void WINAPI GetSystemInfo(
#   __out  LPSYSTEM_INFO lpSystemInfo
# );
def GetSystemInfo():
    sysinfo = SYSTEM_INFO()
    ctypes.windll.kernel32.GetSystemInfo(ctypes.byref(sysinfo))
    return sysinfo

# void WINAPI GetNativeSystemInfo(
#   __out  LPSYSTEM_INFO lpSystemInfo
# );
def GetNativeSystemInfo():
    sysinfo = SYSTEM_INFO()
    ctypes.windll.kernel32.GetNativeSystemInfo(ctypes.byref(sysinfo))
    return sysinfo

#------------------------------------------------------------------------------
# Wow64

# BOOL WINAPI IsWow64Process(
#   __in   HANDLE hProcess,
#   __out  PBOOL Wow64Process
# );
def IsWow64Process(hProcess):
    Wow64Process = BOOL(FALSE)
    hProcess = HANDLE(hProcess)
    success = ctypes.windll.kernel32.IsWow64Process(hProcess, ctypes.byref(Wow64Process))
    if success == FALSE:
        raise ctypes.WinError()
    return Wow64Process

# BOOL Wow64GetThreadSelectorEntry(
#   __in   HANDLE hThread,
#   __in   DWORD dwSelector,
#   __out  PWOW64_LDT_ENTRY lpSelectorEntry
# );
def Wow64GetThreadSelectorEntry(hThread, dwSelector):
    lpSelectorEntry = WOW64_LDT_ENTRY()
    hThread = HANDLE(hThread)
    success = ctypes.windll.kernel32.Wow64GetThreadSelectorEntry(hThread, dwSelector, ctypes.byref(lpSelectorEntry))
    if success == FALSE:
        raise ctypes.WinError() # ERROR_NOT_SUPPORTED means we have to call GetThreadSelectorEntry
    return lpSelectorEntry

# DWORD WINAPI Wow64SuspendThread(
#   __in  HANDLE hThread
# );
def Wow64SuspendThread(hThread):
    hThread = HANDLE(hThread)
    success = ctypes.windll.kernel32.Wow64SuspendThread(hThread)
    if success == FALSE:
        raise ctypes.WinError() # ERROR_INVALID_FUNCTION means we have to call SuspendThread

# XXX TODO Use this http://www.nynaeve.net/Code/GetThreadWow64Context.cpp
# Also see http://www.woodmann.com/forum/archive/index.php/t-11162.html

# BOOL WINAPI Wow64GetThreadContext(
#   __in     HANDLE hThread,
#   __inout  PWOW64_CONTEXT lpContext
# );
def Wow64GetThreadContext(hThread, lpContext = None):
    if lpContext is None:
        lpContext = WOW64_CONTEXT()
        lpContext.ContextFlags = WOW64_CONTEXT_ALL
    hThread = HANDLE(hThread)
    success = ctypes.windll.kernel32.Wow64GetThreadContext(hThread, ctypes.byref(lpContext))
    if success == FALSE:
        raise ctypes.WinError() # ERROR_INVALID_FUNCTION means we have to call GetThreadContext
    return lpContext.to_dict()

# BOOL WINAPI Wow64SetThreadContext(
#   __in  HANDLE hThread,
#   __in  const WOW64_CONTEXT *lpContext
# );
def Wow64SetThreadContext(hThread, lpContext):
    if isinstance(lpContext, dict):
        lpContext = WOW64_CONTEXT.from_dict(lpContext)
    hThread = HANDLE(hThread)
    success = ctypes.windll.kernel32.Wow64SetThreadContext(hThread, ctypes.byref(lpContext))
    if success == FALSE:
        raise ctypes.WinError() # ERROR_INVALID_FUNCTION means we have to call SetThreadContext

#==============================================================================
# Mark functions that Psyco cannot compile.
# In your programs, don't use psyco.full().
# Call psyco.bind() on your main function instead.

try:
    import psyco
    psyco.cannotcompile(WaitForDebugEvent)
    psyco.cannotcompile(WaitForSingleObject)
    psyco.cannotcompile(WaitForSingleObjectEx)
    psyco.cannotcompile(WaitForMultipleObjects)
    psyco.cannotcompile(WaitForMultipleObjectsEx)
except ImportError:
    pass
=======
# Copyright (c) 2009, Mario Vilas
# All rights reserved.
#
# Redistribution and use in source and binary forms, with or without
# modification, are permitted provided that the following conditions are met:
#
#     * Redistributions of source code must retain the above copyright notice,
#       this list of conditions and the following disclaimer.
#     * Redistributions in binary form must reproduce the above copyright
#       notice,this list of conditions and the following disclaimer in the
#       documentation and/or other materials provided with the distribution.
#     * Neither the name of the copyright holder nor the names of its
#       contributors may be used to endorse or promote products derived from
#       this software without specific prior written permission.
#
# THIS SOFTWARE IS PROVIDED BY THE COPYRIGHT HOLDERS AND CONTRIBUTORS "AS IS"
# AND ANY EXPRESS OR IMPLIED WARRANTIES, INCLUDING, BUT NOT LIMITED TO, THE
# IMPLIED WARRANTIES OF MERCHANTABILITY AND FITNESS FOR A PARTICULAR PURPOSE
# ARE DISCLAIMED. IN NO EVENT SHALL THE COPYRIGHT OWNER OR CONTRIBUTORS BE
# LIABLE FOR ANY DIRECT, INDIRECT, INCIDENTAL, SPECIAL, EXEMPLARY, OR
# CONSEQUENTIAL DAMAGES (INCLUDING, BUT NOT LIMITED TO, PROCUREMENT OF
# SUBSTITUTE GOODS OR SERVICES; LOSS OF USE, DATA, OR PROFITS; OR BUSINESS
# INTERRUPTION) HOWEVER CAUSED AND ON ANY THEORY OF LIABILITY, WHETHER IN
# CONTRACT, STRICT LIABILITY, OR TORT (INCLUDING NEGLIGENCE OR OTHERWISE)
# ARISING IN ANY WAY OUT OF THE USE OF THIS SOFTWARE, EVEN IF ADVISED OF THE
# POSSIBILITY OF SUCH DAMAGE.

"""
Debugging API wrappers in ctypes.

@see: U{http://apps.sourceforge.net/trac/winappdbg/wiki/Win32APIWrappers}
"""

__revision__ = "$Id$"

from defines import *

#--- SYSTEM_INFO structure, GetSystemInfo() and GetNativeSystemInfo() ---------

PROCESSOR_ARCHITECTURE_INTEL    = 0
PROCESSOR_ARCHITECTURE_IA64     = 6
PROCESSOR_ARCHITECTURE_AMD64    = 9
PROCESSOR_ARCHITECTURE_UNKNOWN  = 0xffff

# typedef struct _SYSTEM_INFO {
#   union {
#     DWORD dwOemId;
#     struct {
#       WORD wProcessorArchitecture;
#       WORD wReserved;
#     } ;
#   }     ;
#   DWORD     dwPageSize;
#   LPVOID    lpMinimumApplicationAddress;
#   LPVOID    lpMaximumApplicationAddress;
#   DWORD_PTR dwActiveProcessorMask;
#   DWORD     dwNumberOfProcessors;
#   DWORD     dwProcessorType;
#   DWORD     dwAllocationGranularity;
#   WORD      wProcessorLevel;
#   WORD      wProcessorRevision;
# } SYSTEM_INFO;

class _SYSTEM_INFO_OEM_ID_STRUCT(Structure):
    _fields_ = [
        ("wProcessorArchitecture",  WORD),
        ("wReserved",               WORD),
]

class _SYSTEM_INFO_OEM_ID(Union):
    _fields_ = [
        ("dwOemId",  DWORD),
        ("w",        _SYSTEM_INFO_OEM_ID_STRUCT),
]

class SYSTEM_INFO(Structure):
    _fields_ = [
        ("id",                              _SYSTEM_INFO_OEM_ID),
        ("dwPageSize",                      DWORD),
        ("lpMinimumApplicationAddress",     LPVOID),
        ("lpMaximumApplicationAddress",     LPVOID),
        ("dwActiveProcessorMask",           DWORD_PTR),
        ("dwNumberOfProcessors",            DWORD),
        ("dwProcessorType",                 DWORD),
        ("dwAllocationGranularity",         DWORD),
        ("wProcessorLevel",                 WORD),
        ("wProcessorRevision",              WORD),
    ]
LPSYSTEM_INFO = ctypes.POINTER(SYSTEM_INFO)

# void WINAPI GetSystemInfo(
#   __out  LPSYSTEM_INFO lpSystemInfo
# );
def GetSystemInfo():
    _GetSystemInfo = windll.kernel32.GetSystemInfo
    _GetSystemInfo.argtypes = [LPSYSTEM_INFO]
    _GetSystemInfo.restype = None

    sysinfo = SYSTEM_INFO()
    _GetSystemInfo(ctypes.byref(sysinfo))
    return sysinfo

# void WINAPI GetNativeSystemInfo(
#   __out  LPSYSTEM_INFO lpSystemInfo
# );
def GetNativeSystemInfo():
    _GetNativeSystemInfo = windll.kernel32.GetNativeSystemInfo
    _GetNativeSystemInfo.argtypes = [LPSYSTEM_INFO]
    _GetNativeSystemInfo.restype = None

    sysinfo = SYSTEM_INFO()
    _GetNativeSystemInfo(ctypes.byref(sysinfo))
    return sysinfo

#--- CONTEXT structure and constants ------------------------------------------

import context_i386
import context_amd64

from context_i386  import CONTEXT_i386, CONTEXT_i486
from context_amd64 import CONTEXT_AMD64

def get_arch():
    try:
        si = GetNativeSystemInfo()
    except Exception:
        try:
            si = GetSystemInfo()
        except Exception:
            return 'unknown'
    wProcessorArchitecture = si.id.w.wProcessorArchitecture
    if wProcessorArchitecture == PROCESSOR_ARCHITECTURE_INTEL:
        return 'i386'
    if wProcessorArchitecture == PROCESSOR_ARCHITECTURE_AMD64:
        return 'amd64'
    if wProcessorArchitecture == PROCESSOR_ARCHITECTURE_IA64:
        return 'ia64'
    return 'unknown'
arch = get_arch()
if   arch == 'i386':
    from context_i386 import *
elif arch == 'amd64':
    from context_amd64 import *
elif arch == 'ia64':
    from context_ia64 import *
del arch
del get_arch

#--- Constants ----------------------------------------------------------------

STILL_ACTIVE = 259

WAIT_TIMEOUT        = 0x102
WAIT_FAILED         = -1
WAIT_OBJECT_0       = 0

EXCEPTION_NONCONTINUABLE        = 0x1       # Noncontinuable exception
EXCEPTION_MAXIMUM_PARAMETERS    = 15        # maximum number of exception parameters
MAXIMUM_WAIT_OBJECTS            = 64        # Maximum number of wait objects
MAXIMUM_SUSPEND_COUNT           = 0x7f      # Maximum times thread can be suspended

FORMAT_MESSAGE_ALLOCATE_BUFFER  = 0x00000100
FORMAT_MESSAGE_FROM_SYSTEM      = 0x00001000

GR_GDIOBJECTS  = 0
GR_USEROBJECTS = 1

PROCESS_NAME_NATIVE = 1

# LoadLibraryEx constants
DONT_RESOLVE_DLL_REFERENCES         = 0x00000001
LOAD_LIBRARY_AS_DATAFILE            = 0x00000002
LOAD_WITH_ALTERED_SEARCH_PATH       = 0x00000008
LOAD_IGNORE_CODE_AUTHZ_LEVEL        = 0x00000010
LOAD_LIBRARY_AS_IMAGE_RESOURCE      = 0x00000020
LOAD_LIBRARY_AS_DATAFILE_EXCLUSIVE  = 0x00000040

# SetSearchPathMode flags
# TODO I couldn't find these constants :(
##BASE_SEARCH_PATH_ENABLE_SAFE_SEARCHMODE     = ???
##BASE_SEARCH_PATH_DISABLE_SAFE_SEARCHMODE    = ???
##BASE_SEARCH_PATH_PERMANENT                  = ???

# Console control events
CTRL_C_EVENT        = 0
CTRL_BREAK_EVENT    = 1
CTRL_CLOSE_EVENT    = 2
CTRL_LOGOFF_EVENT   = 5
CTRL_SHUTDOWN_EVENT = 6

# Standard access rights
DELETE                      = (0x00010000L)
READ_CONTROL                = (0x00020000L)
WRITE_DAC                   = (0x00040000L)
WRITE_OWNER                 = (0x00080000L)
SYNCHRONIZE                 = (0x00100000L)
STANDARD_RIGHTS_REQUIRED    = (0x000F0000L)
STANDARD_RIGHTS_READ        = (READ_CONTROL)
STANDARD_RIGHTS_WRITE       = (READ_CONTROL)
STANDARD_RIGHTS_EXECUTE     = (READ_CONTROL)
STANDARD_RIGHTS_ALL         = (0x001F0000L)
SPECIFIC_RIGHTS_ALL         = (0x0000FFFFL)

# Process access rights for OpenProcess
PROCESS_TERMINATE         = (0x0001)
PROCESS_CREATE_THREAD     = (0x0002)
PROCESS_SET_SESSIONID     = (0x0004)
PROCESS_VM_OPERATION      = (0x0008)
PROCESS_VM_READ           = (0x0010)
PROCESS_VM_WRITE          = (0x0020)
PROCESS_DUP_HANDLE        = (0x0040)
PROCESS_CREATE_PROCESS    = (0x0080)
PROCESS_SET_QUOTA         = (0x0100)
PROCESS_SET_INFORMATION   = (0x0200)
PROCESS_QUERY_INFORMATION = (0x0400)
PROCESS_SUSPEND_RESUME    = (0x0800)
PROCESS_ALL_ACCESS        = (STANDARD_RIGHTS_REQUIRED | SYNCHRONIZE | 0xFFF)

# Process priority classes

IDLE_PRIORITY_CLASS         = 0x00000040
BELOW_NORMAL_PRIORITY_CLASS = 0x00004000
NORMAL_PRIORITY_CLASS       = 0x00000020
ABOVE_NORMAL_PRIORITY_CLASS = 0x00008000
HIGH_PRIORITY_CLASS         = 0x00000080
REALTIME_PRIORITY_CLASS     = 0x00000100

PROCESS_MODE_BACKGROUND_BEGIN   = 0x00100000
PROCESS_MODE_BACKGROUND_END     = 0x00200000

# dwCreationFlag values

DEBUG_PROCESS                     = 0x00000001
DEBUG_ONLY_THIS_PROCESS           = 0x00000002

CREATE_SUSPENDED                  = 0x00000004

DETACHED_PROCESS                  = 0x00000008

CREATE_NEW_CONSOLE                = 0x00000010

NORMAL_PRIORITY_CLASS             = 0x00000020
IDLE_PRIORITY_CLASS               = 0x00000040
HIGH_PRIORITY_CLASS               = 0x00000080
REALTIME_PRIORITY_CLASS           = 0x00000100

CREATE_NEW_PROCESS_GROUP          = 0x00000200
CREATE_UNICODE_ENVIRONMENT        = 0x00000400

CREATE_SEPARATE_WOW_VDM           = 0x00000800
CREATE_SHARED_WOW_VDM             = 0x00001000
CREATE_FORCEDOS                   = 0x00002000

BELOW_NORMAL_PRIORITY_CLASS       = 0x00004000
ABOVE_NORMAL_PRIORITY_CLASS       = 0x00008000
STACK_SIZE_PARAM_IS_A_RESERVATION = 0x00010000

CREATE_BREAKAWAY_FROM_JOB         = 0x01000000
CREATE_PRESERVE_CODE_AUTHZ_LEVEL  = 0x02000000

CREATE_DEFAULT_ERROR_MODE         = 0x04000000
CREATE_NO_WINDOW                  = 0x08000000

PROFILE_USER                      = 0x10000000
PROFILE_KERNEL                    = 0x20000000
PROFILE_SERVER                    = 0x40000000

CREATE_IGNORE_SYSTEM_DEFAULT      = 0x80000000

THREAD_BASE_PRIORITY_LOWRT  = 15    # value that gets a thread to LowRealtime-1
THREAD_BASE_PRIORITY_MAX    = 2     # maximum thread base priority boost
THREAD_BASE_PRIORITY_MIN    = (-2)  # minimum thread base priority boost
THREAD_BASE_PRIORITY_IDLE   = (-15) # value that gets a thread to idle

THREAD_PRIORITY_LOWEST          = THREAD_BASE_PRIORITY_MIN
THREAD_PRIORITY_BELOW_NORMAL    = (THREAD_PRIORITY_LOWEST+1)
THREAD_PRIORITY_NORMAL          = 0
THREAD_PRIORITY_HIGHEST         = THREAD_BASE_PRIORITY_MAX
THREAD_PRIORITY_ABOVE_NORMAL    = (THREAD_PRIORITY_HIGHEST-1)
THREAD_PRIORITY_ERROR_RETURN    = (0xFFFFFFFFL)

THREAD_PRIORITY_TIME_CRITICAL   = THREAD_BASE_PRIORITY_LOWRT
THREAD_PRIORITY_IDLE            = THREAD_BASE_PRIORITY_IDLE

# Memory access
SECTION_QUERY                = 0x0001
SECTION_MAP_WRITE            = 0x0002
SECTION_MAP_READ             = 0x0004
SECTION_MAP_EXECUTE          = 0x0008
SECTION_EXTEND_SIZE          = 0x0010
SECTION_MAP_EXECUTE_EXPLICIT = 0x0020 # not included in SECTION_ALL_ACCESS

SECTION_ALL_ACCESS = (STANDARD_RIGHTS_REQUIRED|SECTION_QUERY|\
                             SECTION_MAP_WRITE |      \
                             SECTION_MAP_READ |       \
                             SECTION_MAP_EXECUTE |    \
                             SECTION_EXTEND_SIZE)
PAGE_NOACCESS          = 0x01
PAGE_READONLY          = 0x02
PAGE_READWRITE         = 0x04
PAGE_WRITECOPY         = 0x08
PAGE_EXECUTE           = 0x10
PAGE_EXECUTE_READ      = 0x20
PAGE_EXECUTE_READWRITE = 0x40
PAGE_EXECUTE_WRITECOPY = 0x80
PAGE_GUARD            = 0x100
PAGE_NOCACHE          = 0x200
PAGE_WRITECOMBINE     = 0x400
MEM_COMMIT           = 0x1000
MEM_RESERVE          = 0x2000
MEM_DECOMMIT         = 0x4000
MEM_RELEASE          = 0x8000
MEM_FREE            = 0x10000
MEM_PRIVATE         = 0x20000
MEM_MAPPED          = 0x40000
MEM_RESET           = 0x80000
MEM_TOP_DOWN       = 0x100000
MEM_WRITE_WATCH    = 0x200000
MEM_PHYSICAL       = 0x400000
MEM_LARGE_PAGES  = 0x20000000
MEM_4MB_PAGES    = 0x80000000
SEC_FILE           = 0x800000
SEC_IMAGE         = 0x1000000
SEC_RESERVE       = 0x4000000
SEC_COMMIT        = 0x8000000
SEC_NOCACHE      = 0x10000000
SEC_LARGE_PAGES  = 0x80000000
MEM_IMAGE         = SEC_IMAGE
WRITE_WATCH_FLAG_RESET = 0x01
FILE_MAP_ALL_ACCESS = 0xF001F

SECTION_QUERY                   = 0x0001
SECTION_MAP_WRITE               = 0x0002
SECTION_MAP_READ                = 0x0004
SECTION_MAP_EXECUTE             = 0x0008
SECTION_EXTEND_SIZE             = 0x0010
SECTION_MAP_EXECUTE_EXPLICIT    = 0x0020 # not included in SECTION_ALL_ACCESS

SECTION_ALL_ACCESS = (STANDARD_RIGHTS_REQUIRED|SECTION_QUERY|\
                 SECTION_MAP_WRITE |      \
                 SECTION_MAP_READ |       \
                 SECTION_MAP_EXECUTE |    \
                 SECTION_EXTEND_SIZE)

FILE_MAP_COPY       = SECTION_QUERY
FILE_MAP_WRITE      = SECTION_MAP_WRITE
FILE_MAP_READ       = SECTION_MAP_READ
FILE_MAP_ALL_ACCESS = SECTION_ALL_ACCESS
FILE_MAP_EXECUTE    = SECTION_MAP_EXECUTE_EXPLICIT  # not included in FILE_MAP_ALL_ACCESS

GENERIC_READ                     = 0x80000000
GENERIC_WRITE                    = 0x40000000
GENERIC_EXECUTE                  = 0x20000000
GENERIC_ALL                      = 0x10000000

FILE_SHARE_READ                  = 0x00000001
FILE_SHARE_WRITE                 = 0x00000002
FILE_SHARE_DELETE                = 0x00000004

CREATE_NEW                       = 1
CREATE_ALWAYS                    = 2
OPEN_EXISTING                    = 3
OPEN_ALWAYS                      = 4
TRUNCATE_EXISTING                = 5

FILE_ATTRIBUTE_READONLY          = 0x00000001
FILE_ATTRIBUTE_NORMAL            = 0x00000080
FILE_ATTRIBUTE_TEMPORARY         = 0x00000100

FILE_FLAG_WRITE_THROUGH          = 0x80000000
FILE_FLAG_NO_BUFFERING           = 0x20000000
FILE_FLAG_RANDOM_ACCESS          = 0x10000000
FILE_FLAG_SEQUENTIAL_SCAN        = 0x08000000
FILE_FLAG_DELETE_ON_CLOSE        = 0x04000000
FILE_FLAG_OVERLAPPED             = 0x40000000

FILE_ATTRIBUTE_READONLY          = 0x00000001
FILE_ATTRIBUTE_HIDDEN            = 0x00000002
FILE_ATTRIBUTE_SYSTEM            = 0x00000004
FILE_ATTRIBUTE_DIRECTORY         = 0x00000010
FILE_ATTRIBUTE_ARCHIVE           = 0x00000020
FILE_ATTRIBUTE_DEVICE            = 0x00000040
FILE_ATTRIBUTE_NORMAL            = 0x00000080
FILE_ATTRIBUTE_TEMPORARY         = 0x00000100

# Debug events
EXCEPTION_DEBUG_EVENT       = 1
CREATE_THREAD_DEBUG_EVENT   = 2
CREATE_PROCESS_DEBUG_EVENT  = 3
EXIT_THREAD_DEBUG_EVENT     = 4
EXIT_PROCESS_DEBUG_EVENT    = 5
LOAD_DLL_DEBUG_EVENT        = 6
UNLOAD_DLL_DEBUG_EVENT      = 7
OUTPUT_DEBUG_STRING_EVENT   = 8
RIP_EVENT                   = 9

# Status codes
STATUS_WAIT_0                   = 0x00000000L
STATUS_ABANDONED_WAIT_0         = 0x00000080L
STATUS_USER_APC                 = 0x000000C0L
STATUS_TIMEOUT                  = 0x00000102L
STATUS_PENDING                  = 0x00000103L
DBG_EXCEPTION_HANDLED           = 0x00010001L
DBG_CONTINUE                    = 0x00010002L
DBG_EXCEPTION_NOT_HANDLED       = 0x80010001L
STATUS_SEGMENT_NOTIFICATION     = 0x40000005L
##DBG_TERMINATE_THREAD            = 0x40010003L
##DBG_TERMINATE_PROCESS           = 0x40010004L
##DBG_CONTROL_C                   = 0x40010005L
##DBG_CONTROL_BREAK               = 0x40010008L
##DBG_COMMAND_EXCEPTION           = 0x40010009L
STATUS_GUARD_PAGE_VIOLATION     = 0x80000001L
STATUS_DATATYPE_MISALIGNMENT    = 0x80000002L
STATUS_BREAKPOINT               = 0x80000003L
STATUS_SINGLE_STEP              = 0x80000004L
STATUS_INVALID_INFO_CLASS       = 0xC0000003L
STATUS_ACCESS_VIOLATION         = 0xC0000005L
STATUS_IN_PAGE_ERROR            = 0xC0000006L
STATUS_INVALID_HANDLE           = 0xC0000008L
STATUS_NO_MEMORY                = 0xC0000017L
STATUS_ILLEGAL_INSTRUCTION      = 0xC000001DL
STATUS_NONCONTINUABLE_EXCEPTION = 0xC0000025L
STATUS_INVALID_DISPOSITION      = 0xC0000026L
STATUS_ARRAY_BOUNDS_EXCEEDED    = 0xC000008CL
STATUS_FLOAT_DENORMAL_OPERAND   = 0xC000008DL
STATUS_FLOAT_DIVIDE_BY_ZERO     = 0xC000008EL
STATUS_FLOAT_INEXACT_RESULT     = 0xC000008FL
STATUS_FLOAT_INVALID_OPERATION  = 0xC0000090L
STATUS_FLOAT_OVERFLOW           = 0xC0000091L
STATUS_FLOAT_STACK_CHECK        = 0xC0000092L
STATUS_FLOAT_UNDERFLOW          = 0xC0000093L
STATUS_INTEGER_DIVIDE_BY_ZERO   = 0xC0000094L
STATUS_INTEGER_OVERFLOW         = 0xC0000095L
STATUS_PRIVILEGED_INSTRUCTION   = 0xC0000096L
STATUS_STACK_OVERFLOW           = 0xC00000FDL
STATUS_CONTROL_C_EXIT           = 0xC000013AL
STATUS_FLOAT_MULTIPLE_FAULTS    = 0xC00002B4L
STATUS_FLOAT_MULTIPLE_TRAPS     = 0xC00002B5L
STATUS_REG_NAT_CONSUMPTION      = 0xC00002C9L
STATUS_SXS_EARLY_DEACTIVATION   = 0xC015000FL
STATUS_SXS_INVALID_DEACTIVATION = 0xC0150010L

STATUS_STACK_BUFFER_OVERRUN     = 0xC0000409L
STATUS_WX86_BREAKPOINT          = 0x4000001FL
STATUS_HEAP_CORRUPTION          = 0xC0000374L

STATUS_POSSIBLE_DEADLOCK        = 0xC0000194L

STATUS_UNWIND_CONSOLIDATE       = 0x80000029L

# Exception codes

EXCEPTION_ACCESS_VIOLATION          = STATUS_ACCESS_VIOLATION
EXCEPTION_ARRAY_BOUNDS_EXCEEDED     = STATUS_ARRAY_BOUNDS_EXCEEDED
EXCEPTION_BREAKPOINT                = STATUS_BREAKPOINT
EXCEPTION_DATATYPE_MISALIGNMENT     = STATUS_DATATYPE_MISALIGNMENT
EXCEPTION_FLT_DENORMAL_OPERAND      = STATUS_FLOAT_DENORMAL_OPERAND
EXCEPTION_FLT_DIVIDE_BY_ZERO        = STATUS_FLOAT_DIVIDE_BY_ZERO
EXCEPTION_FLT_INEXACT_RESULT        = STATUS_FLOAT_INEXACT_RESULT
EXCEPTION_FLT_INVALID_OPERATION     = STATUS_FLOAT_INVALID_OPERATION
EXCEPTION_FLT_OVERFLOW              = STATUS_FLOAT_OVERFLOW
EXCEPTION_FLT_STACK_CHECK           = STATUS_FLOAT_STACK_CHECK
EXCEPTION_FLT_UNDERFLOW             = STATUS_FLOAT_UNDERFLOW
EXCEPTION_ILLEGAL_INSTRUCTION       = STATUS_ILLEGAL_INSTRUCTION
EXCEPTION_IN_PAGE_ERROR             = STATUS_IN_PAGE_ERROR
EXCEPTION_INT_DIVIDE_BY_ZERO        = STATUS_INTEGER_DIVIDE_BY_ZERO
EXCEPTION_INT_OVERFLOW              = STATUS_INTEGER_OVERFLOW
EXCEPTION_INVALID_DISPOSITION       = STATUS_INVALID_DISPOSITION
EXCEPTION_NONCONTINUABLE_EXCEPTION  = STATUS_NONCONTINUABLE_EXCEPTION
EXCEPTION_PRIV_INSTRUCTION          = STATUS_PRIVILEGED_INSTRUCTION
EXCEPTION_SINGLE_STEP               = STATUS_SINGLE_STEP
EXCEPTION_STACK_OVERFLOW            = STATUS_STACK_OVERFLOW

EXCEPTION_GUARD_PAGE                = STATUS_GUARD_PAGE_VIOLATION
EXCEPTION_INVALID_HANDLE            = STATUS_INVALID_HANDLE
EXCEPTION_POSSIBLE_DEADLOCK         = STATUS_POSSIBLE_DEADLOCK

CONTROL_C_EXIT                      = STATUS_CONTROL_C_EXIT

DBG_CONTROL_C                       = 0x40010005L
MS_VC_EXCEPTION                     = 0x406D1388L

# Access violation types
ACCESS_VIOLATION_TYPE_READ      = EXCEPTION_READ_FAULT
ACCESS_VIOLATION_TYPE_WRITE     = EXCEPTION_WRITE_FAULT
ACCESS_VIOLATION_TYPE_DEP       = EXCEPTION_EXECUTE_FAULT

# DuplicateHandle constants
DUPLICATE_CLOSE_SOURCE      = 0x00000001
DUPLICATE_SAME_ACCESS       = 0x00000002

# GetFinalPathNameByHandle constants
FILE_NAME_NORMALIZED        = 0x0
FILE_NAME_OPENED            = 0x8
VOLUME_NAME_DOS             = 0x0
VOLUME_NAME_GUID            = 0x1
VOLUME_NAME_NONE            = 0x4
VOLUME_NAME_NT              = 0x2

#--- Handle wrappers ----------------------------------------------------------

class Handle (object):
    """
    Encapsulates Win32 handles to avoid leaking them.

    @see: L{ProcessHandle}, L{ThreadHandle}, L{FileHandle}
    """

    def __init__(self, aHandle = None, bOwnership = True):
        """
        @type  aHandle: int
        @param aHandle: Win32 handle value.

        @type  bOwnership: bool
        @param bOwnership:
           C{True} if we own the handle and we need to close it.
           C{False} if someone else will be calling L{CloseHandle}.
        """
        super(Handle, self).__init__()
        self.value      = self._normalize(aHandle)
        self.bOwnership = bOwnership

    def __del__(self):
        """
        Closes the Win32 handle when the Python object is destroyed.
        """
        try:
            self.close()
        except Exception:
            pass

    def __copy__(self):
        """
        Duplicates the Win32 handle when copying the Python object.

        @rtype:  L{Handle}
        @return: A new handle to the same Win32 object.
        """
        return self.dup()

    def __deepcopy__(self):
        """
        Duplicates the Win32 handle when copying the Python object.

        @rtype:  L{Handle}
        @return: A new handle to the same win32 object.
        """
        return self.dup()

    @property
    def _as_parameter_(self):
        """
        Compatibility with ctypes.
        Allows passing transparently a Handle object to an API call.
        """
        return HANDLE(self.value)

    @staticmethod
    def from_param(value):
        """
        Compatibility with ctypes.
        Allows passing transparently a Handle object to an API call.

        @type  value: int
        @param value: Numeric handle value.
        """
        return HANDLE(value)

    def close(self):
        """
        Closes the Win32 handle.
        """
        if self.bOwnership and self.value not in (None, INVALID_HANDLE_VALUE):
            try:
                CloseHandle(self.value)
            finally:
                self.value = None

    def dup(self):
        """
        @rtype:  L{Handle}
        @return: A new handle to the same Win32 object.
        """
        return DuplicateHandle(self.value)

    @staticmethod
    def _normalize(value):
        """
        Normalize handle values.
        """
        if value is None:
            value = 0
        elif hasattr(value, 'value'):
            value = value.value
        else:
            value = long(value)
        return value

    def wait(self, dwMilliseconds = None):
        """
        Wait for the Win32 object to be signaled.

        @type  dwMilliseconds: int
        @param dwMilliseconds: (Optional) Timeout value in milliseconds.
            Use C{INFINITE} or C{None} for no timeout.
        """
        if dwMilliseconds is None:
            dwMilliseconds = INFINITE
        r = WaitForSingleObject(self.value, dwMilliseconds)
        if r != WAIT_OBJECT_0:
            raise ctypes.WinError(r)

class ProcessHandle (Handle):
    """
    Win32 process handle.

    @see: L{Handle}
    """

    def get_pid(self):
        """
        @rtype:  int
        @return: Process global ID.
        """
        return GetProcessId(self.value)

class ThreadHandle (Handle):
    """
    Win32 thread handle.

    @see: L{Handle}
    """

    def get_tid(self):
        """
        @rtype:  int
        @return: Thread global ID.
        """
        return GetThreadId(self.value)

# TODO
# maybe add file mapping support here?
class FileHandle (Handle):
    """
    Win32 file handle.

    @see: L{Handle}
    """

    def get_filename(self):
        """
        @rtype:  None or str
        @return: Name of the open file, or C{None} if unavailable.
        """
        #
        # XXX BUG
        #
        # This code truncates the first two bytes of the path.
        # It seems to be the expected behavior of NtQueryInformationFile.
        #
        # My guess is it only returns the NT pathname, without the device name.
        # It's like dropping the drive letter in a Win32 pathname.
        #
        # Note that using the "official" GetFileInformationByHandleEx
        # API introduced in Vista doesn't change the results!
        #
        dwBufferSize      = 0x1004
        lpFileInformation = ctypes.create_string_buffer(dwBufferSize)
        try:
            GetFileInformationByHandleEx(self.value,
                                        FILE_INFO_BY_HANDLE_CLASS.FileNameInfo,
                                        lpFileInformation, dwBufferSize)
        except AttributeError:
            from ntdll import NtQueryInformationFile, \
                              FileNameInformation, \
                              FILE_NAME_INFORMATION
            NtQueryInformationFile(self.value,
                                   FileNameInformation,
                                   lpFileInformation,
                                   dwBufferSize)
        FileName = unicode(lpFileInformation.raw[sizeof(DWORD):], 'U16')
        FileName = ctypes.create_unicode_buffer(FileName).value
        if not FileName:
            FileName = None
        return FileName

#--- Structure wrappers -------------------------------------------------------

class ProcessInformation (object):
    """
    Process information object returned by L{CreateProcess}.
    """

    def __init__(self, pi):
        self.hProcess    = ProcessHandle(pi.hProcess)
        self.hThread     = ThreadHandle(pi.hThread)
        self.dwProcessId = pi.dwProcessId
        self.dwThreadId  = pi.dwThreadId

class MemoryBasicInformation (object):
    """
    Memory information object returned by L{VirtualQueryEx}.
    """

    READABLE = (
                PAGE_EXECUTE_READ       |
                PAGE_EXECUTE_READWRITE  |
                PAGE_EXECUTE_WRITECOPY  |
                PAGE_READONLY           |
                PAGE_READWRITE          |
                PAGE_WRITECOPY
    )

    WRITEABLE = (
                PAGE_EXECUTE_READWRITE  |
                PAGE_EXECUTE_WRITECOPY  |
                PAGE_READWRITE          |
                PAGE_WRITECOPY
    )

    COPY_ON_WRITE = (
                PAGE_EXECUTE_WRITECOPY  |
                PAGE_WRITECOPY
    )

    EXECUTABLE = (
                PAGE_EXECUTE            |
                PAGE_EXECUTE_READ       |
                PAGE_EXECUTE_READWRITE  |
                PAGE_EXECUTE_WRITECOPY
    )

    EXECUTABLE_AND_WRITEABLE = (
                PAGE_EXECUTE_READWRITE  |
                PAGE_EXECUTE_WRITECOPY
    )

    def __init__(self, mbi):
        self.BaseAddress        = mbi.BaseAddress
        self.AllocationBase     = mbi.AllocationBase
        self.AllocationProtect  = mbi.AllocationProtect
        self.RegionSize         = mbi.RegionSize
        self.State              = mbi.State
        self.Protect            = mbi.Protect
        self.Type               = mbi.Type

    def is_free(self):
        return self.State == MEM_FREE

    def is_reserved(self):
        return self.State == MEM_RESERVED

    def is_commited(self):
        return self.State == MEM_COMMIT

    def is_guard(self):
        return self.is_commited() and self.Protect & PAGE_GUARD

    def has_content(self):
        return self.is_commited() and not self.Protect & (PAGE_GUARD | PAGE_NOACCESS)

    def is_readable(self):
        return self.has_content() and self.Protect & self.READABLE

    def is_writeable(self):
        return self.has_content() and self.Protect & self.WRITEABLE

    def is_copy_on_write(self):
        return self.has_content() and self.Protect & self.COPY_ON_WRITE

    def is_executable(self):
        return self.has_content() and self.Protect & self.EXECUTABLE

    def is_executable_and_writeable(self):
        return self.has_content() and self.Protect & self.EXECUTABLE_AND_WRITEABLE

#--- OVERLAPPED structure -----------------------------------------------------

# typedef struct _OVERLAPPED {
#   ULONG_PTR Internal;
#   ULONG_PTR InternalHigh;
#   union {
#     struct {
#       DWORD Offset;
#       DWORD OffsetHigh;
#     } ;
#     PVOID Pointer;
#   } ;
#   HANDLE    hEvent;
# }OVERLAPPED, *LPOVERLAPPED;
class _OVERLAPPED_STRUCT(Structure):
    _pack_ = 1
    _fields_ = [
        ('Offset',          DWORD),
        ('OffsetHigh',      DWORD),
    ]
class _OVERLAPPED_UNION(Union):
    _pack_ = 1
    _fields_ = [
        ('s',               _OVERLAPPED_STRUCT),
        ('Pointer',         PVOID),
    ]
class OVERLAPPED(Structure):
    _pack_ = 1
    _fields_ = [
        ('Internal',        ULONG_PTR),
        ('InternalHigh',    ULONG_PTR),
        ('u',               _OVERLAPPED_UNION),
        ('hEvent',          HANDLE),
    ]
LPOVERLAPPED = POINTER(OVERLAPPED)

#--- SECURITY_ATTRIBUTES structure --------------------------------------------

# typedef struct _SECURITY_ATTRIBUTES {
#     DWORD nLength;
#     LPVOID lpSecurityDescriptor;
#     BOOL bInheritHandle;
# } SECURITY_ATTRIBUTES, *PSECURITY_ATTRIBUTES, *LPSECURITY_ATTRIBUTES;
class SECURITY_ATTRIBUTES(Structure):
    _pack_ = 1
    _fields_ = [
        ('nLength',                 DWORD),
        ('lpSecurityDescriptor',    LPVOID),
        ('bInheritHandle',          BOOL),
    ]
LPSECURITY_ATTRIBUTES = POINTER(SECURITY_ATTRIBUTES)

#--- VS_FIXEDFILEINFO structure -----------------------------------------------

# struct VS_FIXEDFILEINFO {
#   DWORD dwSignature;
#   DWORD dwStrucVersion;
#   DWORD dwFileVersionMS;
#   DWORD dwFileVersionLS;
#   DWORD dwProductVersionMS;
#   DWORD dwProductVersionLS;
#   DWORD dwFileFlagsMask;
#   DWORD dwFileFlags;
#   DWORD dwFileOS;
#   DWORD dwFileType;
#   DWORD dwFileSubtype;
#   DWORD dwFileDateMS;
#   DWORD dwFileDateLS;
# };
class VS_FIXEDFILEINFO (Structure):
    _fields_ = [
        ("dwSignature",             DWORD),     # 0xFEEF04BD
        ("dwStrucVersion",          DWORD),
        ("dwFileVersionMS",         DWORD),
        ("dwFileVersionLS",         DWORD),
        ("dwProductVersionMS",      DWORD),
        ("dwProductVersionLS",      DWORD),
        ("dwFileFlagsMask",         DWORD),
        ("dwFileFlags",             DWORD),
        ("dwFileOS",                DWORD),
        ("dwFileType",              DWORD),
        ("dwFileSubtype",           DWORD),
        ("dwFileDateMS",            DWORD),
        ("dwFileDateLS",            DWORD),
    ]

#--- OSVERSIONINFO and OSVERSIONINFOEX structures and constants ---------------

VER_PLATFORM_WIN32s                 = 0
VER_PLATFORM_WIN32_WINDOWS          = 1
VER_PLATFORM_WIN32_NT               = 2

VER_SUITE_BACKOFFICE                = 0x00000004
VER_SUITE_BLADE                     = 0x00000400
VER_SUITE_COMPUTE_SERVER            = 0x00004000
VER_SUITE_DATACENTER                = 0x00000080
VER_SUITE_ENTERPRISE                = 0x00000002
VER_SUITE_EMBEDDEDNT                = 0x00000040
VER_SUITE_PERSONAL                  = 0x00000200
VER_SUITE_SINGLEUSERTS              = 0x00000100
VER_SUITE_SMALLBUSINESS             = 0x00000001
VER_SUITE_SMALLBUSINESS_RESTRICTED  = 0x00000020
VER_SUITE_STORAGE_SERVER            = 0x00002000
VER_SUITE_TERMINAL                  = 0x00000010
VER_SUITE_WH_SERVER                 = 0x00008000

VER_NT_DOMAIN_CONTROLLER            = 0x0000002
VER_NT_SERVER                       = 0x0000003
VER_NT_WORKSTATION                  = 0x0000001

VER_BUILDNUMBER                     = 0x0000004
VER_MAJORVERSION                    = 0x0000002
VER_MINORVERSION                    = 0x0000001
VER_PLATFORMID                      = 0x0000008
VER_PRODUCT_TYPE                    = 0x0000080
VER_SERVICEPACKMAJOR                = 0x0000020
VER_SERVICEPACKMINOR                = 0x0000010
VER_SUITENAME                       = 0x0000040

VER_EQUAL                           = 1
VER_GREATER                         = 2
VER_GREATER_EQUAL                   = 3
VER_LESS                            = 4
VER_LESS_EQUAL                      = 5
VER_AND                             = 6
VER_OR                              = 7

# typedef struct _OSVERSIONINFO {
#   DWORD dwOSVersionInfoSize;
#   DWORD dwMajorVersion;
#   DWORD dwMinorVersion;
#   DWORD dwBuildNumber;
#   DWORD dwPlatformId;
#   TCHAR szCSDVersion[128];
# }OSVERSIONINFO;
class OSVERSIONINFOA(Structure):
    _fields_ = [
        ("dwOSVersionInfoSize", DWORD),
        ("dwMajorVersion",      DWORD),
        ("dwMinorVersion",      DWORD),
        ("dwBuildNumber",       DWORD),
        ("dwPlatformId",        DWORD),
        ("szCSDVersion",        CHAR * 128),
    ]
class OSVERSIONINFOW(Structure):
    _fields_ = [
        ("dwOSVersionInfoSize", DWORD),
        ("dwMajorVersion",      DWORD),
        ("dwMinorVersion",      DWORD),
        ("dwBuildNumber",       DWORD),
        ("dwPlatformId",        DWORD),
        ("szCSDVersion",        WCHAR * 128),
    ]

# typedef struct _OSVERSIONINFOEX {
#   DWORD dwOSVersionInfoSize;
#   DWORD dwMajorVersion;
#   DWORD dwMinorVersion;
#   DWORD dwBuildNumber;
#   DWORD dwPlatformId;
#   TCHAR szCSDVersion[128];
#   WORD  wServicePackMajor;
#   WORD  wServicePackMinor;
#   WORD  wSuiteMask;
#   BYTE  wProductType;
#   BYTE  wReserved;
# }OSVERSIONINFOEX, *POSVERSIONINFOEX, *LPOSVERSIONINFOEX;
class OSVERSIONINFOEXA(Structure):
    _fields_ = [
        ("dwOSVersionInfoSize", DWORD),
        ("dwMajorVersion",      DWORD),
        ("dwMinorVersion",      DWORD),
        ("dwBuildNumber",       DWORD),
        ("dwPlatformId",        DWORD),
        ("szCSDVersion",        CHAR * 128),
        ("wServicePackMajor",   WORD),
        ("wServicePackMinor",   WORD),
        ("wSuiteMask",          WORD),
        ("wProductType",        BYTE),
        ("wReserved",           BYTE),
    ]
class OSVERSIONINFOEXW(Structure):
    _fields_ = [
        ("dwOSVersionInfoSize", DWORD),
        ("dwMajorVersion",      DWORD),
        ("dwMinorVersion",      DWORD),
        ("dwBuildNumber",       DWORD),
        ("dwPlatformId",        DWORD),
        ("szCSDVersion",        WCHAR * 128),
        ("wServicePackMajor",   WORD),
        ("wServicePackMinor",   WORD),
        ("wSuiteMask",          WORD),
        ("wProductType",        BYTE),
        ("wReserved",           BYTE),
    ]

LPOSVERSIONINFOA    = POINTER(OSVERSIONINFOA)
LPOSVERSIONINFOW    = POINTER(OSVERSIONINFOW)
LPOSVERSIONINFOEXA  = POINTER(OSVERSIONINFOEXA)
LPOSVERSIONINFOEXW  = POINTER(OSVERSIONINFOEXW)
POSVERSIONINFOA     = LPOSVERSIONINFOA
POSVERSIONINFOW     = LPOSVERSIONINFOW
POSVERSIONINFOEXA   = LPOSVERSIONINFOEXA
POSVERSIONINFOEXW   = LPOSVERSIONINFOA

#--- GetSystemMetrics constants -----------------------------------------------

SM_CXSCREEN             = 0
SM_CYSCREEN             = 1
SM_CXVSCROLL            = 2
SM_CYHSCROLL            = 3
SM_CYCAPTION            = 4
SM_CXBORDER             = 5
SM_CYBORDER             = 6
SM_CXDLGFRAME           = 7
SM_CYDLGFRAME           = 8
SM_CYVTHUMB             = 9
SM_CXHTHUMB             = 10
SM_CXICON               = 11
SM_CYICON               = 12
SM_CXCURSOR             = 13
SM_CYCURSOR             = 14
SM_CYMENU               = 15
SM_CXFULLSCREEN         = 16
SM_CYFULLSCREEN         = 17
SM_CYKANJIWINDOW        = 18
SM_MOUSEPRESENT         = 19
SM_CYVSCROLL            = 20
SM_CXHSCROLL            = 21
SM_DEBUG                = 22
SM_SWAPBUTTON           = 23
SM_RESERVED1            = 24
SM_RESERVED2            = 25
SM_RESERVED3            = 26
SM_RESERVED4            = 27
SM_CXMIN                = 28
SM_CYMIN                = 29
SM_CXSIZE               = 30
SM_CYSIZE               = 31
SM_CXFRAME              = 32
SM_CYFRAME              = 33
SM_CXMINTRACK           = 34
SM_CYMINTRACK           = 35
SM_CXDOUBLECLK          = 36
SM_CYDOUBLECLK          = 37
SM_CXICONSPACING        = 38
SM_CYICONSPACING        = 39
SM_MENUDROPALIGNMENT    = 40
SM_PENWINDOWS           = 41
SM_DBCSENABLED          = 42
SM_CMOUSEBUTTONS        = 43

SM_CXFIXEDFRAME         = SM_CXDLGFRAME     # ;win40 name change
SM_CYFIXEDFRAME         = SM_CYDLGFRAME     # ;win40 name change
SM_CXSIZEFRAME          = SM_CXFRAME        # ;win40 name change
SM_CYSIZEFRAME          = SM_CYFRAME        # ;win40 name change

SM_SECURE               = 44
SM_CXEDGE               = 45
SM_CYEDGE               = 46
SM_CXMINSPACING         = 47
SM_CYMINSPACING         = 48
SM_CXSMICON             = 49
SM_CYSMICON             = 50
SM_CYSMCAPTION          = 51
SM_CXSMSIZE             = 52
SM_CYSMSIZE             = 53
SM_CXMENUSIZE           = 54
SM_CYMENUSIZE           = 55
SM_ARRANGE              = 56
SM_CXMINIMIZED          = 57
SM_CYMINIMIZED          = 58
SM_CXMAXTRACK           = 59
SM_CYMAXTRACK           = 60
SM_CXMAXIMIZED          = 61
SM_CYMAXIMIZED          = 62
SM_NETWORK              = 63
SM_CLEANBOOT            = 67
SM_CXDRAG               = 68
SM_CYDRAG               = 69
SM_SHOWSOUNDS           = 70
SM_CXMENUCHECK          = 71  # Use instead of GetMenuCheckMarkDimensions()!
SM_CYMENUCHECK          = 72
SM_SLOWMACHINE          = 73
SM_MIDEASTENABLED       = 74
SM_MOUSEWHEELPRESENT    = 75
SM_XVIRTUALSCREEN       = 76
SM_YVIRTUALSCREEN       = 77
SM_CXVIRTUALSCREEN      = 78
SM_CYVIRTUALSCREEN      = 79
SM_CMONITORS            = 80
SM_SAMEDISPLAYFORMAT    = 81
SM_IMMENABLED           = 82
SM_CXFOCUSBORDER        = 83
SM_CYFOCUSBORDER        = 84
SM_TABLETPC             = 86
SM_MEDIACENTER          = 87
SM_STARTER              = 88
SM_SERVERR2             = 89
SM_MOUSEHORIZONTALWHEELPRESENT = 91
SM_CXPADDEDBORDER       = 92

SM_CMETRICS             = 93

SM_REMOTESESSION        = 0x1000
SM_SHUTTINGDOWN         = 0x2000
SM_REMOTECONTROL        = 0x2001
SM_CARETBLINKINGENABLED = 0x2002

#--- THREADNAME_INFO structure ------------------------------------------------

# typedef struct tagTHREADNAME_INFO
# {
#    DWORD dwType; // Must be 0x1000.
#    LPCSTR szName; // Pointer to name (in user addr space).
#    DWORD dwThreadID; // Thread ID (-1=caller thread).
#    DWORD dwFlags; // Reserved for future use, must be zero.
# } THREADNAME_INFO;
class THREADNAME_INFO(Structure):
    _fields_ = [
        ("dwType",      DWORD),     # 0x1000
        ("szName",      LPVOID),    # remote pointer
        ("dwThreadID",  DWORD),     # -1 usually
        ("dwFlags",     DWORD),     # 0
    ]

#--- MEMORY_BASIC_INFORMATION structure ---------------------------------------

# typedef struct _MEMORY_BASIC_INFORMATION32 {
#     DWORD BaseAddress;
#     DWORD AllocationBase;
#     DWORD AllocationProtect;
#     DWORD RegionSize;
#     DWORD State;
#     DWORD Protect;
#     DWORD Type;
# } MEMORY_BASIC_INFORMATION32, *PMEMORY_BASIC_INFORMATION32;
class MEMORY_BASIC_INFORMATION32(Structure):
    _pack_ = 1
    _fields_ = [
        ('BaseAddress',         DWORD),         # remote pointer
        ('AllocationBase',      DWORD),         # remote pointer
        ('AllocationProtect',   DWORD),
        ('RegionSize',          DWORD),
        ('State',               DWORD),
        ('Protect',             DWORD),
        ('Type',                DWORD),
    ]

# typedef struct DECLSPEC_ALIGN(16) _MEMORY_BASIC_INFORMATION64 {
#     ULONGLONG BaseAddress;
#     ULONGLONG AllocationBase;
#     DWORD     AllocationProtect;
#     DWORD     __alignment1;
#     ULONGLONG RegionSize;
#     DWORD     State;
#     DWORD     Protect;
#     DWORD     Type;
#     DWORD     __alignment2;
# } MEMORY_BASIC_INFORMATION64, *PMEMORY_BASIC_INFORMATION64;
class MEMORY_BASIC_INFORMATION64(Structure):
    _pack_ = 1
    _fields_ = [
        ('BaseAddress',         ULONGLONG),     # remote pointer
        ('AllocationBase',      ULONGLONG),     # remote pointer
        ('AllocationProtect',   DWORD),
        ('__alignment1',        DWORD),
        ('RegionSize',          ULONGLONG),
        ('State',               DWORD),
        ('Protect',             DWORD),
        ('Type',                DWORD),
        ('__alignment2',        DWORD),
    ]

# typedef struct _MEMORY_BASIC_INFORMATION {
#     PVOID BaseAddress;
#     PVOID AllocationBase;
#     DWORD AllocationProtect;
#     SIZE_T RegionSize;
#     DWORD State;
#     DWORD Protect;
#     DWORD Type;
# } MEMORY_BASIC_INFORMATION, *PMEMORY_BASIC_INFORMATION;
if sizeof(SIZE_T) == sizeof(DWORD):
    class MEMORY_BASIC_INFORMATION(MEMORY_BASIC_INFORMATION32):
        pass
elif sizeof(SIZE_T) == sizeof(DWORD64):
    class MEMORY_BASIC_INFORMATION(MEMORY_BASIC_INFORMATION64):
        pass
else:
    class MEMORY_BASIC_INFORMATION(Structure):
        _fields_ = [
            ('BaseAddress',         SIZE_T),    # remote pointer
            ('AllocationBase',      SIZE_T),    # remote pointer
            ('AllocationProtect',   DWORD),
            ('RegionSize',          SIZE_T),
            ('State',               DWORD),
            ('Protect',             DWORD),
            ('Type',                DWORD),
        ]
PMEMORY_BASIC_INFORMATION = POINTER(MEMORY_BASIC_INFORMATION)

#--- BY_HANDLE_FILE_INFORMATION structure -------------------------------------

# typedef struct _FILETIME {
#    DWORD dwLowDateTime;
#    DWORD dwHighDateTime;
# } FILETIME, *PFILETIME;
class FILETIME(Structure):
    _pack_ = 1
    _fields_ = [
        ('dwLowDateTime',       DWORD),
        ('dwHighDateTime',      DWORD),
    ]

# typedef struct _BY_HANDLE_FILE_INFORMATION {
#   DWORD dwFileAttributes;
#   FILETIME ftCreationTime;
#   FILETIME ftLastAccessTime;
#   FILETIME ftLastWriteTime;
#   DWORD dwVolumeSerialNumber;
#   DWORD nFileSizeHigh;
#   DWORD nFileSizeLow;
#   DWORD nNumberOfLinks;
#   DWORD nFileIndexHigh;
#   DWORD nFileIndexLow;
# } BY_HANDLE_FILE_INFORMATION, *PBY_HANDLE_FILE_INFORMATION;
class BY_HANDLE_FILE_INFORMATION(Structure):
    _pack_ = 1
    _fields_ = [
        ('dwFileAttributes',        DWORD),
        ('ftCreationTime',          FILETIME),
        ('ftLastAccessTime',        FILETIME),
        ('ftLastWriteTime',         FILETIME),
        ('dwVolumeSerialNumber',    DWORD),
        ('nFileSizeHigh',           DWORD),
        ('nFileSizeLow',            DWORD),
        ('nNumberOfLinks',          DWORD),
        ('nFileIndexHigh',          DWORD),
        ('nFileIndexLow',           DWORD),
    ]
LPBY_HANDLE_FILE_INFORMATION = ctypes.POINTER(BY_HANDLE_FILE_INFORMATION)

# typedef enum _FILE_INFO_BY_HANDLE_CLASS {
#   FileBasicInfo = 0,
#   FileStandardInfo = 1,
#   FileNameInfo = 2,
#   FileRenameInfo = 3,
#   FileDispositionInfo = 4,
#   FileAllocationInfo = 5,
#   FileEndOfFileInfo = 6,
#   FileStreamInfo = 7,
#   FileCompressionInfo = 8,
#   FileAttributeTagInfo = 9,
#   FileIdBothDirectoryInfo = 10,
#   FileIdBothDirectoryRestartInfo = 11,
#   FileIoPriorityHintInfo = 12,
#   MaximumFileInfoByHandlesClass = 13
# } FILE_INFO_BY_HANDLE_CLASS, *PFILE_INFO_BY_HANDLE_CLASS;
class FILE_INFO_BY_HANDLE_CLASS(object):
    FileBasicInfo                   = 0
    FileStandardInfo                = 1
    FileNameInfo                    = 2
    FileRenameInfo                  = 3
    FileDispositionInfo             = 4
    FileAllocationInfo              = 5
    FileEndOfFileInfo               = 6
    FileStreamInfo                  = 7
    FileCompressionInfo             = 8
    FileAttributeTagInfo            = 9
    FileIdBothDirectoryInfo         = 10
    FileIdBothDirectoryRestartInfo  = 11
    FileIoPriorityHintInfo          = 12
    MaximumFileInfoByHandlesClass   = 13

# typedef struct _FILE_NAME_INFO {
#   DWORD  FileNameLength;
#   WCHAR FileName[1];
# } FILE_NAME_INFO, *PFILE_NAME_INFO;
##class FILE_NAME_INFO(Structure):
##    _pack_ = 1
##    _fields_ = [
##        ('FileNameLength',  DWORD),
##        ('FileName',        WCHAR * 1),
##    ]

# TO DO: add more structures used by GetFileInformationByHandleEx()

#--- PROCESS_INFORMATION structure --------------------------------------------

# typedef struct _PROCESS_INFORMATION {
#     HANDLE hProcess;
#     HANDLE hThread;
#     DWORD dwProcessId;
#     DWORD dwThreadId;
# } PROCESS_INFORMATION, *PPROCESS_INFORMATION, *LPPROCESS_INFORMATION;
class PROCESS_INFORMATION(Structure):
    _pack_ = 1
    _fields_ = [
        ('hProcess',    HANDLE),
        ('hThread',     HANDLE),
        ('dwProcessId', DWORD),
        ('dwThreadId',  DWORD),
    ]
LPPROCESS_INFORMATION = POINTER(PROCESS_INFORMATION)

#--- STARTUPINFO and STARTUPINFOEX structures ---------------------------------

# typedef struct _STARTUPINFO {
#     DWORD   cb;
#     LPSTR   lpReserved;
#     LPSTR   lpDesktop;
#     LPSTR   lpTitle;
#     DWORD   dwX;
#     DWORD   dwY;
#     DWORD   dwXSize;
#     DWORD   dwYSize;
#     DWORD   dwXCountChars;
#     DWORD   dwYCountChars;
#     DWORD   dwFillAttribute;
#     DWORD   dwFlags;
#     WORD    wShowWindow;
#     WORD    cbReserved2;
#     LPBYTE  lpReserved2;
#     HANDLE  hStdInput;
#     HANDLE  hStdOutput;
#     HANDLE  hStdError;
# } STARTUPINFO, *LPSTARTUPINFO;
class STARTUPINFO(Structure):
    _pack_ = 1
    _fields_ = [
        ('cb',              DWORD),
        ('lpReserved',      LPVOID),    # LPSTR
        ('lpDesktop',       LPSTR),
        ('lpTitle',         LPSTR),
        ('dwX',             DWORD),
        ('dwY',             DWORD),
        ('dwXSize',         DWORD),
        ('dwYSize',         DWORD),
        ('dwXCountChars',   DWORD),
        ('dwYCountChars',   DWORD),
        ('dwFillAttribute', DWORD),
        ('dwFlags',         DWORD),
        ('wShowWindow',     WORD),
        ('cbReserved2',     WORD),
        ('lpReserved2',     LPVOID),    # LPBYTE
        ('hStdInput',       DWORD),
        ('hStdOutput',      DWORD),
        ('hStdError',       DWORD),
    ]
LPSTARTUPINFO = POINTER(STARTUPINFO)

# typedef struct _STARTUPINFOEX {
#   STARTUPINFO StartupInfo;
#   PPROC_THREAD_ATTRIBUTE_LIST lpAttributeList;
# } STARTUPINFOEX,  *LPSTARTUPINFOEX;
class STARTUPINFOEX(Structure):
    _pack_ = 1
    _fields_ = [
        ('StartupInfo',     STARTUPINFO),
        ('lpAttributeList', LPVOID),
    ]
LPSTARTUPINFOEX = POINTER(STARTUPINFOEX)

#--- JIT_DEBUG_INFO structure -------------------------------------------------

# typedef struct _JIT_DEBUG_INFO {
#     DWORD dwSize;
#     DWORD dwProcessorArchitecture;
#     DWORD dwThreadID;
#     DWORD dwReserved0;
#     ULONG64 lpExceptionAddress;
#     ULONG64 lpExceptionRecord;
#     ULONG64 lpContextRecord;
# } JIT_DEBUG_INFO, *LPJIT_DEBUG_INFO;
class JIT_DEBUG_INFO(Structure):
    _fields_ = [
        ('dwSize',                  DWORD),
        ('dwProcessorArchitecture', DWORD),
        ('dwThreadID',              DWORD),
        ('dwReserved0',             DWORD),
        ('lpExceptionAddress',      ULONG64),
        ('lpExceptionRecord',       ULONG64),
        ('lpContextRecord',         ULONG64),
    ]
JIT_DEBUG_INFO32 = JIT_DEBUG_INFO
JIT_DEBUG_INFO64 = JIT_DEBUG_INFO

LPJIT_DEBUG_INFO   = ctypes.POINTER(JIT_DEBUG_INFO)
LPJIT_DEBUG_INFO32 = ctypes.POINTER(JIT_DEBUG_INFO32)
LPJIT_DEBUG_INFO64 = ctypes.POINTER(JIT_DEBUG_INFO64)

#--- DEBUG_EVENT structure ----------------------------------------------------

# typedef struct _EXCEPTION_RECORD32 {
#     DWORD ExceptionCode;
#     DWORD ExceptionFlags;
#     DWORD ExceptionRecord;
#     DWORD ExceptionAddress;
#     DWORD NumberParameters;
#     DWORD ExceptionInformation[EXCEPTION_MAXIMUM_PARAMETERS];
# } EXCEPTION_RECORD32, *PEXCEPTION_RECORD32;
class EXCEPTION_RECORD32(Structure):
    _fields_ = [
        ('ExceptionCode',           DWORD),
        ('ExceptionFlags',          DWORD),
        ('ExceptionRecord',         DWORD),
        ('ExceptionAddress',        DWORD),
        ('NumberParameters',        DWORD),
        ('ExceptionInformation',    DWORD * EXCEPTION_MAXIMUM_PARAMETERS),
    ]

PEXCEPTION_RECORD32 = POINTER(EXCEPTION_RECORD32)

# typedef struct _EXCEPTION_RECORD64 {
#     DWORD    ExceptionCode;
#     DWORD ExceptionFlags;
#     DWORD64 ExceptionRecord;
#     DWORD64 ExceptionAddress;
#     DWORD NumberParameters;
#     DWORD __unusedAlignment;
#     DWORD64 ExceptionInformation[EXCEPTION_MAXIMUM_PARAMETERS];
# } EXCEPTION_RECORD64, *PEXCEPTION_RECORD64;
class EXCEPTION_RECORD64(Structure):
    _fields_ = [
        ('ExceptionCode',           DWORD),
        ('ExceptionFlags',          DWORD),
        ('ExceptionRecord',         DWORD64),
        ('ExceptionAddress',        DWORD64),
        ('NumberParameters',        DWORD),
        ('__unusedAlignment',       DWORD),
        ('ExceptionInformation',    DWORD64 * EXCEPTION_MAXIMUM_PARAMETERS),
    ]

PEXCEPTION_RECORD64 = POINTER(EXCEPTION_RECORD64)

if sizeof(SIZE_T) == sizeof(DWORD):
    EXCEPTION_RECORD = EXCEPTION_RECORD32
elif sizeof(SIZE_T) == sizeof(DWORD64):
    EXCEPTION_RECORD = EXCEPTION_RECORD64
else:
    # typedef struct _EXCEPTION_RECORD {
    #     DWORD ExceptionCode;
    #     DWORD ExceptionFlags;
    #     LPVOID ExceptionRecord;
    #     LPVOID ExceptionAddress;
    #     DWORD NumberParameters;
    #     LPVOID ExceptionInformation[EXCEPTION_MAXIMUM_PARAMETERS];
    # } EXCEPTION_RECORD, *PEXCEPTION_RECORD;
    class EXCEPTION_RECORD(Structure):
        _fields_ = [
            ('ExceptionCode',           DWORD),
            ('ExceptionFlags',          DWORD),
            ('ExceptionRecord',         LPVOID),
            ('ExceptionAddress',        LPVOID),
            ('NumberParameters',        DWORD),
            ('ExceptionInformation',    LPVOID * EXCEPTION_MAXIMUM_PARAMETERS),
        ]
PEXCEPTION_RECORD = POINTER(EXCEPTION_RECORD)

# typedef struct _EXCEPTION_DEBUG_INFO {
#   EXCEPTION_RECORD ExceptionRecord;
#   DWORD dwFirstChance;
# } EXCEPTION_DEBUG_INFO;
class EXCEPTION_DEBUG_INFO(Structure):
    _fields_ = [
        ('ExceptionRecord',     EXCEPTION_RECORD),
        ('dwFirstChance',       DWORD),
    ]

# typedef struct _CREATE_THREAD_DEBUG_INFO {
#   HANDLE hThread;
#   LPVOID lpThreadLocalBase;
#   LPTHREAD_START_ROUTINE lpStartAddress;
# } CREATE_THREAD_DEBUG_INFO;
class CREATE_THREAD_DEBUG_INFO(Structure):
    _fields_ = [
        ('hThread',             HANDLE),
        ('lpThreadLocalBase',   LPVOID),
        ('lpStartAddress',      LPVOID),
    ]

# typedef struct _CREATE_PROCESS_DEBUG_INFO {
#   HANDLE hFile;
#   HANDLE hProcess;
#   HANDLE hThread;
#   LPVOID lpBaseOfImage;
#   DWORD dwDebugInfoFileOffset;
#   DWORD nDebugInfoSize;
#   LPVOID lpThreadLocalBase;
#   LPTHREAD_START_ROUTINE lpStartAddress;
#   LPVOID lpImageName;
#   WORD fUnicode;
# } CREATE_PROCESS_DEBUG_INFO;
class CREATE_PROCESS_DEBUG_INFO(Structure):
    _fields_ = [
        ('hFile',                   HANDLE),
        ('hProcess',                HANDLE),
        ('hThread',                 HANDLE),
        ('lpBaseOfImage',           LPVOID),
        ('dwDebugInfoFileOffset',   DWORD),
        ('nDebugInfoSize',          DWORD),
        ('lpThreadLocalBase',       LPVOID),
        ('lpStartAddress',          LPVOID),
        ('lpImageName',             LPVOID),
        ('fUnicode',                WORD),
    ]

# typedef struct _EXIT_THREAD_DEBUG_INFO {
#   DWORD dwExitCode;
# } EXIT_THREAD_DEBUG_INFO;
class EXIT_THREAD_DEBUG_INFO(Structure):
    _fields_ = [
        ('dwExitCode',          DWORD),
    ]

# typedef struct _EXIT_PROCESS_DEBUG_INFO {
#   DWORD dwExitCode;
# } EXIT_PROCESS_DEBUG_INFO;
class EXIT_PROCESS_DEBUG_INFO(Structure):
    _fields_ = [
        ('dwExitCode',          DWORD),
    ]

# typedef struct _LOAD_DLL_DEBUG_INFO {
#   HANDLE hFile;
#   LPVOID lpBaseOfDll;
#   DWORD dwDebugInfoFileOffset;
#   DWORD nDebugInfoSize;
#   LPVOID lpImageName;
#   WORD fUnicode;
# } LOAD_DLL_DEBUG_INFO;
class LOAD_DLL_DEBUG_INFO(Structure):
    _fields_ = [
        ('hFile',                   HANDLE),
        ('lpBaseOfDll',             LPVOID),
        ('dwDebugInfoFileOffset',   DWORD),
        ('nDebugInfoSize',          DWORD),
        ('lpImageName',             LPVOID),
        ('fUnicode',                WORD),
    ]

# typedef struct _UNLOAD_DLL_DEBUG_INFO {
#   LPVOID lpBaseOfDll;
# } UNLOAD_DLL_DEBUG_INFO;
class UNLOAD_DLL_DEBUG_INFO(Structure):
    _fields_ = [
        ('lpBaseOfDll',         LPVOID),
    ]

# typedef struct _OUTPUT_DEBUG_STRING_INFO {
#   LPSTR lpDebugStringData;
#   WORD fUnicode;
#   WORD nDebugStringLength;
# } OUTPUT_DEBUG_STRING_INFO;
class OUTPUT_DEBUG_STRING_INFO(Structure):
    _fields_ = [
        ('lpDebugStringData',   LPVOID),    # don't use LPSTR
        ('fUnicode',            WORD),
        ('nDebugStringLength',  WORD),
    ]

# typedef struct _RIP_INFO {
#     DWORD dwError;
#     DWORD dwType;
# } RIP_INFO, *LPRIP_INFO;
class RIP_INFO(Structure):
    _fields_ = [
        ('dwError',             DWORD),
        ('dwType',              DWORD),
    ]

# typedef struct _DEBUG_EVENT {
#   DWORD dwDebugEventCode;
#   DWORD dwProcessId;
#   DWORD dwThreadId;
#   union {
#     EXCEPTION_DEBUG_INFO Exception;
#     CREATE_THREAD_DEBUG_INFO CreateThread;
#     CREATE_PROCESS_DEBUG_INFO CreateProcessInfo;
#     EXIT_THREAD_DEBUG_INFO ExitThread;
#     EXIT_PROCESS_DEBUG_INFO ExitProcess;
#     LOAD_DLL_DEBUG_INFO LoadDll;
#     UNLOAD_DLL_DEBUG_INFO UnloadDll;
#     OUTPUT_DEBUG_STRING_INFO DebugString;
#     RIP_INFO RipInfo;
#   } u;
# } DEBUG_EVENT;.
class _DEBUG_EVENT_UNION_(Union):
    _fields_ = [
        ('Exception',           EXCEPTION_DEBUG_INFO),
        ('CreateThread',        CREATE_THREAD_DEBUG_INFO),
        ('CreateProcessInfo',   CREATE_PROCESS_DEBUG_INFO),
        ('ExitThread',          EXIT_THREAD_DEBUG_INFO),
        ('ExitProcess',         EXIT_PROCESS_DEBUG_INFO),
        ('LoadDll',             LOAD_DLL_DEBUG_INFO),
        ('UnloadDll',           UNLOAD_DLL_DEBUG_INFO),
        ('DebugString',         OUTPUT_DEBUG_STRING_INFO),
        ('RipInfo',             RIP_INFO),
    ]
class DEBUG_EVENT(Structure):
    _fields_ = [
        ('dwDebugEventCode',    DWORD),
        ('dwProcessId',         DWORD),
        ('dwThreadId',          DWORD),
        ('u',                   _DEBUG_EVENT_UNION_),
    ]
LPDEBUG_EVENT = ctypes.POINTER(DEBUG_EVENT)

#--- WOW64 CONTEXT structure and constants ------------------------------------

# Value of SegCs in a Wow64 thread when running in 32 bits mode
WOW64_CS32 = 0x23

WOW64_CONTEXT_i386 = 0x00010000L
WOW64_CONTEXT_i486 = 0x00010000L

WOW64_CONTEXT_CONTROL               = (WOW64_CONTEXT_i386 | 0x00000001L)
WOW64_CONTEXT_INTEGER               = (WOW64_CONTEXT_i386 | 0x00000002L)
WOW64_CONTEXT_SEGMENTS              = (WOW64_CONTEXT_i386 | 0x00000004L)
WOW64_CONTEXT_FLOATING_POINT        = (WOW64_CONTEXT_i386 | 0x00000008L)
WOW64_CONTEXT_DEBUG_REGISTERS       = (WOW64_CONTEXT_i386 | 0x00000010L)
WOW64_CONTEXT_EXTENDED_REGISTERS    = (WOW64_CONTEXT_i386 | 0x00000020L)

WOW64_CONTEXT_FULL                  = (WOW64_CONTEXT_CONTROL | WOW64_CONTEXT_INTEGER | WOW64_CONTEXT_SEGMENTS)
WOW64_CONTEXT_ALL                   = (WOW64_CONTEXT_CONTROL | WOW64_CONTEXT_INTEGER | WOW64_CONTEXT_SEGMENTS | WOW64_CONTEXT_FLOATING_POINT | WOW64_CONTEXT_DEBUG_REGISTERS | WOW64_CONTEXT_EXTENDED_REGISTERS)

WOW64_SIZE_OF_80387_REGISTERS       = 80
WOW64_MAXIMUM_SUPPORTED_EXTENSION   = 512

class WOW64_FLOATING_SAVE_AREA (context_i386.FLOATING_SAVE_AREA):
    pass

class WOW64_CONTEXT (context_i386.CONTEXT):
    pass

class WOW64_LDT_ENTRY (context_i386.LDT_ENTRY):
    pass

PWOW64_FLOATING_SAVE_AREA   = POINTER(WOW64_FLOATING_SAVE_AREA)
PWOW64_CONTEXT              = POINTER(WOW64_CONTEXT)
PWOW64_LDT_ENTRY            = POINTER(WOW64_LDT_ENTRY)

#--- Toolhelp library defines and structures ----------------------------------

TH32CS_SNAPHEAPLIST = 0x00000001
TH32CS_SNAPPROCESS  = 0x00000002
TH32CS_SNAPTHREAD   = 0x00000004
TH32CS_SNAPMODULE   = 0x00000008
TH32CS_INHERIT      = 0x80000000
TH32CS_SNAPALL      = (TH32CS_SNAPHEAPLIST | TH32CS_SNAPPROCESS | TH32CS_SNAPTHREAD | TH32CS_SNAPMODULE)

# typedef struct tagTHREADENTRY32 {
#   DWORD dwSize;
#   DWORD cntUsage;
#   DWORD th32ThreadID;
#   DWORD th32OwnerProcessID;
#   LONG tpBasePri;
#   LONG tpDeltaPri;
#   DWORD dwFlags;
# } THREADENTRY32,  *PTHREADENTRY32;
class THREADENTRY32(Structure):
    _fields_ = [
        ('dwSize',             DWORD),
        ('cntUsage',           DWORD),
        ('th32ThreadID',       DWORD),
        ('th32OwnerProcessID', DWORD),
        ('tpBasePri',          LONG),
        ('tpDeltaPri',         LONG),
        ('dwFlags',            DWORD),
    ]
LPTHREADENTRY32 = ctypes.POINTER(THREADENTRY32)

# typedef struct tagPROCESSENTRY32 {
#    DWORD dwSize;
#    DWORD cntUsage;
#    DWORD th32ProcessID;
#    ULONG_PTR th32DefaultHeapID;
#    DWORD th32ModuleID;
#    DWORD cntThreads;
#    DWORD th32ParentProcessID;
#    LONG pcPriClassBase;
#    DWORD dwFlags;
#    TCHAR szExeFile[MAX_PATH];
# } PROCESSENTRY32,  *PPROCESSENTRY32;
class PROCESSENTRY32(Structure):
    _fields_ = [
        ('dwSize',              DWORD),
        ('cntUsage',            DWORD),
        ('th32ProcessID',       DWORD),
        ('th32DefaultHeapID',   LPVOID),    # remote pointer
        ('th32ModuleID',        DWORD),
        ('cntThreads',          DWORD),
        ('th32ParentProcessID', DWORD),
        ('pcPriClassBase',      LONG),
        ('dwFlags',             DWORD),
        ('szExeFile',           TCHAR * 260),
    ]
LPPROCESSENTRY32 = ctypes.POINTER(PROCESSENTRY32)

# typedef struct tagMODULEENTRY32 {
#   DWORD dwSize;
#   DWORD th32ModuleID;
#   DWORD th32ProcessID;
#   DWORD GlblcntUsage;
#   DWORD ProccntUsage;
#   BYTE* modBaseAddr;
#   DWORD modBaseSize;
#   HMODULE hModule;
#   TCHAR szModule[MAX_MODULE_NAME32 + 1];
#   TCHAR szExePath[MAX_PATH];
# } MODULEENTRY32,  *PMODULEENTRY32;
class MODULEENTRY32(Structure):
    _fields_ = [
        ("dwSize",        DWORD),
        ("th32ModuleID",  DWORD),
        ("th32ProcessID", DWORD),
        ("GlblcntUsage",  DWORD),
        ("ProccntUsage",  DWORD),
        ("modBaseAddr",   LPVOID),  # BYTE*
        ("modBaseSize",   DWORD),
        ("hModule",       HMODULE),
        ("szModule",      TCHAR * (MAX_MODULE_NAME32 + 1)),
        ("szExePath",     TCHAR * MAX_PATH),
    ]
LPMODULEENTRY32 = ctypes.POINTER(MODULEENTRY32)

# typedef struct tagHEAPENTRY32 {
#   SIZE_T    dwSize;
#   HANDLE    hHandle;
#   ULONG_PTR dwAddress;
#   SIZE_T    dwBlockSize;
#   DWORD     dwFlags;
#   DWORD     dwLockCount;
#   DWORD     dwResvd;
#   DWORD     th32ProcessID;
#   ULONG_PTR th32HeapID;
# } HEAPENTRY32,
# *PHEAPENTRY32;
class HEAPENTRY32(Structure):
    _fields_ = [
        ("dwSize",          SIZE_T),
        ("hHandle",         HANDLE),
        ("dwAddress",       LPVOID),    # remote pointer
        ("dwBlockSize",     SIZE_T),
        ("dwFlags",         DWORD),
        ("dwLockCount",     DWORD),
        ("dwResvd",         DWORD),
        ("th32ProcessID",   DWORD),
        ("th32HeapID",      LPVOID),    # remote pointer
]
LPHEAPENTRY32 = ctypes.POINTER(HEAPENTRY32)

# typedef struct tagHEAPLIST32 {
#   SIZE_T    dwSize;
#   DWORD     th32ProcessID;
#   ULONG_PTR th32HeapID;
#   DWORD     dwFlags;
# } HEAPLIST32,
#  *PHEAPLIST32;
class HEAPLIST32(Structure):
    _fields_ = [
        ("dwSize",          SIZE_T),
        ("th32ProcessID",   DWORD),
        ("th32HeapID",      LPVOID),    # remote pointer
        ("dwFlags",         DWORD),
]
LPHEAPLIST32 = POINTER(HEAPLIST32)

#--- kernel32.dll -------------------------------------------------------------

# DWORD WINAPI GetLastError(void);
def GetLastError():
    _GetLastError = windll.kernel32.GetLastError
    _GetLastError.argtypes = []
    _GetLastError.restype = DWORD
    return _GetLastError()

# void WINAPI SetLastError(
#   __in  DWORD dwErrCode
# );
def SetLastError(dwErrCode):
    _SetLastError = windll.kernel32.SetLastError
    _SetLastError.argtypes = [DWORD]
    _SetLastError.restype = None
    _SetLastError(dwErrCode)

# void WINAPI SetLastErrorEx(
#   __in  DWORD dwErrCode,
#   __in  DWORD dwType
# );
def SetLastErrorEx(dwErrCode, dwType):
    _SetLastErrorEx = windll.kernel32.SetLastErrorEx
    _SetLastErrorEx.argtypes = [DWORD, DWORD]
    _SetLastErrorEx.restype = None
    _SetLastErrorEx(dwErrCode, dwType)

# BOOL WINAPI CloseHandle(
#   __in  HANDLE hObject
# );
def CloseHandle(hHandle):
    if isinstance(hHandle, Handle):
        # Prevents the handle from being closed without notifying the Handle object.
        hHandle.close()
    else:
        _CloseHandle = windll.kernel32.CloseHandle
        _CloseHandle.argtypes = [HANDLE]
        _CloseHandle.restype = bool
        _CloseHandle.errcheck = RaiseIfZero
        _CloseHandle(hHandle)

# BOOL WINAPI DuplicateHandle(
#   __in   HANDLE hSourceProcessHandle,
#   __in   HANDLE hSourceHandle,
#   __in   HANDLE hTargetProcessHandle,
#   __out  LPHANDLE lpTargetHandle,
#   __in   DWORD dwDesiredAccess,
#   __in   BOOL bInheritHandle,
#   __in   DWORD dwOptions
# );
def DuplicateHandle(hSourceHandle, hSourceProcessHandle = None, hTargetProcessHandle = None, dwDesiredAccess = STANDARD_RIGHTS_ALL, bInheritHandle = False, dwOptions = DUPLICATE_SAME_ACCESS):
    _DuplicateHandle = windll.kernel32.DuplicateHandle
    _DuplicateHandle.argtypes = [HANDLE, HANDLE, HANDLE, LPHANDLE, DWORD, BOOL, DWORD]
    _DuplicateHandle.restype = bool
    _DuplicateHandle.errcheck = RaiseIfZero

    if hSourceProcessHandle is None:
        hSourceProcessHandle = GetCurrentProcess()
    if hTargetProcessHandle is None:
        hTargetProcessHandle = hSourceProcessHandle
    lpTargetHandle = HANDLE(INVALID_HANDLE_VALUE)
    _DuplicateHandle(hSourceHandle, hSourceProcessHandle, hTargetProcessHandle, byref(lpTargetHandle), dwDesiredAccess, bool(bInheritHandle), dwOptions)
    return Handle(lpTargetHandle.value)

# void WINAPI OutputDebugString(
#   __in_opt  LPCTSTR lpOutputString
# );
def OutputDebugStringA(lpOutputString):
    _OutputDebugStringA = windll.kernel32.OutputDebugStringA
    _OutputDebugStringA.argtypes = [LPSTR]
    _OutputDebugStringA.restype = None
    _OutputDebugStringA(lpOutputString)

def OutputDebugStringW(lpOutputString):
    _OutputDebugStringW = windll.kernel32.OutputDebugStringW
    _OutputDebugStringW.argtypes = [LPWSTR]
    _OutputDebugStringW.restype = None
    _OutputDebugStringW(lpOutputString)

OutputDebugString = GuessStringType(OutputDebugStringA, OutputDebugStringW)

# BOOL WINAPI SetDllDirectory(
#   __in_opt  LPCTSTR lpPathName
# );
def SetDllDirectoryA(lpPathName):
    _SetDllDirectoryA = windll.kernel32.SetDllDirectoryA
    _SetDllDirectoryA.argytpes = [LPSTR]
    _SetDllDirectoryA.restype = bool
    _SetDllDirectoryA.errcheck = RaiseIfZero
    _SetDllDirectoryA(lpPathName)

def SetDllDirectoryW(lpPathName):
    _SetDllDirectoryW = windll.kernel32.SetDllDirectoryW
    _SetDllDirectoryW.argytpes = [LPWSTR]
    _SetDllDirectoryW.restype = bool
    _SetDllDirectoryW.errcheck = RaiseIfZero
    _SetDllDirectoryW(lpPathName)

SetDllDirectory = GuessStringType(SetDllDirectoryA, SetDllDirectoryW)

# HMODULE WINAPI LoadLibrary(
#   __in  LPCTSTR lpFileName
# );
def LoadLibraryA(pszLibrary):
    _LoadLibraryA = windll.kernel32.LoadLibraryA
    _LoadLibraryA.argtypes = LPSTR
    _LoadLibraryA.restype = HMODULE
    hModule = _LoadLibraryA(pszLibrary)
    if hModule == NULL:
        raise ctypes.WinError()
    return hModule

def LoadLibraryW(pszLibrary):
    _LoadLibraryW = windll.kernel32.LoadLibraryW
    _LoadLibraryW.argtypes = LPWSTR
    _LoadLibraryW.restype = HMODULE
    hModule = _LoadLibraryW(pszLibrary)
    if hModule == NULL:
        raise ctypes.WinError()
    return hModule

LoadLibrary = GuessStringType(LoadLibraryA, LoadLibraryW)

# HMODULE WINAPI LoadLibraryEx(
#   __in        LPCTSTR lpFileName,
#   __reserved  HANDLE hFile,
#   __in        DWORD dwFlags
# );
def LoadLibraryExA(pszLibrary, dwFlags = 0):
    _LoadLibraryExA = windll.kernel32.LoadLibraryExA
    _LoadLibraryExA.argtypes = LPSTR, HANDLE, DWORD
    _LoadLibraryExA.restype = HMODULE
    hModule = _LoadLibraryExA(pszLibrary, NULL, dwFlags)
    if hModule == NULL:
        raise ctypes.WinError()
    return hModule

def LoadLibraryExW(pszLibrary, dwFlags = 0):
    _LoadLibraryExW = windll.kernel32.LoadLibraryExW
    _LoadLibraryExW.argtypes = LPWSTR, HANDLE, DWORD
    _LoadLibraryExW.restype = HMODULE
    hModule = _LoadLibraryExW(pszLibrary, NULL, dwFlags)
    if hModule == NULL:
        raise ctypes.WinError()
    return hModule

LoadLibraryEx = GuessStringType(LoadLibraryExA, LoadLibraryExW)

# HMODULE WINAPI GetModuleHandle(
#   __in_opt  LPCTSTR lpModuleName
# );
def GetModuleHandleA(lpModuleName):
    _GetModuleHandleA = windll.kernel32.GetModuleHandleA
    _GetModuleHandleA.argtypes = [LPSTR]
    _GetModuleHandleA.restype = HMODULE
    hModule = _GetModuleHandleA(lpModuleName)
    if hModule == NULL:
        raise ctypes.WinError()
    return hModule

def GetModuleHandleW(lpModuleName):
    _GetModuleHandleW = windll.kernel32.GetModuleHandleW
    _GetModuleHandleW.argtypes = [LPWSTR]
    _GetModuleHandleW.restype = HMODULE
    hModule = _GetModuleHandleW(lpModuleName)
    if hModule == NULL:
        raise ctypes.WinError()
    return hModule

GetModuleHandle = GuessStringType(GetModuleHandleA, GetModuleHandleW)

# FARPROC WINAPI GetProcAddress(
#   __in  HMODULE hModule,
#   __in  LPCSTR lpProcName
# );
def GetProcAddress(hModule, lpProcName):
    _GetProcAddress = windll.kernel32.GetProcAddress
    _GetProcAddress.argtypes = [HMODULE, LPVOID]
    _GetProcAddress.restype = LPVOID

    try:
        lpProcName = ctypes.c_char_p(lpProcName)
    except TypeError:
        lpProcName = LPVOID(lpProcName)
        if lpProcName.value & (~0xFFFF):
            raise ValueError, 'Ordinal number too large: %d' % lpProcName.value
    return _GetProcAddress(hModule, lpProcName)

# BOOL WINAPI FreeLibrary(
#   __in  HMODULE hModule
# );
def FreeLibrary(hModule):
    _FreeLibrary = windll.kernel32.FreeLibrary
    _FreeLibrary.argtypes = [HMODULE]
    _FreeLibrary.restype = bool
    _FreeLibrary.errcheck = RaiseIfZero
    _FreeLibrary(hModule)

# BOOL WINAPI QueryFullProcessImageName(
#   __in     HANDLE hProcess,
#   __in     DWORD dwFlags,
#   __out    LPTSTR lpExeName,
#   __inout  PDWORD lpdwSize
# );
def QueryFullProcessImageNameA(hProcess, dwFlags = 0):
    _QueryFullProcessImageNameA = windll.kernel32.QueryFullProcessImageNameA
    _QueryFullProcessImageNameA.argtypes = [HANDLE, DWORD, LPSTR, PDWORD]
    _QueryFullProcessImageNameA.restype = bool

    lpdwSize = DWORD(0)
    _QueryFullProcessImageNameA(hProcess, dwFlags, None, ctypes.byref(lpdwSize))
    if lpdwSize.value == 0:
        raise ctypes.WinError()
    lpExeName = ctypes.create_string_buffer('', lpdwSize.value + 1)
    success = _QueryFullProcessImageNameA(hProcess, dwFlags, lpExeName, ctypes.byref(lpdwSize))
    if not success:
        raise ctypes.WinError()
    return lpExeName.value

def QueryFullProcessImageNameW(hProcess, dwFlags = 0):
    _QueryFullProcessImageNameW = windll.kernel32.QueryFullProcessImageNameW
    _QueryFullProcessImageNameW.argtypes = [HANDLE, DWORD, LPWSTR, PDWORD]
    _QueryFullProcessImageNameW.restype = bool

    lpdwSize = DWORD(0)
    _QueryFullProcessImageNameW(hProcess, dwFlags, None, ctypes.byref(lpdwSize))
    if lpdwSize.value == 0:
        raise ctypes.WinError()
    lpExeName = ctypes.create_unicode_buffer(u'', lpdwSize.value + 1)
    success = _QueryFullProcessImageNameW(hProcess, dwFlags, lpExeName, ctypes.byref(lpdwSize))
    if not success:
        raise ctypes.WinError()
    return lpExeName.value

QueryFullProcessImageName = GuessStringType(QueryFullProcessImageNameA, QueryFullProcessImageNameW)

# DWORD WINAPI GetLogicalDriveStrings(
#   __in   DWORD nBufferLength,
#   __out  LPTSTR lpBuffer
# );
def GetLogicalDriveStringsA():
    _GetLogicalDriveStringsA = windll.kernel32.GetLogicalDriveStringsA
    _GetLogicalDriveStringsA.argtypes = [DWORD, LPSTR]
    _GetLogicalDriveStringsA.restype = DWORD
    _GetLogicalDriveStringsA.errcheck = RaiseIfZero

    nBufferLength = 0x1000
    lpBuffer = ctypes.create_string_buffer('', nBufferLength)
    _GetLogicalDriveStringsA(nBufferLength, ctypes.byref(lpBuffer))
    return lpBuffer.value

def GetLogicalDriveStringsW():
    _GetLogicalDriveStringsW = windll.kernel32.GetLogicalDriveStringsW
    _GetLogicalDriveStringsW.argtypes = [DWORD, LPWSTR]
    _GetLogicalDriveStringsW.restype = DWORD
    _GetLogicalDriveStringsW.errcheck = RaiseIfZero

    nBufferLength = 0x1000
    lpBuffer = ctypes.create_unicode_buffer('', nBufferLength)
    _GetLogicalDriveStringsW(nBufferLength, ctypes.byref(lpBuffer))
    return lpBuffer.value

GetLogicalDriveStrings = GuessStringType(GetLogicalDriveStringsA, GetLogicalDriveStringsW)

# DWORD WINAPI QueryDosDevice(
#   __in_opt  LPCTSTR lpDeviceName,
#   __out     LPTSTR lpTargetPath,
#   __in      DWORD ucchMax
# );
def QueryDosDeviceA(lpDeviceName = None):
    _QueryDosDeviceA = windll.kernel32.QueryDosDeviceA
    _QueryDosDeviceA.argtypes = [LPSTR, LPSTR, DWORD]
    _QueryDosDeviceA.restype = DWORD
    _QueryDosDeviceA.errcheck = RaiseIfZero

    if not lpDeviceName:
        lpDeviceName = None
    ucchMax = 0x1000
    lpTargetPath = ctypes.create_string_buffer('', ucchMax)
    _QueryDosDeviceA(lpDeviceName, lpTargetPath, ucchMax)
    return lpTargetPath.value

def QueryDosDeviceW(lpDeviceName):
    _QueryDosDeviceW = windll.kernel32.QueryDosDeviceW
    _QueryDosDeviceW.argtypes = [LPWSTR, LPWSTR, DWORD]
    _QueryDosDeviceW.restype = DWORD
    _QueryDosDeviceW.errcheck = RaiseIfZero

    if not lpDeviceName:
        lpDeviceName = None
    ucchMax = 0x1000
    lpTargetPath = ctypes.create_unicode_buffer(u'', ucchMax)
    _QueryDosDeviceW(lpDeviceName, lpTargetPath, ucchMax)
    return lpTargetPath.value

QueryDosDevice = GuessStringType(QueryDosDeviceA, QueryDosDeviceW)

# LPVOID WINAPI MapViewOfFile(
#   __in  HANDLE hFileMappingObject,
#   __in  DWORD dwDesiredAccess,
#   __in  DWORD dwFileOffsetHigh,
#   __in  DWORD dwFileOffsetLow,
#   __in  SIZE_T dwNumberOfBytesToMap
# );
def MapViewOfFile(hFileMappingObject, dwDesiredAccess = FILE_MAP_ALL_ACCESS | FILE_MAP_EXECUTE, dwFileOffsetHigh = 0, dwFileOffsetLow = 0, dwNumberOfBytesToMap = 0):
    _MapViewOfFile = windll.kernel32.MapViewOfFile
    _MapViewOfFile.argtypes = [HANDLE, DWORD, DWORD, DWORD, SIZE_T]
    _MapViewOfFile.restype = LPVOID
    lpBaseAddress = _MapViewOfFile(hFileMappingObject, dwDesiredAccess, dwFileOffsetHigh, dwFileOffsetLow, dwNumberOfBytesToMap)
    if lpBaseAddress == NULL:
        raise ctypes.WinError()
    return lpBaseAddress

# BOOL WINAPI UnmapViewOfFile(
#   __in  LPCVOID lpBaseAddress
# );
def UnmapViewOfFile(lpBaseAddress):
    _UnmapViewOfFile = windll.kernel32.UnmapViewOfFile
    _UnmapViewOfFile.argtypes = [LPVOID]
    _UnmapViewOfFile.restype = bool
    _UnmapViewOfFile.errcheck = RaiseIfZero
    _UnmapViewOfFile(lpBaseAddress)

# HANDLE WINAPI OpenFileMapping(
#   __in  DWORD dwDesiredAccess,
#   __in  BOOL bInheritHandle,
#   __in  LPCTSTR lpName
# );
def OpenFileMappingA(dwDesiredAccess, bInheritHandle, lpName):
    _OpenFileMappingA = windll.kernel32.OpenFileMappingA
    _OpenFileMappingA.argtypes = [DWORD, BOOL, LPSTR]
    _OpenFileMappingA.restype = HANDLE
    hFileMappingObject = _OpenFileMappingA(dwDesiredAccess, bool(bInheritHandle), lpName)
    if hFileMappingObject == INVALID_HANDLE_VALUE:
        raise ctypes.WinError()
    return Handle(hFileMappingObject)

def OpenFileMappingW(dwDesiredAccess, bInheritHandle, lpName):
    _OpenFileMappingW = windll.kernel32.OpenFileMappingW
    _OpenFileMappingW.argtypes = [DWORD, BOOL, LPWSTR]
    _OpenFileMappingW.restype = HANDLE
    hFileMappingObject = _OpenFileMappingW(dwDesiredAccess, bool(bInheritHandle), lpName)
    if hFileMappingObject == INVALID_HANDLE_VALUE:
        raise ctypes.WinError()
    return Handle(hFileMappingObject)

OpenFileMapping = GuessStringType(OpenFileMappingA, OpenFileMappingW)

# HANDLE WINAPI CreateFileMapping(
#   __in      HANDLE hFile,
#   __in_opt  LPSECURITY_ATTRIBUTES lpAttributes,
#   __in      DWORD flProtect,
#   __in      DWORD dwMaximumSizeHigh,
#   __in      DWORD dwMaximumSizeLow,
#   __in_opt  LPCTSTR lpName
# );
def CreateFileMappingA(hFile, lpAttributes = None, flProtect = PAGE_EXECUTE_READWRITE, dwMaximumSizeHigh = 0, dwMaximumSizeLow = 0, lpName = None):
    _CreateFileMappingA = windll.kernel32.CreateFileMappingA
    _CreateFileMappingA.argtypes = [HANDLE, LPVOID, DWORD, DWORD, DWORD, LPSTR]
    _CreateFileMappingA.restype = HANDLE

    if lpAttributes:
        lpAttributes = ctypes.pointer(lpAttributes)
    if not lpName:
        lpName = None
    hFileMappingObject = _CreateFileMappingA(hFile, lpAttributes, flProtect, dwMaximumSizeHigh, dwMaximumSizeLow, lpName)
    if hFileMappingObject == INVALID_HANDLE_VALUE:
        raise ctypes.WinError()
    return Handle(hFileMappingObject)

def CreateFileMappingW(hFile, lpAttributes = None, flProtect = PAGE_EXECUTE_READWRITE, dwMaximumSizeHigh = 0, dwMaximumSizeLow = 0, lpName = None):
    _CreateFileMappingW = windll.kernel32.CreateFileMappingW
    _CreateFileMappingW.argtypes = [HANDLE, LPVOID, DWORD, DWORD, DWORD, LPWSTR]
    _CreateFileMappingW.restype = HANDLE

    if lpAttributes:
        lpAttributes = ctypes.pointer(lpAttributes)
    if not lpName:
        lpName = None
    hFileMappingObject = _CreateFileMappingW(hFile, lpAttributes, flProtect, dwMaximumSizeHigh, dwMaximumSizeLow, lpName)
    if hFileMappingObject == INVALID_HANDLE_VALUE:
        raise ctypes.WinError()
    return Handle(hFileMappingObject)

CreateFileMapping = GuessStringType(CreateFileMappingA, CreateFileMappingW)

# HANDLE WINAPI CreateFile(
#   __in      LPCTSTR lpFileName,
#   __in      DWORD dwDesiredAccess,
#   __in      DWORD dwShareMode,
#   __in_opt  LPSECURITY_ATTRIBUTES lpSecurityAttributes,
#   __in      DWORD dwCreationDisposition,
#   __in      DWORD dwFlagsAndAttributes,
#   __in_opt  HANDLE hTemplateFile
# );
def CreateFileA(lpFileName, dwDesiredAccess = GENERIC_ALL, dwShareMode = 0, lpSecurityAttributes = None, dwCreationDisposition = OPEN_ALWAYS, dwFlagsAndAttributes = FILE_ATTRIBUTE_NORMAL, hTemplateFile = None):
    _CreateFileA = windll.kernel32.CreateFileA
    _CreateFileA.argtypes = [LPSTR, DWORD, DWORD, LPVOID, DWORD, DWORD, HANDLE]
    _CreateFileA.restype = HANDLE

    if not lpFileName:
        lpFileName = None
    if lpSecurityAttributes:
        lpSecurityAttributes = ctypes.pointer(lpSecurityAttributes)
    hFile = _CreateFileA(lpFileName, dwDesiredAccess, dwShareMode, lpSecurityAttributes, dwCreationDisposition, dwFlagsAndAttributes, hTemplateFile)
    if hFile == INVALID_HANDLE_VALUE:
        raise ctypes.WinError()
    return Handle(hFile)

def CreateFileW(lpFileName, dwDesiredAccess = GENERIC_ALL, dwShareMode = 0, lpSecurityAttributes = None, dwCreationDisposition = OPEN_ALWAYS, dwFlagsAndAttributes = FILE_ATTRIBUTE_NORMAL, hTemplateFile = None):
    _CreateFileW = windll.kernel32.CreateFileW
    _CreateFileW.argtypes = [LPWSTR, DWORD, DWORD, LPVOID, DWORD, DWORD, HANDLE]
    _CreateFileW.restype = HANDLE

    if not lpFileName:
        lpFileName = None
    if lpSecurityAttributes:
        lpSecurityAttributes = ctypes.pointer(lpSecurityAttributes)
    hFile = _CreateFileW(lpFileName, dwDesiredAccess, dwShareMode, lpSecurityAttributes, dwCreationDisposition, dwFlagsAndAttributes, hTemplateFile)
    if hFile == INVALID_HANDLE_VALUE:
        raise ctypes.WinError()
    return Handle(hFile)

CreateFile = GuessStringType(CreateFileA, CreateFileW)

# BOOL WINAPI FlushFileBuffers(
#   __in  HANDLE hFile
# );
def FlushFileBuffers(hFile):
    _FlushFileBuffers = windll.kernel32.FlushFileBuffers
    _FlushFileBuffers.argtypes = [HANDLE]
    _FlushFileBuffers.restype = bool
    _FlushFileBuffers.errcheck = RaiseIfZero
    _FlushFileBuffers(hFile)

# BOOL WINAPI FlushViewOfFile(
#   __in  LPCVOID lpBaseAddress,
#   __in  SIZE_T dwNumberOfBytesToFlush
# );
def FlushViewOfFile(lpBaseAddress, dwNumberOfBytesToFlush = 0):
    _FlushViewOfFile = windll.kernel32.FlushViewOfFile
    _FlushViewOfFile.argtypes = [LPVOID, SIZE_T]
    _FlushViewOfFile.restype = bool
    _FlushViewOfFile.errcheck = RaiseIfZero
    _FlushViewOfFile(lpBaseAddress, dwNumberOfBytesToFlush)

# DWORD WINAPI SearchPath(
#   __in_opt   LPCTSTR lpPath,
#   __in       LPCTSTR lpFileName,
#   __in_opt   LPCTSTR lpExtension,
#   __in       DWORD nBufferLength,
#   __out      LPTSTR lpBuffer,
#   __out_opt  LPTSTR *lpFilePart
# );
def SearchPathA(lpPath, lpFileName, lpExtension):
    _SearchPathA = windll.kernel32.SearchPathA
    _SearchPathA.argtypes = [LPSTR, LPSTR, LPSTR, DWORD, LPSTR, ctypes.POINTER(LPSTR)]
    _SearchPathA.restype = DWORD
    _SearchPathA.errcheck = RaiseIfZero

    if not lpPath:
        lpPath = None
    if not lpExtension:
        lpExtension = None
    nBufferLength = _SearchPathA(lpPath, lpFileName, lpExtension, 0, None, None)
    lpBuffer = ctypes.create_string_buffer('', nBufferLength + 1)
    lpFilePart = LPSTR()
    nCount = _SearchPathA(lpPath, lpFileName, lpExtension, nBufferLength, lpBuffer, ctypes.byref(lpFilePart))
    lpFilePart = lpFilePart.value
    lpBuffer = lpBuffer.value
    if lpBuffer == '':
        if GetLastError() == 0:
            SetLastError(ERROR_FILE_NOT_FOUND)
        raise ctypes.WinError()
    return (lpBuffer, lpFilePart)

def SearchPathW(lpPath, lpFileName, lpExtension):
    _SearchPathW = windll.kernel32.SearchPathW
    _SearchPathW.argtypes = [LPWSTR, LPWSTR, LPWSTR, DWORD, LPWSTR, POINTER(LPWSTR)]
    _SearchPathW.restype = DWORD
    _SearchPathW.errcheck = RaiseIfZero

    if not lpPath:
        lpPath = None
    if not lpExtension:
        lpExtension = None
    nBufferLength = _SearchPathW(lpPath, lpFileName, lpExtension, 0, None, None)
    lpBuffer = ctypes.create_unicode_buffer(u'', nBufferLength + 1)
    lpFilePart = LPWSTR()
    nCount = _SearchPathW(lpPath, lpFileName, lpExtension, nBufferLength, lpBuffer, ctypes.byref(lpFilePart))
    lpFilePart = lpFilePart.value
    lpBuffer = lpBuffer.value
    if lpBuffer == u'':
        if GetLastError() == 0:
            SetLastError(ERROR_FILE_NOT_FOUND)
        raise ctypes.WinError()
    return (lpBuffer, lpFilePart)

SearchPath = GuessStringType(SearchPathA, SearchPathW)

# BOOL SetSearchPathMode(
#   __in  DWORD Flags
# );
def SetSearchPathMode(Flags):
    _SetSearchPathMode = windll.kernel32.SetSearchPathMode
    _SetSearchPathMode.argtypes = [DWORD]
    _SetSearchPathMode.restype = bool
    _SetSearchPathMode.errcheck = RaiseIfZero
    _SetSearchPathMode(Flags)

# BOOL WINAPI DeviceIoControl(
#   __in         HANDLE hDevice,
#   __in         DWORD dwIoControlCode,
#   __in_opt     LPVOID lpInBuffer,
#   __in         DWORD nInBufferSize,
#   __out_opt    LPVOID lpOutBuffer,
#   __in         DWORD nOutBufferSize,
#   __out_opt    LPDWORD lpBytesReturned,
#   __inout_opt  LPOVERLAPPED lpOverlapped
# );
def DeviceIoControl(hDevice, dwIoControlCode, lpInBuffer, nInBufferSize, lpOutBuffer, nOutBufferSize, lpOverlapped):
    _DeviceIoControl = windll.kernel32.DeviceIoControl
    _DeviceIoControl.argtypes = [HANDLE, DWORD, LPVOID, DWORD, LPVOID, DWORD, LPDWORD, LPOVERLAPPED]
    _DeviceIoControl.restype = bool
    _DeviceIoControl.errcheck = RaiseIfZero

    if not lpInBuffer:
        lpInBuffer = None
    if not lpOutBuffer:
        lpOutBuffer = None
    if lpOverlapped:
        lpOverlapped = ctypes.pointer(lpOverlapped)
    lpBytesReturned = DWORD(0)
    _DeviceIoControl(hDevice, dwIoControlCode, lpInBuffer, nInBufferSize, lpOutBuffer, nOutBufferSize, ctypes.byref(lpBytesReturned), lpOverlapped)
    return lpBytesReturned.value

# BOOL GetFileInformationByHandle(
#   HANDLE hFile,
#   LPBY_HANDLE_FILE_INFORMATION lpFileInformation
# );
def GetFileInformationByHandle(hFile):
    _GetFileInformationByHandle = windll.kernel32.GetFileInformationByHandle
    _GetFileInformationByHandle.argtypes = [HANDLE, LPBY_HANDLE_FILE_INFORMATION]
    _GetFileInformationByHandle.restype = bool
    _GetFileInformationByHandle.errcheck = RaiseIfZero

    lpFileInformation = BY_HANDLE_FILE_INFORMATION()
    _GetFileInformationByHandle(hFile, ctypes.byref(lpFileInformation))
    return lpFileInformation

# BOOL WINAPI GetFileInformationByHandleEx(
#   __in   HANDLE hFile,
#   __in   FILE_INFO_BY_HANDLE_CLASS FileInformationClass,
#   __out  LPVOID lpFileInformation,
#   __in   DWORD dwBufferSize
# );
def GetFileInformationByHandleEx(hFile, FileInformationClass, lpFileInformation, dwBufferSize):
    _GetFileInformationByHandleEx = windll.kernel32.GetFileInformationByHandleEx
    _GetFileInformationByHandleEx.argtypes = [HANDLE, DWORD, LPVOID, DWORD]
    _GetFileInformationByHandleEx.restype = bool
    _GetFileInformationByHandleEx.errcheck = RaiseIfZero
    # XXX TODO
    # support each FileInformationClass so the function can allocate the
    # corresponding structure for the lpFileInformation parameter
    _GetFileInformationByHandleEx(hFile, FileInformationClass, ctypes.byref(lpFileInformation), dwBufferSize)

# DWORD WINAPI GetFinalPathNameByHandle(
#   __in   HANDLE hFile,
#   __out  LPTSTR lpszFilePath,
#   __in   DWORD cchFilePath,
#   __in   DWORD dwFlags
# );
def GetFinalPathNameByHandleA(hFile, dwFlags = FILE_NAME_NORMALIZED | VOLUME_NAME_DOS):
    _GetFinalPathNameByHandleA = windll.kernel32.GetFinalPathNameByHandleA
    _GetFinalPathNameByHandleA.argtypes = [HANDLE, LPSTR, DWORD, DWORD]
    _GetFinalPathNameByHandleA.restype = DWORD

    cchFilePath = _GetFinalPathNameByHandleA(hFile, None, 0, dwFlags)
    if cchFilePath == 0:
        raise ctypes.WinError()
    lpszFilePath = ctypes.create_string_buffer('', cchFilePath + 1)
    nCopied = _GetFinalPathNameByHandleA(hFile, lpszFilePath, cchFilePath, dwFlags)
    if nCopied <= 0 or nCopied > cchFilePath:
        raise ctypes.WinError()
    return lpszFilePath.value

def GetFinalPathNameByHandleW(hFile, dwFlags = FILE_NAME_NORMALIZED | VOLUME_NAME_DOS):
    _GetFinalPathNameByHandleW = windll.kernel32.GetFinalPathNameByHandleW
    _GetFinalPathNameByHandleW.argtypes = [HANDLE, LPWSTR, DWORD, DWORD]
    _GetFinalPathNameByHandleW.restype = DWORD

    cchFilePath = _GetFinalPathNameByHandleW(hFile, None, 0, dwFlags)
    if cchFilePath == 0:
        raise ctypes.WinError()
    lpszFilePath = ctypes.create_unicode_buffer(u'', cchFilePath + 1)
    nCopied = _GetFinalPathNameByHandleW(hFile, lpszFilePath, cchFilePath, dwFlags)
    if nCopied <= 0 or nCopied > cchFilePath:
        raise ctypes.WinError()
    return lpszFilePath.value

GetFinalPathNameByHandle = GuessStringType(GetFinalPathNameByHandleA, GetFinalPathNameByHandleW)

# DWORD GetFullPathName(
#   LPCTSTR lpFileName,
#   DWORD nBufferLength,
#   LPTSTR lpBuffer,
#   LPTSTR* lpFilePart
# );
def GetFullPathNameA(lpFileName):
    _GetFullPathNameA = windll.kernel32.GetFullPathNameA
    _GetFullPathNameA.argtypes = [LPSTR, DWORD, LPSTR, ctypes.POINTER(LPSTR)]
    _GetFullPathNameA.restype = DWORD

    nBufferLength = _GetFullPathNameA(lpFileName, 0, None, None)
    if nBufferLength <= 0:
        raise ctypes.WinError()
    lpBuffer   = ctypes.create_string_buffer('', nBufferLength + 1)
    lpFilePart = LPSTR
    nCopied = _GetFullPathNameA(lpFileName, nBufferLength, lpBuffer, ctypes.byref(lpFilePart))
    if nCopied > nBufferLength or nCopied == 0:
        raise ctypes.WinError()
    return lpBuffer.value, lpFilePart.value

def GetFullPathNameW(lpFileName):
    _GetFullPathNameW = windll.kernel32.GetFullPathNameW
    _GetFullPathNameW.argtypes = [LPWSTR, DWORD, LPWSTR, POINTER(LPWSTR)]
    _GetFullPathNameW.restype = DWORD

    nBufferLength = _GetFullPathNameW(lpFileName, 0, None, None)
    if nBufferLength <= 0:
        raise ctypes.WinError()
    lpBuffer   = ctypes.create_unicode_buffer(u'', nBufferLength + 1)
    lpFilePart = LPSTR
    nCopied = _GetFullPathNameW(lpFileName, nBufferLength, lpBuffer, ctypes.byref(lpFilePart))
    if nCopied > nBufferLength or nCopied == 0:
        raise ctypes.WinError()
    return lpBuffer.value, lpFilePart.value

GetFullPathName = GuessStringType(GetFullPathNameA, GetFullPathNameW)

# DWORD WINAPI GetTempPath(
#   __in   DWORD nBufferLength,
#   __out  LPTSTR lpBuffer
# );
def GetTempPathA():
    _GetTempPathA = windll.kernel32.GetTempPathA
    _GetTempPathA.argtypes = [DWORD, LPSTR]
    _GetTempPathA.restype = DWORD

    nBufferLength = _GetTempPathA(0, None)
    if nBufferLength <= 0:
        raise ctypes.WinError()
    lpBuffer = ctypes.create_string_buffer('', nBufferLength)
    nCopied = _GetTempPathA(nBufferLength, lpBuffer)
    if nCopied > nBufferLength or nCopied == 0:
        raise ctypes.WinError()
    return lpBuffer.value

def GetTempPathW():
    _GetTempPathW = windll.kernel32.GetTempPathW
    _GetTempPathW.argtypes = [DWORD, LPSTR]
    _GetTempPathW.restype = DWORD

    nBufferLength = _GetTempPathW(0, None)
    if nBufferLength <= 0:
        raise ctypes.WinError()
    lpBuffer = ctypes.create_unicode_buffer(u'', nBufferLength)
    nCopied = _GetTempPathW(nBufferLength, lpBuffer)
    if nCopied > nBufferLength or nCopied == 0:
        raise ctypes.WinError()
    return lpBuffer.value

GetTempPath = GuessStringType(GetTempPathA, GetTempPathW)

# UINT WINAPI GetTempFileName(
#   __in   LPCTSTR lpPathName,
#   __in   LPCTSTR lpPrefixString,
#   __in   UINT uUnique,
#   __out  LPTSTR lpTempFileName
# );
def GetTempFileNameA(lpPathName = None, lpPrefixString = "TMP", uUnique = 0):
    _GetTempFileNameA = windll.kernel32.GetTempFileNameA
    _GetTempFileNameA.argtypes = [LPSTR, LPSTR, UINT, LPSTR]
    _GetTempFileNameA.restype = UINT

    if lpPathName is None:
        lpPathName = GetTempPathA()
    lpTempFileName = ctypes.create_string_buffer('', MAX_PATH)
    uUnique = _GetTempFileNameA(lpPathName, lpPrefixString, uUnique, lpTempFileName)
    if uUnique == 0:
        raise ctypes.WinError()
    return lpTempFileName.value, uUnique

def GetTempFileNameW(lpPathName = None, lpPrefixString = u"TMP", uUnique = 0):
    _GetTempFileNameW = windll.kernel32.GetTempFileNameW
    _GetTempFileNameW.argtypes = [LPSTR, LPSTR, UINT, LPSTR]
    _GetTempFileNameW.restype = UINT

    if lpPathName is None:
        lpPathName = GetTempPathW()
    lpTempFileName = ctypes.create_unicode_buffer(u'', MAX_PATH)
    uUnique = _GetTempFileNameW(lpPathName, lpPrefixString, uUnique, lpTempFileName)
    if uUnique == 0:
        raise ctypes.WinError()
    return lpTempFileName.value, uUnique

GetTempFileName = GuessStringType(GetTempFileNameA, GetTempFileNameW)

# HLOCAL WINAPI LocalFree(
#   __in  HLOCAL hMem
# );
def LocalFree(hMem):
    _LocalFree = windll.kernel32.LocalFree
    _LocalFree.argtypes = [HLOCAL]
    _LocalFree.restype = HLOCAL

    result = _LocalFree(hMem)
    if result != NULL:
        ctypes.WinError()

# BOOL WINAPI HandlerRoutine(
#   __in  DWORD dwCtrlType
# );
PHANDLER_ROUTINE = ctypes.WINFUNCTYPE(BOOL, DWORD)

# BOOL WINAPI SetConsoleCtrlHandler(
#   __in_opt  PHANDLER_ROUTINE HandlerRoutine,
#   __in      BOOL Add
# );
def SetConsoleCtrlHandler(HandlerRoutine = None, Add = True):
    _SetConsoleCtrlHandler = windll.kernel32.SetConsoleCtrlHandler
    _SetConsoleCtrlHandler.argtypes = [PHANDLER_ROUTINE, BOOL]
    _SetConsoleCtrlHandler.restype = bool
    _SetConsoleCtrlHandler.errcheck = RaiseIfZero

    if callable(HandlerRoutine):
        HandlerRoutine = PHANDLER_ROUTINE(HandlerRoutine)
    elif not HandlerRoutine:
        HandlerRoutine = None
    else:
        raise ValueError, "Bad argument for HandlerRoutine: %r" % HandlerRoutine
    _SetConsoleCtrlHandler(HandlerRoutine, bool(Add))

# BOOL WINAPI GenerateConsoleCtrlEvent(
#   __in  DWORD dwCtrlEvent,
#   __in  DWORD dwProcessGroupId
# );
def GenerateConsoleCtrlEvent(dwCtrlEvent, dwProcessGroupId):
    _GenerateConsoleCtrlEvent = windll.kernel32.GenerateConsoleCtrlEvent
    _GenerateConsoleCtrlEvent.argtypes = [DWORD, DWORD]
    _GenerateConsoleCtrlEvent.restype = bool
    _GenerateConsoleCtrlEvent.errcheck = RaiseIfZero
    _GenerateConsoleCtrlEvent(dwCtrlEvent, dwProcessGroupId)

# DWORD WINAPI WaitForSingleObject(
#   HANDLE hHandle,
#   DWORD dwMilliseconds
# );
def WaitForSingleObject(hHandle, dwMilliseconds = INFINITE):
    _WaitForSingleObject = windll.kernel32.WaitForSingleObject
    _WaitForSingleObject.argtypes = [HANDLE, DWORD]
    _WaitForSingleObject.restype = DWORD

    if not dwMilliseconds and dwMilliseconds != 0:
        dwMilliseconds = INFINITE
    if dwMilliseconds != INFINITE:
        r = _WaitForSingleObject(hHandle, dwMilliseconds)
        if r == WAIT_FAILED:
            raise ctypes.WinError()
    else:
        while 1:
            r = _WaitForSingleObject(hHandle, 100)
            if r == WAIT_FAILED:
                raise ctypes.WinError()
            if r != WAIT_TIMEOUT:
                break
    return r

# DWORD WINAPI WaitForSingleObjectEx(
#   HANDLE hHandle,
#   DWORD dwMilliseconds,
#   BOOL bAlertable
# );
def WaitForSingleObjectEx(hHandle, dwMilliseconds = INFINITE, bAlertable = True):
    _WaitForSingleObjectEx = windll.kernel32.WaitForSingleObjectEx
    _WaitForSingleObjectEx.argtypes = [HANDLE, DWORD, BOOL]
    _WaitForSingleObjectEx.restype = DWORD

    if not dwMilliseconds and dwMilliseconds != 0:
        dwMilliseconds = INFINITE
    if dwMilliseconds != INFINITE:
        r = _WaitForSingleObjectEx(hHandle, dwMilliseconds, bool(bAlertable))
        if r == WAIT_FAILED:
            raise ctypes.WinError()
    else:
        while 1:
            r = _WaitForSingleObjectEx(hHandle, 100, bool(bAlertable))
            if r == WAIT_FAILED:
                raise ctypes.WinError()
            if r != WAIT_TIMEOUT:
                break
    return r

# DWORD WINAPI WaitForMultipleObjects(
#   DWORD nCount,
#   const HANDLE *lpHandles,
#   BOOL bWaitAll,
#   DWORD dwMilliseconds
# );
def WaitForMultipleObjects(handles, bWaitAll = False, dwMilliseconds = INFINITE):
    _WaitForMultipleObjects = windll.kernel32.WaitForMultipleObjects
    _WaitForMultipleObjects.argtypes = [DWORD, ctypes.POINTER(HANDLE), BOOL, DWORD]
    _WaitForMultipleObjects.restype = DWORD

    if not dwMilliseconds and dwMilliseconds != 0:
        dwMilliseconds = INFINITE
    nCount          = len(handles)
    lpHandlesType   = HANDLE * nCount
    lpHandles       = lpHandlesType(*handles)
    if dwMilliseconds != INFINITE:
        r = _WaitForMultipleObjects(ctypes.byref(lpHandles), bool(bWaitAll), dwMilliseconds)
        if r == WAIT_FAILED:
            raise ctypes.WinError()
    else:
        while 1:
            r = _WaitForMultipleObjects(ctypes.byref(lpHandles), bool(bWaitAll), 100)
            if r == WAIT_FAILED:
                raise ctypes.WinError()
            if r != WAIT_TIMEOUT:
                break
    return r

# DWORD WINAPI WaitForMultipleObjectsEx(
#   DWORD nCount,
#   const HANDLE *lpHandles,
#   BOOL bWaitAll,
#   DWORD dwMilliseconds,
#   BOOL bAlertable
# );
def WaitForMultipleObjectsEx(handles, bWaitAll = False, dwMilliseconds = INFINITE):
    _WaitForMultipleObjectsEx = windll.kernel32.WaitForMultipleObjectsEx
    _WaitForMultipleObjectsEx.argtypes = [DWORD, ctypes.POINTER(HANDLE), BOOL, DWORD]
    _WaitForMultipleObjectsEx.restype = DWORD

    if not dwMilliseconds and dwMilliseconds != 0:
        dwMilliseconds = INFINITE
    nCount          = len(handles)
    lpHandlesType   = HANDLES * nCount
    lpHandles       = lpHandlesType(*handles)
    if dwMilliseconds != INFINITE:
        r = _WaitForMultipleObjectsEx(ctypes.byref(lpHandles), bool(bWaitAll), dwMilliseconds, bool(bAlertable))
        if r == WAIT_FAILED:
            raise ctypes.WinError()
    else:
        while 1:
            r = _WaitForMultipleObjectsEx(ctypes.byref(lpHandles), bool(bWaitAll), 100, bool(bAlertable))
            if r == WAIT_FAILED:
                raise ctypes.WinError()
            if r != WAIT_TIMEOUT:
                break
    return r

# BOOL WaitForDebugEvent(
#   LPDEBUG_EVENT lpDebugEvent,
#   DWORD dwMilliseconds
# );
def WaitForDebugEvent(dwMilliseconds = INFINITE):
    _WaitForDebugEvent = windll.kernel32.WaitForDebugEvent
    _WaitForDebugEvent.argtypes = [LPDEBUG_EVENT, DWORD]
    _WaitForDebugEvent.restype = DWORD

    if not dwMilliseconds and dwMilliseconds != 0:
        dwMilliseconds = INFINITE
    lpDebugEvent                  = DEBUG_EVENT()
    lpDebugEvent.dwDebugEventCode = 0
    lpDebugEvent.dwProcessId      = 0
    lpDebugEvent.dwThreadId       = 0
    if dwMilliseconds != INFINITE:
        success = _WaitForDebugEvent(ctypes.byref(lpDebugEvent), dwMilliseconds)
        if success == 0:
            raise ctypes.WinError()
    else:
        while 1:
            success = _WaitForDebugEvent(ctypes.byref(lpDebugEvent), 100)
            if success != 0:
                break
            code = GetLastError()
            if code not in (ERROR_SEM_TIMEOUT, WAIT_TIMEOUT):
                raise ctypes.WinError(code)
    return lpDebugEvent

# BOOL ContinueDebugEvent(
#   DWORD dwProcessId,
#   DWORD dwThreadId,
#   DWORD dwContinueStatus
# );
def ContinueDebugEvent(dwProcessId, dwThreadId, dwContinueStatus = DBG_EXCEPTION_NOT_HANDLED):
    _ContinueDebugEvent = windll.kernel32.ContinueDebugEvent
    _ContinueDebugEvent.argtypes = [DWORD, DWORD, DWORD]
    _ContinueDebugEvent.restype = bool
    _ContinueDebugEvent.errcheck = RaiseIfZero
    _ContinueDebugEvent(dwProcessId, dwThreadId, dwContinueStatus)

# BOOL WINAPI FlushInstructionCache(
#   __in  HANDLE hProcess,
#   __in  LPCVOID lpBaseAddress,
#   __in  SIZE_T dwSize
# );
def FlushInstructionCache(hProcess, lpBaseAddress = None, dwSize = 0):
    # http://blogs.msdn.com/oldnewthing/archive/2003/12/08/55954.aspx#55958
    _FlushInstructionCache = windll.kernel32.FlushInstructionCache
    _FlushInstructionCache.argtypes = [HANDLE, LPVOID, SIZE_T]
    _FlushInstructionCache.restype = bool
    _FlushInstructionCache.errcheck = RaiseIfZero
    _FlushInstructionCache(hProcess, lpBaseAddress, dwSize)

# BOOL DebugActiveProcess(
#   DWORD dwProcessId
# );
def DebugActiveProcess(dwProcessId):
    _DebugActiveProcess = windll.kernel32.DebugActiveProcess
    _DebugActiveProcess.argtypes = [DWORD]
    _DebugActiveProcess.restype = bool
    _DebugActiveProcess.errcheck = RaiseIfZero
    _DebugActiveProcess(dwProcessId)

# BOOL DebugActiveProcessStop(
#   DWORD dwProcessId
# );
def DebugActiveProcessStop(dwProcessId):
    _DebugActiveProcessStop = windll.kernel32.DebugActiveProcessStop
    _DebugActiveProcessStop.argtypes = [DWORD]
    _DebugActiveProcessStop.restype = bool
    _DebugActiveProcessStop.errcheck = RaiseIfZero
    _DebugActiveProcessStop(dwProcessId)

# BOOL WINAPI CreateProcess(
#   __in_opt     LPCTSTR lpApplicationName,
#   __inout_opt  LPTSTR lpCommandLine,
#   __in_opt     LPSECURITY_ATTRIBUTES lpProcessAttributes,
#   __in_opt     LPSECURITY_ATTRIBUTES lpThreadAttributes,
#   __in         BOOL bInheritHandles,
#   __in         DWORD dwCreationFlags,
#   __in_opt     LPVOID lpEnvironment,
#   __in_opt     LPCTSTR lpCurrentDirectory,
#   __in         LPSTARTUPINFO lpStartupInfo,
#   __out        LPPROCESS_INFORMATION lpProcessInformation
# );
def CreateProcessA(lpApplicationName, lpCommandLine=None, lpProcessAttributes=None, lpThreadAttributes=None, bInheritHandles=False, dwCreationFlags=0, lpEnvironment=None, lpCurrentDirectory=None, lpStartupInfo=None):
    _CreateProcessA = windll.kernel32.CreateProcessA
    _CreateProcessA.argtypes = [LPSTR, LPSTR, LPSECURITY_ATTRIBUTES, LPSECURITY_ATTRIBUTES, BOOL, DWORD, LPVOID, LPSTR, LPSTARTUPINFO, LPPROCESS_INFORMATION]
    _CreateProcessA.restype = bool
    _CreateProcessA.errcheck = RaiseIfZero

    if not lpApplicationName:
        lpApplicationName   = None
    if not lpCommandLine:
        lpCommandLine       = None
    else:
        lpCommandLine       = ctypes.create_string_buffer(lpCommandLine, MAX_PATH)
    if not lpEnvironment:
        lpEnvironment       = None
    else:
        lpEnvironment       = ctypes.create_string_buffer(lpEnvironment)
    if not lpCurrentDirectory:
        lpCurrentDirectory  = None
    if not lpProcessAttributes:
        lpProcessAttributes = None
    else:
        lpProcessAttributes = ctypes.byref(lpProcessAttributes)
    if not lpThreadAttributes:
        lpThreadAttributes = None
    else:
        lpThreadAttributes = ctypes.byref(lpThreadAttributes)
    if not lpStartupInfo:
        lpStartupInfo              = STARTUPINFO()
        lpStartupInfo.cb           = sizeof(STARTUPINFO)
        lpStartupInfo.lpReserved   = 0
        lpStartupInfo.lpDesktop    = 0
        lpStartupInfo.lpTitle      = 0
        lpStartupInfo.dwFlags      = 0
        lpStartupInfo.cbReserved2  = 0
        lpStartupInfo.lpReserved2  = 0
    lpProcessInformation              = PROCESS_INFORMATION()
    lpProcessInformation.hProcess     = INVALID_HANDLE_VALUE
    lpProcessInformation.hThread      = INVALID_HANDLE_VALUE
    lpProcessInformation.dwProcessId  = 0
    lpProcessInformation.dwThreadId   = 0
    _CreateProcessA(lpApplicationName, lpCommandLine, lpProcessAttributes, lpThreadAttributes, bool(bInheritHandles), dwCreationFlags, lpEnvironment, lpCurrentDirectory, ctypes.byref(lpStartupInfo), ctypes.byref(lpProcessInformation))
    return ProcessInformation(lpProcessInformation)

def CreateProcessW(lpApplicationName, lpCommandLine=None, lpProcessAttributes=None, lpThreadAttributes=None, bInheritHandles=False, dwCreationFlags=0, lpEnvironment=None, lpCurrentDirectory=None, lpStartupInfo=None):
    _CreateProcessW = windll.kernel32.CreateProcessW
    _CreateProcessW.argtypes = [LPWSTR, LPWSTR, LPSECURITY_ATTRIBUTES, LPSECURITY_ATTRIBUTES, BOOL, DWORD, LPVOID, LPWSTR, LPSTARTUPINFO, LPPROCESS_INFORMATION]
    _CreateProcessW.restype = bool
    _CreateProcessW.errcheck = RaiseIfZero

    if not lpApplicationName:
        lpApplicationName   = None
    if not lpCommandLine:
        lpCommandLine       = None
    else:
        lpCommandLine       = ctypes.create_unicode_buffer(lpCommandLine, MAX_PATH)
    if not lpEnvironment:
        lpEnvironment       = None
    else:
        lpEnvironment       = ctypes.create_unicode_buffer(lpEnvironment)
    if not lpCurrentDirectory:
        lpCurrentDirectory  = None
    if not lpProcessAttributes:
        lpProcessAttributes = None
    else:
        lpProcessAttributes = ctypes.byref(lpProcessAttributes)
    if not lpThreadAttributes:
        lpThreadAttributes = None
    else:
        lpThreadAttributes = ctypes.byref(lpThreadAttributes)
    if not lpStartupInfo:
        lpStartupInfo              = STARTUPINFO()
        lpStartupInfo.cb           = sizeof(STARTUPINFO)
        lpStartupInfo.lpReserved   = 0
        lpStartupInfo.lpDesktop    = 0
        lpStartupInfo.lpTitle      = 0
        lpStartupInfo.dwFlags      = 0
        lpStartupInfo.cbReserved2  = 0
        lpStartupInfo.lpReserved2  = 0
    lpProcessInformation              = PROCESS_INFORMATION()
    lpProcessInformation.hProcess     = INVALID_HANDLE_VALUE
    lpProcessInformation.hThread      = INVALID_HANDLE_VALUE
    lpProcessInformation.dwProcessId  = 0
    lpProcessInformation.dwThreadId   = 0
    _CreateProcessW(lpApplicationName, lpCommandLine, lpProcessAttributes, lpThreadAttributes, bool(bInheritHandles), dwCreationFlags, lpEnvironment, lpCurrentDirectory, ctypes.byref(lpStartupInfo), ctypes.byref(lpProcessInformation))
    return ProcessInformation(lpProcessInformation)

CreateProcess = GuessStringType(CreateProcessA, CreateProcessW)

# BOOL WINAPI CreateProcessAsUser(
#   __in_opt     HANDLE hToken,
#   __in_opt     LPCTSTR lpApplicationName,
#   __inout_opt  LPTSTR lpCommandLine,
#   __in_opt     LPSECURITY_ATTRIBUTES lpProcessAttributes,
#   __in_opt     LPSECURITY_ATTRIBUTES lpThreadAttributes,
#   __in         BOOL bInheritHandles,
#   __in         DWORD dwCreationFlags,
#   __in_opt     LPVOID lpEnvironment,
#   __in_opt     LPCTSTR lpCurrentDirectory,
#   __in         LPSTARTUPINFO lpStartupInfo,
#   __out        LPPROCESS_INFORMATION lpProcessInformation
# );
def CreateProcessAsUserA(hToken, lpApplicationName, lpCommandLine=None, lpProcessAttributes=None, lpThreadAttributes=None, bInheritHandles=False, dwCreationFlags=0, lpEnvironment=None, lpCurrentDirectory=None, lpStartupInfo=None):
    _CreateProcessAsUserA = windll.kernel32.CreateProcessAsUserA
    _CreateProcessAsUserA.argtypes = [HANDLE, LPSTR, LPSTR, LPSECURITY_ATTRIBUTES, LPSECURITY_ATTRIBUTES, BOOL, DWORD, LPVOID, LPSTR, LPSTARTUPINFO, LPPROCESS_INFORMATION]
    _CreateProcessAsUserA.restype = bool
    _CreateProcessAsUserA.errcheck = RaiseIfZero

    if not lpApplicationName:
        lpApplicationName   = None
    if not lpCommandLine:
        lpCommandLine       = None
    else:
        lpCommandLine       = ctypes.create_string_buffer(lpCommandLine, MAX_PATH)
    if not lpEnvironment:
        lpEnvironment       = None
    else:
        lpEnvironment       = ctypes.create_string_buffer(lpEnvironment)
    if not lpCurrentDirectory:
        lpCurrentDirectory  = None
    if not lpProcessAttributes:
        lpProcessAttributes = None
    else:
        lpProcessAttributes = ctypes.byref(lpProcessAttributes)
    if not lpThreadAttributes:
        lpThreadAttributes = None
    else:
        lpThreadAttributes = ctypes.byref(lpThreadAttributes)
    if not lpStartupInfo:
        lpStartupInfo              = STARTUPINFO()
        lpStartupInfo.cb           = sizeof(STARTUPINFO)
        lpStartupInfo.lpReserved   = 0
        lpStartupInfo.lpDesktop    = 0
        lpStartupInfo.lpTitle      = 0
        lpStartupInfo.dwFlags      = 0
        lpStartupInfo.cbReserved2  = 0
        lpStartupInfo.lpReserved2  = 0
    lpProcessInformation              = PROCESS_INFORMATION()
    lpProcessInformation.hProcess     = INVALID_HANDLE_VALUE
    lpProcessInformation.hThread      = INVALID_HANDLE_VALUE
    lpProcessInformation.dwProcessId  = 0
    lpProcessInformation.dwThreadId   = 0
    _CreateProcessAsUserA(hToken, lpApplicationName, lpCommandLine, lpProcessAttributes, lpThreadAttributes, bool(bInheritHandles), dwCreationFlags, lpEnvironment, lpCurrentDirectory, ctypes.byref(lpStartupInfo), ctypes.byref(lpProcessInformation))
    return ProcessInformation(lpProcessInformation)

def CreateProcessAsUserW(hToken, lpApplicationName, lpCommandLine=None, lpProcessAttributes=None, lpThreadAttributes=None, bInheritHandles=False, dwCreationFlags=0, lpEnvironment=None, lpCurrentDirectory=None, lpStartupInfo=None):
    _CreateProcessAsUserW = windll.kernel32.CreateProcessAsUserW
    _CreateProcessAsUserW.argtypes = [HANDLE, LPWSTR, LPWSTR, LPSECURITY_ATTRIBUTES, LPSECURITY_ATTRIBUTES, BOOL, DWORD, LPVOID, LPWSTR, LPSTARTUPINFO, LPPROCESS_INFORMATION]
    _CreateProcessAsUserW.restype = bool
    _CreateProcessAsUserW.errcheck = RaiseIfZero

    if not lpApplicationName:
        lpApplicationName   = None
    if not lpCommandLine:
        lpCommandLine       = None
    else:
        lpCommandLine       = ctypes.create_unicode_buffer(lpCommandLine, MAX_PATH)
    if not lpEnvironment:
        lpEnvironment       = None
    else:
        lpEnvironment       = ctypes.create_unicode_buffer(lpEnvironment)
    if not lpCurrentDirectory:
        lpCurrentDirectory  = None
    if not lpProcessAttributes:
        lpProcessAttributes = None
    else:
        lpProcessAttributes = ctypes.byref(lpProcessAttributes)
    if not lpThreadAttributes:
        lpThreadAttributes = None
    else:
        lpThreadAttributes = ctypes.byref(lpThreadAttributes)
    if not lpStartupInfo:
        lpStartupInfo              = STARTUPINFO()
        lpStartupInfo.cb           = sizeof(STARTUPINFO)
        lpStartupInfo.lpReserved   = 0
        lpStartupInfo.lpDesktop    = 0
        lpStartupInfo.lpTitle      = 0
        lpStartupInfo.dwFlags      = 0
        lpStartupInfo.cbReserved2  = 0
        lpStartupInfo.lpReserved2  = 0
    lpProcessInformation              = PROCESS_INFORMATION()
    lpProcessInformation.hProcess     = INVALID_HANDLE_VALUE
    lpProcessInformation.hThread      = INVALID_HANDLE_VALUE
    lpProcessInformation.dwProcessId  = 0
    lpProcessInformation.dwThreadId   = 0
    _CreateProcessAsUserW(hToken, lpApplicationName, lpCommandLine, lpProcessAttributes, lpThreadAttributes, bool(bInheritHandles), dwCreationFlags, lpEnvironment, lpCurrentDirectory, ctypes.byref(lpStartupInfo), ctypes.byref(lpProcessInformation))
    return ProcessInformation(lpProcessInformation)

CreateProcessAsUser = GuessStringType(CreateProcessAsUserA, CreateProcessAsUserW)

# HANDLE WINAPI OpenProcess(
#   __in  DWORD dwDesiredAccess,
#   __in  BOOL bInheritHandle,
#   __in  DWORD dwProcessId
# );
def OpenProcess(dwDesiredAccess, bInheritHandle, dwProcessId):
    _OpenProcess = windll.kernel32.OpenProcess
    _OpenProcess.argtypes = [DWORD, BOOL, DWORD]
    _OpenProcess.restype = HANDLE

    hProcess = _OpenProcess(dwDesiredAccess, bool(bInheritHandle), dwProcessId)
    if hProcess == NULL:
        raise ctypes.WinError()
    return ProcessHandle(hProcess)

# HANDLE WINAPI OpenThread(
#   __in  DWORD dwDesiredAccess,
#   __in  BOOL bInheritHandle,
#   __in  DWORD dwThreadId
# );
def OpenThread(dwDesiredAccess, bInheritHandle, dwThreadId):
    _OpenThread = windll.kernel32.OpenThread
    _OpenThread.argtypes = [DWORD, BOOL, DWORD]
    _OpenThread.restype = HANDLE

    hProcess = _OpenThread(dwDesiredAccess, bool(bInheritHandle), dwThreadId)
    if hProcess == NULL:
        raise ctypes.WinError()
    return ThreadHandle(hProcess)

# DWORD WINAPI SuspendThread(
#   __in  HANDLE hThread
# );
def SuspendThread(hThread):
    _SuspendThread = windll.kernel32.SuspendThread
    _SuspendThread.argtypes = [HANDLE]
    _SuspendThread.restype = DWORD

    previousCount = _SuspendThread(hThread)
    if previousCount == DWORD(-1).value:
        raise ctypes.WinError()
    return previousCount

# DWORD WINAPI ResumeThread(
#   __in  HANDLE hThread
# );
def ResumeThread(hThread):
    _ResumeThread = windll.kernel32.ResumeThread
    _ResumeThread.argtypes = [HANDLE]
    _ResumeThread.restype = DWORD

    previousCount = _ResumeThread(hThread)
    if previousCount == DWORD(-1).value:
        raise ctypes.WinError()
    return previousCount

# BOOL WINAPI TerminateThread(
#   __inout  HANDLE hThread,
#   __in     DWORD dwExitCode
# );
def TerminateThread(hThread, dwExitCode = 0):
    _TerminateThread = windll.kernel32.TerminateThread
    _TerminateThread.argtypes = [HANDLE, DWORD]
    _TerminateThread.restype = bool
    _TerminateThread.errcheck = RaiseIfZero
    _TerminateThread(hThread, dwExitCode)

# BOOL WINAPI TerminateProcess(
#   __inout  HANDLE hProcess,
#   __in     DWORD dwExitCode
# );
def TerminateProcess(hProcess, dwExitCode = 0):
    _TerminateProcess = windll.kernel32.TerminateProcess
    _TerminateProcess.argtypes = [HANDLE, DWORD]
    _TerminateProcess.restype = bool
    _TerminateProcess.errcheck = RaiseIfZero
    _TerminateProcess(hProcess, dwExitCode)

# BOOL WINAPI ReadProcessMemory(
#   __in   HANDLE hProcess,
#   __in   LPCVOID lpBaseAddress,
#   __out  LPVOID lpBuffer,
#   __in   SIZE_T nSize,
#   __out  SIZE_T* lpNumberOfBytesRead
# );
def ReadProcessMemory(hProcess, lpBaseAddress, nSize):
    _ReadProcessMemory = windll.kernel32.ReadProcessMemory
    _ReadProcessMemory.argtypes = [HANDLE, LPVOID, LPVOID, SIZE_T, POINTER(SIZE_T)]
    _ReadProcessMemory.restype = bool

    lpBuffer            = ctypes.create_string_buffer('', nSize)
    lpNumberOfBytesRead = SIZE_T(0)
    success = _ReadProcessMemory(hProcess, lpBaseAddress, lpBuffer, nSize, ctypes.byref(lpNumberOfBytesRead))
    if not success and GetLastError() != ERROR_PARTIAL_COPY:
        raise ctypes.WinError()
    return str(lpBuffer.raw)[:lpNumberOfBytesRead.value]

# BOOL WINAPI WriteProcessMemory(
#   __in   HANDLE hProcess,
#   __in   LPCVOID lpBaseAddress,
#   __in   LPVOID lpBuffer,
#   __in   SIZE_T nSize,
#   __out  SIZE_T* lpNumberOfBytesWritten
# );
def WriteProcessMemory(hProcess, lpBaseAddress, lpBuffer):
    _WriteProcessMemory = windll.kernel32.WriteProcessMemory
    _WriteProcessMemory.argtypes = [HANDLE, LPVOID, LPVOID, SIZE_T, ctypes.POINTER(SIZE_T)]
    _WriteProcessMemory.restype = bool

    nSize                   = len(lpBuffer)
    lpBuffer                = ctypes.create_string_buffer(lpBuffer)
    lpNumberOfBytesWritten  = SIZE_T(0)
    success = _WriteProcessMemory(hProcess, lpBaseAddress, lpBuffer, nSize, ctypes.byref(lpNumberOfBytesWritten))
    if not success and GetLastError() != ERROR_PARTIAL_COPY:
        raise ctypes.WinError()
    return lpNumberOfBytesWritten.value

# LPVOID WINAPI VirtualAllocEx(
#   __in      HANDLE hProcess,
#   __in_opt  LPVOID lpAddress,
#   __in      SIZE_T dwSize,
#   __in      DWORD flAllocationType,
#   __in      DWORD flProtect
# );
def VirtualAllocEx(hProcess, lpAddress = 0, dwSize = 0x1000, flAllocationType = MEM_COMMIT | MEM_RESERVE, flProtect = PAGE_EXECUTE_READWRITE):
    _VirtualAllocEx = windll.kernel32.VirtualAllocEx
    _VirtualAllocEx.argtypes = [HANDLE, LPVOID, SIZE_T, DWORD, DWORD]
    _VirtualAllocEx.restype = LPVOID

    lpAddress = _VirtualAllocEx(hProcess, lpAddress, dwSize, flAllocationType, flProtect)
    if lpAddress == NULL:
        raise ctypes.WinError()
    return lpAddress

# SIZE_T WINAPI VirtualQueryEx(
#   __in      HANDLE hProcess,
#   __in_opt  LPCVOID lpAddress,
#   __out     PMEMORY_BASIC_INFORMATION lpBuffer,
#   __in      SIZE_T dwLength
# );
def VirtualQueryEx(hProcess, lpAddress):
    _VirtualQueryEx = windll.kernel32.VirtualQueryEx
    _VirtualQueryEx.argtypes = [HANDLE, LPVOID, PMEMORY_BASIC_INFORMATION, SIZE_T]
    _VirtualQueryEx.restype = SIZE_T

    lpBuffer  = MEMORY_BASIC_INFORMATION()
    dwLength  = sizeof(MEMORY_BASIC_INFORMATION)
    success   = _VirtualQueryEx(hProcess, lpAddress, ctypes.byref(lpBuffer), dwLength)
    if success == 0:
        raise ctypes.WinError()
    return MemoryBasicInformation(lpBuffer)

# BOOL WINAPI VirtualProtectEx(
#   __in   HANDLE hProcess,
#   __in   LPVOID lpAddress,
#   __in   SIZE_T dwSize,
#   __in   DWORD flNewProtect,
#   __out  PDWORD lpflOldProtect
# );
def VirtualProtectEx(hProcess, lpAddress, dwSize, flNewProtect = PAGE_EXECUTE_READWRITE):
    _VirtualProtectEx = windll.kernel32.VirtualProtectEx
    _VirtualProtectEx.argtypes = [HANDLE, LPVOID, SIZE_T, DWORD, PDWORD]
    _VirtualProtectEx.restype = bool
    _VirtualProtectEx.errcheck = RaiseIfZero

    flOldProtect = DWORD(0)
    _VirtualProtectEx(hProcess, lpAddress, dwSize, flNewProtect, ctypes.byref(flOldProtect))
    return flOldProtect.value

# BOOL WINAPI VirtualFreeEx(
#   __in  HANDLE hProcess,
#   __in  LPVOID lpAddress,
#   __in  SIZE_T dwSize,
#   __in  DWORD dwFreeType
# );
def VirtualFreeEx(hProcess, lpAddress, dwSize = 0, dwFreeType = MEM_RELEASE):
    _VirtualFreeEx = windll.kernel32.VirtualFreeEx
    _VirtualFreeEx.argtypes = [HANDLE, LPVOID, SIZE_T, DWORD]
    _VirtualFreeEx.restype = bool
    _VirtualFreeEx.errcheck = RaiseIfZero
    _VirtualFreeEx(hProcess, lpAddress, dwSize, dwFreeType)

# BOOL WINAPI GetThreadSelectorEntry(
#   __in   HANDLE hThread,
#   __in   DWORD dwSelector,
#   __out  LPLDT_ENTRY lpSelectorEntry
# );
def GetThreadSelectorEntry(hThread, dwSelector):
    _GetThreadSelectorEntry = windll.kernel32.GetThreadSelectorEntry
    _GetThreadSelectorEntry.argtypes = [HANDLE, DWORD, LPLDT_ENTRY]
    _GetThreadSelectorEntry.restype = bool
    _GetThreadSelectorEntry.errcheck = RaiseIfZero

    ldt = LDT_ENTRY()
    _GetThreadSelectorEntry(hThread, dwSelector, ctypes.byref(ldt))
    return ldt

# HANDLE WINAPI CreateRemoteThread(
#   __in   HANDLE hProcess,
#   __in   LPSECURITY_ATTRIBUTES lpThreadAttributes,
#   __in   SIZE_T dwStackSize,
#   __in   LPTHREAD_START_ROUTINE lpStartAddress,
#   __in   LPVOID lpParameter,
#   __in   DWORD dwCreationFlags,
#   __out  LPDWORD lpThreadId
# );
def CreateRemoteThread(hProcess, lpThreadAttributes, dwStackSize, lpStartAddress, lpParameter, dwCreationFlags):
    _CreateRemoteThread = windll.kernel32.CreateRemoteThread
    _CreateRemoteThread.argtypes = [HANDLE, LPSECURITY_ATTRIBUTES, SIZE_T, LPVOID, LPVOID, DWORD, LPDWORD]
    _CreateRemoteThread.restype = HANDLE

    if not lpThreadAttributes:
        lpThreadAttributes = None
    else:
        lpThreadAttributes = ctypes.byref(lpThreadAttributes)
    dwThreadId = DWORD(0)
    hThread = _CreateRemoteThread(hProcess, lpThreadAttributes, dwStackSize, lpStartAddress, lpParameter, dwCreationFlags, ctypes.byref(dwThreadId))
    if hThread == INVALID_HANDLE_VALUE:
        raise ctypes.WinError()
    return ThreadHandle(hThread), dwThreadId.value

# HANDLE WINAPI GetCurrentProcess(void);
def GetCurrentProcess():
    _GetCurrentProcess = windll.kernel32.GetCurrentProcess
    _GetCurrentProcess.argtypes = []
    _GetCurrentProcess.restype = HANDLE
    return _GetCurrentProcess()

# HANDLE WINAPI GetCurrentThread(void);
def GetCurrentThread():
    GetCurrentThread = windll.kernel32.GetCurrentThread
    _GetCurrentThread.argtypes = []
    _GetCurrentThread.restype = HANDLE
    return _GetCurrentThread()

# DWORD WINAPI GetProcessId(
#   __in  HANDLE hProcess
# );
def GetProcessId(hProcess):
    _GetProcessId = windll.kernel32.GetProcessId
    _GetProcessId.argtypes = [HANDLE]
    _GetProcessId.restype = DWORD
    _GetProcessId.errcheck = RaiseIfZero
    return _GetProcessId(hProcess)

# DWORD WINAPI GetThreadId(
#   __in  HANDLE hThread
# );
def GetThreadId(hThread):
    _GetThreadId = windll.kernel32._GetThreadId
    _GetThreadId.argtypes = [HANDLE]
    _GetThreadId.restype = DWORD

    dwThreadId = _GetThreadId(hThread)
    if dwThreadId == 0:
        raise ctypes.WinError()
    return dwThreadId

# DWORD WINAPI GetProcessIdOfThread(
#   __in  HANDLE hThread
# );
def GetProcessIdOfThread(hThread):
    _GetProcessIdOfThread = windll.kernel32.GetProcessIdOfThread
    _GetProcessIdOfThread.argtypes = [HANDLE]
    _GetProcessIdOfThread.restype = DWORD

    dwProcessId = _GetProcessIdOfThread(hThread)
    if dwProcessId == 0:
        raise ctypes.WinError()
    return dwProcessId

# BOOL WINAPI GetExitCodeProcess(
#   __in   HANDLE hProcess,
#   __out  LPDWORD lpExitCode
# );
def GetExitCodeProcess(hProcess):
    _GetExitCodeProcess = windll.kernel32.GetExitCodeProcess
    _GetExitCodeProcess.argtypes = [HANDLE]
    _GetExitCodeProcess.restype = bool
    _GetExitCodeProcess.errcheck = RaiseIfZero

    lpExitCode = DWORD(0)
    _GetExitCodeProcess(hProcess, ctypes.byref(lpExitCode))
    return lpExitCode.value

# BOOL WINAPI GetExitCodeThread(
#   __in   HANDLE hThread,
#   __out  LPDWORD lpExitCode
# );
def GetExitCodeThread(hThread):
    _GetExitCodeThread = windll.kernel32.GetExitCodeThread
    _GetExitCodeThread.argtypes = [HANDLE]
    _GetExitCodeThread.restype = bool
    _GetExitCodeThread.errcheck = RaiseIfZero

    lpExitCode = DWORD(0)
    _GetExitCodeThread(hThread, ctypes.byref(lpExitCode))
    return lpExitCode.value

# DWORD WINAPI GetProcessVersion(
#   __in  DWORD ProcessId
# );
def GetProcessVersion(ProcessId):
    _GetProcessVersion = windll.kernel32.GetProcessVersion
    _GetProcessVersion.argtypes = [DWORD]
    _GetProcessVersion.restype = DWORD

    retval = _GetProcessVersion(ProcessId)
    if retval == 0:
        raise ctypes.WinError()
    return retval

# DWORD WINAPI GetPriorityClass(
#   __in  HANDLE hProcess
# );
def GetPriorityClass(hProcess):
    _GetPriorityClass = windll.kernel32.GetPriorityClass
    _GetPriorityClass.argtypes = [HANDLE]
    _GetPriorityClass.restype = DWORD

    retval = _GetPriorityClass(hProcess)
    if retval == 0:
        raise ctypes.WinError()
    return retval

# BOOL WINAPI SetPriorityClass(
#   __in  HANDLE hProcess,
#   __in  DWORD dwPriorityClass
# );
def SetPriorityClass(hProcess, dwPriorityClass = NORMAL_PRIORITY_CLASS):
    _SetPriorityClass = windll.kernel32.SetPriorityClass
    _SetPriorityClass.argtypes = [HANDLE, DWORD]
    _SetPriorityClass.restype = bool
    _SetPriorityClass.errcheck = RaiseIfZero
    _SetPriorityClass(hProcess, dwPriorityClass)

# BOOL WINAPI GetProcessPriorityBoost(
#   __in   HANDLE hProcess,
#   __out  PBOOL pDisablePriorityBoost
# );
def GetProcessPriorityBoost(hProcess):
    _GetProcessPriorityBoost = windll.kernel32.GetProcessPriorityBoost
    _GetProcessPriorityBoost.argtypes = [HANDLE, PBOOL]
    _GetProcessPriorityBoost.restype = bool
    _GetProcessPriorityBoost.errcheck = RaiseIfZero

    pDisablePriorityBoost = BOOL(False)
    _GetProcessPriorityBoost(hProcess, ctypes.byref(pDisablePriorityBoost))
    return bool(pDisablePriorityBoost.value)

# BOOL WINAPI SetProcessPriorityBoost(
#   __in  HANDLE hProcess,
#   __in  BOOL DisablePriorityBoost
# );
def SetProcessPriorityBoost(hProcess, DisablePriorityBoost):
    _SetProcessPriorityBoost = windll.kernel32.SetProcessPriorityBoost
    _SetProcessPriorityBoost.argtypes = [HANDLE, BOOL]
    _SetProcessPriorityBoost.restype = bool
    _SetProcessPriorityBoost.errcheck = RaiseIfZero
    _SetProcessPriorityBoost(hProcess, bool(DisablePriorityBoost))

# BOOL WINAPI GetProcessAffinityMask(
#   __in   HANDLE hProcess,
#   __out  PDWORD_PTR lpProcessAffinityMask,
#   __out  PDWORD_PTR lpSystemAffinityMask
# );
def GetProcessAffinityMask(hProcess):
    _GetProcessAffinityMask = windll.kernel32.GetProcessAffinityMask
    _GetProcessAffinityMask.argtypes = [HANDLE, PDWORD_PTR, PDWORD_PTR]
    _GetProcessAffinityMask.restype = bool
    _GetProcessAffinityMask.errcheck = RaiseIfZero

    lpProcessAffinityMask = DWORD_PTR(NULL)
    lpSystemAffinityMask  = DWORD_PTR(NULL)
    _GetProcessAffinityMask(hProcess, ctypes.byref(lpProcessAffinityMask), ctypes.byref(lpSystemAffinityMask))
    return lpProcessAffinityMask.value, lpSystemAffinityMask.value

# BOOL WINAPI SetProcessAffinityMask(
#   __in  HANDLE hProcess,
#   __in  DWORD_PTR dwProcessAffinityMask
# );
def SetProcessAffinityMask(hProcess, dwProcessAffinityMask):
    _SetProcessAffinityMask = windll.kernel32.SetProcessAffinityMask
    _SetProcessAffinityMask.argtypes = [HANDLE, DWORD_PTR]
    _SetProcessAffinityMask.restype = bool
    _SetProcessAffinityMask.errcheck = RaiseIfZero
    _SetProcessAffinityMask(hProcess, dwProcessAffinityMask)

# BOOL CheckRemoteDebuggerPresent(
#   HANDLE hProcess,
#   PBOOL pbDebuggerPresent
# );
def CheckRemoteDebuggerPresent(hProcess):
    _CheckRemoteDebuggerPresent = windll.kernel32.CheckRemoteDebuggerPresent
    _CheckRemoteDebuggerPresent.argtypes = [HANDLE, PBOOL]
    _CheckRemoteDebuggerPresent.restype = bool
    _CheckRemoteDebuggerPresent.errcheck = RaiseIfZero

    pbDebuggerPresent = BOOL(0)
    _CheckRemoteDebuggerPresent(hProcess, ctypes.byref(pbDebuggerPresent))
    return bool(pbDebuggerPresent.value)

# BOOL DebugSetProcessKillOnExit(
#   BOOL KillOnExit
# );
def DebugSetProcessKillOnExit(KillOnExit):
    _DebugSetProcessKillOnExit = windll.kernel32.DebugSetProcessKillOnExit
    _DebugSetProcessKillOnExit.argtypes = [BOOL]
    _DebugSetProcessKillOnExit.restype = bool
    _DebugSetProcessKillOnExit.errcheck = RaiseIfZero
    _DebugSetProcessKillOnExit(bool(KillOnExit))

# BOOL DebugBreakProcess(
#   HANDLE Process
# );
def DebugBreakProcess(hProcess):
    _DebugBreakProcess = windll.kernel32.DebugBreakProcess
    _DebugBreakProcess.argtypes = [HANDLE]
    _DebugBreakProcess.restype = bool
    _DebugBreakProcess.errcheck = RaiseIfZero
    _DebugBreakProcess(hProcess)

# BOOL WINAPI GetThreadContext(
#   __in     HANDLE hThread,
#   __inout  LPCONTEXT lpContext
# );
def GetThreadContext(hThread, ContextFlags = CONTEXT_ALL):
    _GetThreadContext = windll.kernel32.GetThreadContext
    _GetThreadContext.argtypes = [HANDLE, LPCONTEXT]
    _GetThreadContext.restype = bool
    _GetThreadContext.errcheck = RaiseIfZero

    lpContext = CONTEXT()
    lpContext.ContextFlags = ContextFlags
    _GetThreadContext(hThread, ctypes.byref(lpContext))
    return lpContext.to_dict()

# BOOL WINAPI SetThreadContext(
#   __in  HANDLE hThread,
#   __in  const CONTEXT* lpContext
# );
def SetThreadContext(hThread, lpContext):
    _SetThreadContext = windll.kernel32.SetThreadContext
    _SetThreadContext.argtypes = [HANDLE, LPCONTEXT]
    _SetThreadContext.restype = bool
    _SetThreadContext.errcheck = RaiseIfZero

    if isinstance(lpContext, dict):
        lpContext = CONTEXT.from_dict(lpContext)
    _SetThreadContext(hThread, ctypes.byref(lpContext))

# HANDLE WINAPI CreateToolhelp32Snapshot(
#   __in  DWORD dwFlags,
#   __in  DWORD th32ProcessID
# );
def CreateToolhelp32Snapshot(dwFlags = TH32CS_SNAPALL, th32ProcessID = 0):
    _CreateToolhelp32Snapshot = windll.kernel32.CreateToolhelp32Snapshot
    _CreateToolhelp32Snapshot.argtypes = [DWORD, DWORD]
    _CreateToolhelp32Snapshot.restype = HANDLE

    hSnapshot = _CreateToolhelp32Snapshot(dwFlags, th32ProcessID)
    if hSnapshot == INVALID_HANDLE_VALUE:
        raise ctypes.WinError()
    return Handle(hSnapshot)

# BOOL WINAPI Process32First(
#   __in     HANDLE hSnapshot,
#   __inout  LPPROCESSENTRY32 lppe
# );
def Process32First(hSnapshot):
    _Process32First = windll.kernel32.Process32First
    _Process32First.argtypes = [HANDLE, LPPROCESSENTRY32]
    _Process32First.restype = bool

    pe        = PROCESSENTRY32()
    pe.dwSize = sizeof(PROCESSENTRY32)
    success = _Process32First(hSnapshot, ctypes.byref(pe))
    if not success:
        if GetLastError() == ERROR_NO_MORE_FILES:
            return None
        raise ctypes.WinError()
    return pe

# BOOL WINAPI Process32Next(
#   __in     HANDLE hSnapshot,
#   __out  LPPROCESSENTRY32 lppe
# );
def Process32Next(hSnapshot, pe = None):
    _Process32Next = windll.kernel32.Process32Next
    _Process32Next.argtypes = [HANDLE, LPPROCESSENTRY32]
    _Process32Next.restype = bool

    if pe is None:
        pe = PROCESSENTRY32()
    pe.dwSize = sizeof(PROCESSENTRY32)
    success = _Process32Next(hSnapshot, ctypes.byref(pe))
    if not success:
        if GetLastError() == ERROR_NO_MORE_FILES:
            return None
        raise ctypes.WinError()
    return pe

# BOOL WINAPI Thread32First(
#   __in     HANDLE hSnapshot,
#   __inout  LPTHREADENTRY32 lpte
# );
def Thread32First(hSnapshot):
    _Thread32First = windll.kernel32.Thread32First
    _Thread32First.argtypes = [HANDLE, LPTHREADENTRY32]
    _Thread32First.restype = bool

    te = THREADENTRY32()
    te.dwSize = sizeof(THREADENTRY32)
    success = _Thread32First(hSnapshot, ctypes.byref(te))
    if not success:
        if GetLastError() == ERROR_NO_MORE_FILES:
            return None
        raise ctypes.WinError()
    return te

# BOOL WINAPI Thread32Next(
#   __in     HANDLE hSnapshot,
#   __out  LPTHREADENTRY32 lpte
# );
def Thread32Next(hSnapshot, te = None):
    _Thread32Next = windll.kernel32.Thread32Next
    _Thread32Next.argtypes = [HANDLE, LPTHREADENTRY32]
    _Thread32Next.restype = bool

    if te is None:
        te = THREADENTRY32()
    te.dwSize = sizeof(THREADENTRY32)
    success = _Thread32Next(hSnapshot, ctypes.byref(te))
    if not success:
        if GetLastError() == ERROR_NO_MORE_FILES:
            return None
        raise ctypes.WinError()
    return te

# BOOL WINAPI Module32First(
#   __in     HANDLE hSnapshot,
#   __inout  LPMODULEENTRY32 lpme
# );
def Module32First(hSnapshot):
    _Module32First = windll.kernel32.Module32First
    _Module32First.argtypes = [HANDLE, LPMODULEENTRY32]
    _Module32First.restype = bool

    me = MODULEENTRY32()
    me.dwSize = sizeof(MODULEENTRY32)
    success = _Module32First(hSnapshot, ctypes.byref(me))
    if not success:
        if GetLastError() == ERROR_NO_MORE_FILES:
            return None
        raise ctypes.WinError()
    return me

# BOOL WINAPI Module32Next(
#   __in     HANDLE hSnapshot,
#   __out  LPMODULEENTRY32 lpme
# );
def Module32Next(hSnapshot, me = None):
    _Module32Next = windll.kernel32.Module32Next
    _Module32Next.argtypes = [HANDLE, LPMODULEENTRY32]
    _Module32Next.restype = bool

    if me is None:
        me = MODULEENTRY32()
    me.dwSize = sizeof(MODULEENTRY32)
    success = _Module32Next(hSnapshot, ctypes.byref(me))
    if not success:
        if GetLastError() == ERROR_NO_MORE_FILES:
            return None
        raise ctypes.WinError()
    return me

# BOOL WINAPI Heap32First(
#   __inout  LPHEAPENTRY32 lphe,
#   __in     DWORD th32ProcessID,
#   __in     ULONG_PTR th32HeapID
# );
def Heap32First(th32ProcessID, th32HeapID):
    _Heap32First = windll.kernel32.Heap32First
    _Heap32First.argtypes = [LPHEAPENTRY32, DWORD, LPVOID]
    _Heap32First.restype = bool

    he = HEAPENTRY32()
    he.dwSize = sizeof(HEAPENTRY32)
    success = _Heap32First(ctypes.byref(he), th32ProcessID, th32HeapID)
    if not success:
        if GetLastError() == ERROR_NO_MORE_FILES:
            return None
        raise ctypes.WinError()
    return he

# BOOL WINAPI Heap32Next(
#   __out  LPHEAPENTRY32 lphe
# );
def Heap32Next(he):
    _Heap32Next = windll.kernel32.Heap32Next
    _Heap32Next.argtypes = [LPHEAPENTRY32]
    _Heap32Next.restype = bool

    he.dwSize = sizeof(HEAPENTRY32)
    success = _Heap32Next(ctypes.byref(he))
    if not success:
        if GetLastError() == ERROR_NO_MORE_FILES:
            return None
        raise ctypes.WinError()
    return he

# BOOL WINAPI Heap32ListFirst(
#   __in     HANDLE hSnapshot,
#   __inout  LPHEAPLIST32 lphl
# );
def Heap32ListFirst(hSnapshot):
    _Heap32ListFirst = windll.kernel32.Heap32ListFirst
    _Heap32ListFirst.argtypes = [HANDLE, LPHEAPLIST32]
    _Heap32ListFirst.restype = bool

    hl = HEAPLIST32()
    hl.dwSize = sizeof(HEAPLIST32)
    success = _Heap32ListFirst(hSnapshot, ctypes.byref(hl))
    if not success:
        if GetLastError() == ERROR_NO_MORE_FILES:
            return None
        raise ctypes.WinError()
    return hl

# BOOL WINAPI Heap32ListNext(
#   __in     HANDLE hSnapshot,
#   __out  LPHEAPLIST32 lphl
# );
def Heap32ListNext(hSnapshot, hl = None):
    _Heap32ListNext = windll.kernel32.Heap32ListNext
    _Heap32ListNext.argtypes = [HANDLE, LPHEAPLIST32]
    _Heap32ListNext.restype = bool

    if hl is None:
        hl = HEAPLIST32()
    hl.dwSize = sizeof(HEAPLIST32)
    success = _Heap32ListNext(hSnapshot, ctypes.byref(hl))
    if not success:
        if GetLastError() == ERROR_NO_MORE_FILES:
            return None
        raise ctypes.WinError()
    return hl

# BOOL WINAPI Toolhelp32ReadProcessMemory(
#   __in   DWORD th32ProcessID,
#   __in   LPCVOID lpBaseAddress,
#   __out  LPVOID lpBuffer,
#   __in   SIZE_T cbRead,
#   __out  SIZE_T lpNumberOfBytesRead
# );
def Toolhelp32ReadProcessMemory(th32ProcessID, lpBaseAddress, cbRead):
    _Toolhelp32ReadProcessMemory = windll.kernel32.Toolhelp32ReadProcessMemory
    _Toolhelp32ReadProcessMemory.argtypes = [DWORD, LPVOID, LPVOID, SIZE_T, POINTER(SIZE_T)]
    _Toolhelp32ReadProcessMemory.restype = bool

    lpBuffer            = ctypes.create_string_buffer('', cbRead)
    lpNumberOfBytesRead = SIZE_T(0)
    success = _Toolhelp32ReadProcessMemory(th32ProcessID, lpBaseAddress, lpBuffer, cbRead, ctypes.byref(lpNumberOfBytesRead))
    if not success and GetLastError() != ERROR_PARTIAL_COPY:
        raise ctypes.WinError()
    return str(lpBuffer.raw)[:lpNumberOfBytesRead.value]

# DWORD WINAPI GetCurrentProcessorNumber(void);
def GetCurrentProcessorNumber():
    _GetCurrentProcessorNumber = windll.kernel32.GetCurrentProcessorNumber
    _GetCurrentProcessorNumber.argtypes = []
    _GetCurrentProcessorNumber.restype = DWORD
    _GetCurrentProcessorNumber.errcheck = RaiseIfZero
    return _GetCurrentProcessorNumber()

# VOID WINAPI FlushProcessWriteBuffers(void);
def FlushProcessWriteBuffers():
    _FlushProcessWriteBuffers = windll.kernel32.FlushProcessWriteBuffers
    _FlushProcessWriteBuffers.argtypes = []
    _FlushProcessWriteBuffers.restype = None
    _FlushProcessWriteBuffers()

# BOOL WINAPI GetLogicalProcessorInformation(
#   __out    PSYSTEM_LOGICAL_PROCESSOR_INFORMATION Buffer,
#   __inout  PDWORD ReturnLength
# );

# TO DO http://msdn.microsoft.com/en-us/library/ms683194(VS.85).aspx

# BOOL WINAPI GetProcessIoCounters(
#   __in   HANDLE hProcess,
#   __out  PIO_COUNTERS lpIoCounters
# );

# TO DO http://msdn.microsoft.com/en-us/library/ms683218(VS.85).aspx

# DWORD WINAPI GetGuiResources(
#   __in  HANDLE hProcess,
#   __in  DWORD uiFlags
# );
def GetGuiResources(hProcess, uiFlags = GR_GDIOBJECTS):
    _GetGuiResources = windll.kernel32.GetGuiResources
    _GetGuiResources.argtypes = [HANDLE, DWORD]
    _GetGuiResources.restype = DWORD

    dwCount = _GetGuiResources(hProcess, uiFlags)
    if dwCount == 0:
        errcode = GetLastError()
        if errcode != ERROR_SUCCESS:
            raise ctypes.WinError(errcode)
    return dwCount

# BOOL WINAPI GetProcessHandleCount(
#   __in     HANDLE hProcess,
#   __inout  PDWORD pdwHandleCount
# );
def GetProcessHandleCount(hProcess):
    _GetProcessHandleCount = windll.kernel32.GetProcessHandleCount
    _GetProcessHandleCount.argtypes = [HANDLE, PDWORD]
    _GetProcessHandleCount.restype = DWORD
    _GetProcessHandleCount.errcheck = RaiseIfZero

    pdwHandleCount = DWORD(0)
    _GetProcessHandleCount(hProcess, ctypes.byref(pdwHandleCount))
    return pdwHandleCount.value

# BOOL WINAPI GetProcessTimes(
#   __in   HANDLE hProcess,
#   __out  LPFILETIME lpCreationTime,
#   __out  LPFILETIME lpExitTime,
#   __out  LPFILETIME lpKernelTime,
#   __out  LPFILETIME lpUserTime
# );

# TO DO http://msdn.microsoft.com/en-us/library/ms683223(VS.85).aspx

# DWORD WINAPI GetVersion(void);
def GetVersion():
    _GetVersion = windll.kernel32.GetVersion
    _GetVersion.argtypes = []
    _GetVersion.restype = DWORD
    _GetVersion.errcheck = RaiseIfZero

    # See the example code here:
    # http://msdn.microsoft.com/en-us/library/ms724439(VS.85).aspx

    dwVersion       = _GetVersion()
    dwMajorVersion  = dwVersion & 0x000000FF
    dwMinorVersion  = (dwVersion & 0x0000FF00) >> 8
    if (dwVersion & 0x80000000) == 0:
        dwBuild     = (dwVersion & 0x7FFF0000) >> 16
    else:
        dwBuild     = None
    return int(dwMajorVersion), int(dwMinorVersion), int(dwBuild)

# BOOL WINAPI GetVersionEx(
#   __inout  LPOSVERSIONINFO lpVersionInfo
# );
def GetVersionExA():
    _GetVersionExA = windll.kernel32.GetVersionExA
    _GetVersionExA.argtypes = [LPVOID]
    _GetVersionExA.restype = bool
    _GetVersionExA.errcheck = RaiseIfZero

    osi = OSVERSIONINFOEXA()
    osi.dwOSVersionInfoSize = sizeof(osi)
    try:
        _GetVersionExA(ctypes.byref(osi))
    except WindowsError:
        osi = OSVERSIONINFOA()
        osi.dwOSVersionInfoSize = sizeof(osi)
        _GetVersionExA(ctypes.byref(osi))
    return osi

def GetVersionExW():
    _GetVersionExW = windll.kernel32.GetVersionExW
    _GetVersionExW.argtypes = [LPVOID]
    _GetVersionExW.restype = bool
    _GetVersionExW.errcheck = RaiseIfZero

    osi = OSVERSIONINFOEXW()
    osi.dwOSVersionInfoSize = sizeof(osi)
    try:
        _GetVersionExW(ctypes.byref(osi))
    except WindowsError:
        osi = OSVERSIONINFOW()
        osi.dwOSVersionInfoSize = sizeof(osi)
        _GetVersionExW(ctypes.byref(osi))
    return osi

GetVersionEx = GuessStringType(GetVersionExA, GetVersionExW)

# BOOL WINAPI VerifyVersionInfo(
#   __in  LPOSVERSIONINFOEX lpVersionInfo,
#   __in  DWORD dwTypeMask,
#   __in  DWORDLONG dwlConditionMask
# );
def VerifyVersionInfo(lpVersionInfo, dwTypeMask, dwlConditionMask):
    if isinstance(lpVersionInfo, OSVERSIONINFOEXA):
        return VerifyVersionInfoA(lpVersionInfo, dwTypeMask, dwlConditionMask)
    if isinstance(lpVersionInfo, OSVERSIONINFOEXW):
        return VerifyVersionInfoW(lpVersionInfo, dwTypeMask, dwlConditionMask)
    raise TypeError, "Bad OSVERSIONINFOEX structure"

def VerifyVersionInfoA(lpVersionInfo, dwTypeMask, dwlConditionMask):
    _VerifyVersionInfoA = windll.kernel32.VerifyVersionInfoA
    _VerifyVersionInfoA.argtypes = [LPOSVERSIONINFOEXA, DWORD, DWORDLONG]
    _VerifyVersionInfoA.restype = bool
    return _VerifyVersionInfoA(ctypes.byref(lpVersionInfo), dwTypeMask, dwlConditionMask)

def VerifyVersionInfoW(lpVersionInfo, dwTypeMask, dwlConditionMask):
    _VerifyVersionInfoW = windll.kernel32.VerifyVersionInfoW
    _VerifyVersionInfoW.argtypes = [LPOSVERSIONINFOEXW, DWORD, DWORDLONG]
    _VerifyVersionInfoW.restype = bool
    return _VerifyVersionInfoW(ctypes.byref(lpVersionInfo), dwTypeMask, dwlConditionMask)

# ULONGLONG WINAPI VerSetConditionMask(
#   __in  ULONGLONG dwlConditionMask,
#   __in  DWORD dwTypeBitMask,
#   __in  BYTE dwConditionMask
# );
def VerSetConditionMask(dwlConditionMask, dwTypeBitMask, dwConditionMask):
    _VerSetConditionMask = windll.kernel32.VerSetConditionMask
    _VerSetConditionMask.argtypes = [ULONGLONG, DWORD, BYTE]
    _VerSetConditionMask.restype = ULONGLONG
    return _VerSetConditionMask(dwlConditionMask, dwTypeBitMask, dwConditionMask)

# int WINAPI GetSystemMetrics(
#   __in  int nIndex
# );
def GetSystemMetrics(nIndex):
    _GetSystemMetrics = windll.kernel32.GetSystemMetrics
    _GetSystemMetrics.argtypes = [ctypes.c_int]
    _GetSystemMetrics.restype = [ctypes.c_int]
    return _GetSystemMetrics(nIndex)

#------------------------------------------------------------------------------
# Wow64

# BOOL WINAPI IsWow64Process(
#   __in   HANDLE hProcess,
#   __out  PBOOL Wow64Process
# );
def IsWow64Process(hProcess):
    _IsWow64Process = windll.kernel32.IsWow64Process
    _IsWow64Process.argtypes = [HANDLE, PBOOL]
    _IsWow64Process.restype = BOOL
    _IsWow64Process.errcheck = RaiseIfZero

    Wow64Process = BOOL(FALSE)
    _IsWow64Process(hProcess, ctypes.byref(Wow64Process))
    return bool(Wow64Process)

# BOOL Wow64GetThreadSelectorEntry(
#   __in   HANDLE hThread,
#   __in   DWORD dwSelector,
#   __out  PWOW64_LDT_ENTRY lpSelectorEntry
# );
def Wow64GetThreadSelectorEntry(hThread, dwSelector):
    _Wow64GetThreadSelectorEntry = windll.kernel32.Wow64GetThreadSelectorEntry
    _Wow64GetThreadSelectorEntry.argtypes = [HANDLE, DWORD, PWOW64_LDT_ENTRY]
    _Wow64GetThreadSelectorEntry.restype = bool
    _Wow64GetThreadSelectorEntry.errcheck = RaiseIfZero

    lpSelectorEntry = WOW64_LDT_ENTRY()
    _Wow64GetThreadSelectorEntry(hThread, dwSelector, ctypes.byref(lpSelectorEntry))
    return lpSelectorEntry

# DWORD WINAPI Wow64ResumeThread(
#   __in  HANDLE hThread
# );
def Wow64ResumeThread(hThread):
    _Wow64ResumeThread = windll.kernel32.Wow64ResumeThread
    _Wow64ResumeThread.argtypes = [HANDLE]
    _Wow64ResumeThread.restype = DWORD

    previousCount = _Wow64ResumeThread(hThread)
    if previousCount == DWORD(-1).value:
        raise ctypes.WinError()
    return previousCount

# DWORD WINAPI Wow64SuspendThread(
#   __in  HANDLE hThread
# );
def Wow64SuspendThread(hThread):
    _Wow64SuspendThread = windll.kernel32.Wow64SuspendThread
    _Wow64SuspendThread.argtypes = [HANDLE]
    _Wow64SuspendThread.restype = DWORD

    previousCount = _Wow64SuspendThread(hThread)
    if previousCount == DWORD(-1).value:
        raise ctypes.WinError()
    return previousCount

# XXX TODO Use this http://www.nynaeve.net/Code/GetThreadWow64Context.cpp
# Also see http://www.woodmann.com/forum/archive/index.php/t-11162.html

# BOOL WINAPI Wow64GetThreadContext(
#   __in     HANDLE hThread,
#   __inout  PWOW64_CONTEXT lpContext
# );
def Wow64GetThreadContext(hThread, ContextFlags = WOW64_CONTEXT_ALL):
    _Wow64GetThreadContext = windll.kernel32.Wow64GetThreadContext
    _Wow64GetThreadContext.argtypes = [HANDLE, PWOW64_CONTEXT]
    _Wow64GetThreadContext.restype = bool
    _Wow64GetThreadContext.errcheck = RaiseIfZero

    lpContext = CONTEXT()
    lpContext.ContextFlags = ContextFlags
    _Wow64GetThreadContext(hThread, ctypes.byref(lpContext))
    return lpContext.to_dict()

# BOOL WINAPI Wow64SetThreadContext(
#   __in  HANDLE hThread,
#   __in  const WOW64_CONTEXT *lpContext
# );
def Wow64SetThreadContext(hThread, lpContext):
    _Wow64SetThreadContext = windll.kernel32.Wow64SetThreadContext
    _Wow64SetThreadContext.argtypes = [HANDLE, PWOW64_CONTEXT]
    _Wow64SetThreadContext.restype = bool
    _Wow64SetThreadContext.errcheck = RaiseIfZero

    if isinstance(lpContext, dict):
        lpContext = WOW64_CONTEXT.from_dict(lpContext)
    _Wow64SetThreadContext(hThread, ctypes.byref(lpContext))

#==============================================================================
# Mark functions that Psyco cannot compile.
# In your programs, don't use psyco.full().
# Call psyco.bind() on your main function instead.

try:
    import psyco
    psyco.cannotcompile(WaitForDebugEvent)
    psyco.cannotcompile(WaitForSingleObject)
    psyco.cannotcompile(WaitForSingleObjectEx)
    psyco.cannotcompile(WaitForMultipleObjects)
    psyco.cannotcompile(WaitForMultipleObjectsEx)
except ImportError:
    pass
>>>>>>> 0d7001c9
<|MERGE_RESOLUTION|>--- conflicted
+++ resolved
@@ -1,4 +1,3 @@
-<<<<<<< HEAD
 # Copyright (c) 2009, Mario Vilas
 # All rights reserved.
 #
@@ -36,6 +35,83 @@
 
 from defines import *
 
+#--- SYSTEM_INFO structure, GetSystemInfo() and GetNativeSystemInfo() ---------
+
+PROCESSOR_ARCHITECTURE_INTEL    = 0
+PROCESSOR_ARCHITECTURE_IA64     = 6
+PROCESSOR_ARCHITECTURE_AMD64    = 9
+PROCESSOR_ARCHITECTURE_UNKNOWN  = 0xffff
+
+# typedef struct _SYSTEM_INFO {
+#   union {
+#     DWORD dwOemId;
+#     struct {
+#       WORD wProcessorArchitecture;
+#       WORD wReserved;
+#     } ;
+#   }     ;
+#   DWORD     dwPageSize;
+#   LPVOID    lpMinimumApplicationAddress;
+#   LPVOID    lpMaximumApplicationAddress;
+#   DWORD_PTR dwActiveProcessorMask;
+#   DWORD     dwNumberOfProcessors;
+#   DWORD     dwProcessorType;
+#   DWORD     dwAllocationGranularity;
+#   WORD      wProcessorLevel;
+#   WORD      wProcessorRevision;
+# } SYSTEM_INFO;
+
+class _SYSTEM_INFO_OEM_ID_STRUCT(Structure):
+    _fields_ = [
+        ("wProcessorArchitecture",  WORD),
+        ("wReserved",               WORD),
+]
+
+class _SYSTEM_INFO_OEM_ID(Union):
+    _fields_ = [
+        ("dwOemId",  DWORD),
+        ("w",        _SYSTEM_INFO_OEM_ID_STRUCT),
+]
+
+class SYSTEM_INFO(Structure):
+    _fields_ = [
+        ("id",                              _SYSTEM_INFO_OEM_ID),
+        ("dwPageSize",                      DWORD),
+        ("lpMinimumApplicationAddress",     LPVOID),
+        ("lpMaximumApplicationAddress",     LPVOID),
+        ("dwActiveProcessorMask",           DWORD_PTR),
+        ("dwNumberOfProcessors",            DWORD),
+        ("dwProcessorType",                 DWORD),
+        ("dwAllocationGranularity",         DWORD),
+        ("wProcessorLevel",                 WORD),
+        ("wProcessorRevision",              WORD),
+    ]
+LPSYSTEM_INFO = ctypes.POINTER(SYSTEM_INFO)
+
+# void WINAPI GetSystemInfo(
+#   __out  LPSYSTEM_INFO lpSystemInfo
+# );
+def GetSystemInfo():
+    _GetSystemInfo = windll.kernel32.GetSystemInfo
+    _GetSystemInfo.argtypes = [LPSYSTEM_INFO]
+    _GetSystemInfo.restype = None
+
+    sysinfo = SYSTEM_INFO()
+    _GetSystemInfo(ctypes.byref(sysinfo))
+    return sysinfo
+
+# void WINAPI GetNativeSystemInfo(
+#   __out  LPSYSTEM_INFO lpSystemInfo
+# );
+def GetNativeSystemInfo():
+    _GetNativeSystemInfo = windll.kernel32.GetNativeSystemInfo
+    _GetNativeSystemInfo.argtypes = [LPSYSTEM_INFO]
+    _GetNativeSystemInfo.restype = None
+
+    sysinfo = SYSTEM_INFO()
+    _GetNativeSystemInfo(ctypes.byref(sysinfo))
+    return sysinfo
+
 #--- CONTEXT structure and constants ------------------------------------------
 
 import context_i386
@@ -44,12 +120,31 @@
 from context_i386  import CONTEXT_i386, CONTEXT_i486
 from context_amd64 import CONTEXT_AMD64
 
-if ctypes.sizeof(ctypes.c_void_p) == 4:
+def get_arch():
+    try:
+        si = GetNativeSystemInfo()
+    except Exception:
+        try:
+            si = GetSystemInfo()
+        except Exception:
+            return 'unknown'
+    wProcessorArchitecture = si.id.w.wProcessorArchitecture
+    if wProcessorArchitecture == PROCESSOR_ARCHITECTURE_INTEL:
+        return 'i386'
+    if wProcessorArchitecture == PROCESSOR_ARCHITECTURE_AMD64:
+        return 'amd64'
+    if wProcessorArchitecture == PROCESSOR_ARCHITECTURE_IA64:
+        return 'ia64'
+    return 'unknown'
+arch = get_arch()
+if   arch == 'i386':
     from context_i386 import *
-elif ctypes.sizeof(ctypes.c_void_p) == 8:
+elif arch == 'amd64':
     from context_amd64 import *
-else:
-    raise Warning, "Unsupported architecture"
+elif arch == 'ia64':
+    from context_ia64 import *
+del arch
+del get_arch
 
 #--- Constants ----------------------------------------------------------------
 
@@ -394,3190 +489,6 @@
 DUPLICATE_CLOSE_SOURCE      = 0x00000001
 DUPLICATE_SAME_ACCESS       = 0x00000002
 
-#--- Handle wrappers ----------------------------------------------------------
-
-class Handle (object):
-    """
-    Encapsulates Win32 handles to avoid leaking them.
-
-    @see: L{ProcessHandle}, L{ThreadHandle}, L{FileHandle}
-    """
-
-    def __init__(self, aHandle = None, bOwnership = True):
-        """
-        @type  aHandle: int
-        @param aHandle: Win32 handle value.
-
-        @type  bOwnership: bool
-        @param bOwnership:
-           C{True} if we own the handle and we need to close it.
-           C{False} if someone else will be calling L{CloseHandle}.
-        """
-        super(Handle, self).__init__()
-        self.value      = self._normalize(aHandle)
-        self.bOwnership = bOwnership
-
-    def __del__(self):
-        """
-        Closes the Win32 handle when the Python object is destroyed.
-        """
-        try:
-            self.close()
-        except Exception:
-            pass
-
-    def __copy__(self):
-        """
-        Duplicates the Win32 handle when copying the Python object.
-
-        @rtype:  L{Handle}
-        @return: A new handle to the same Win32 object.
-        """
-        return self.dup()
-
-    def __deepcopy__(self):
-        """
-        Duplicates the Win32 handle when copying the Python object.
-
-        @rtype:  L{Handle}
-        @return: A new handle to the same win32 object.
-        """
-        return self.dup()
-
-    @property
-    def _as_parameter_(self):
-        """
-        Compatibility with ctypes.
-        Allows passing transparently a Handle object to an API call.
-        """
-        return HANDLE(self.value)
-
-    def close(self):
-        """
-        Closes the Win32 handle.
-        """
-        if self.bOwnership and self.value not in (None, INVALID_HANDLE_VALUE):
-            try:
-                CloseHandle(self.value)
-            finally:
-                self.value = None
-
-    def dup(self):
-        """
-        @rtype:  L{Handle}
-        @return: A new handle to the same Win32 object.
-        """
-        return DuplicateHandle(self.value)
-
-    @staticmethod
-    def _normalize(value):
-        """
-        Normalize handle values.
-        """
-        if value is None:
-            value = 0
-        elif hasattr(value, 'value'):
-            value = value.value
-        else:
-            value = long(value)
-        return value
-
-    def wait(self, dwMilliseconds = None):
-        """
-        Wait for the Win32 object to be signaled.
-
-        @type  dwMilliseconds: int
-        @param dwMilliseconds: (Optional) Timeout value in milliseconds.
-            Use C{INFINITE} or C{None} for no timeout.
-        """
-        if dwMilliseconds is None:
-            dwMilliseconds = INFINITE
-        r = WaitForSingleObject(self.value, dwMilliseconds)
-        if r != WAIT_OBJECT_0:
-            raise ctypes.WinError(r)
-
-class ProcessHandle (Handle):
-    """
-    Win32 process handle.
-
-    @see: L{Handle}
-    """
-
-    def get_pid(self):
-        """
-        @rtype:  int
-        @return: Process global ID.
-        """
-        return GetProcessId(self.value)
-
-class ThreadHandle (Handle):
-    """
-    Win32 thread handle.
-
-    @see: L{Handle}
-    """
-
-    def get_tid(self):
-        """
-        @rtype:  int
-        @return: Thread global ID.
-        """
-        return GetThreadId(self.value)
-
-# TODO
-# maybe add file mapping support here?
-class FileHandle (Handle):
-    """
-    Win32 file handle.
-
-    @see: L{Handle}
-    """
-
-    def get_filename(self):
-        """
-        @rtype:  None or str
-        @return: Name of the open file, or C{None} on error.
-        """
-
-        # XXX TO DO update wrapper to avoid using ctypes objects
-        dwBufferSize      = 0x1004
-        lpFileInformation = ctypes.create_string_buffer(dwBufferSize)
-        try:
-            GetFileInformationByHandleEx(self.value,
-                                         FILE_INFO_BY_HANDLE_CLASS.FileNameInfo,
-                                         lpFileInformation, dwBufferSize)
-        except AttributeError:
-            return None
-        FileNameLength = struct.unpack('<L', lpFileInformation.raw[:4])[0] + 1
-        FileName = str(lpFileInformation.raw[4:FileNameLength+4])
-        FileName = FileName.replace('\x00', '')
-        if FileName:
-            return FileName
-        return None
-
-#--- Structure wrappers -------------------------------------------------------
-
-class ProcessInformation (object):
-    """
-    Process information object returned by L{CreateProcess}.
-    """
-
-    def __init__(self, pi):
-        self.hProcess    = ProcessHandle(pi.hProcess)
-        self.hThread     = ThreadHandle(pi.hThread)
-        self.dwProcessId = pi.dwProcessId
-        self.dwThreadId  = pi.dwThreadId
-
-class MemoryBasicInformation (object):
-    """
-    Memory information object returned by L{VirtualQueryEx}.
-    """
-
-    READABLE = (
-                PAGE_EXECUTE_READ       |
-                PAGE_EXECUTE_READWRITE  |
-                PAGE_EXECUTE_WRITECOPY  |
-                PAGE_READONLY           |
-                PAGE_READWRITE          |
-                PAGE_WRITECOPY
-    )
-
-    WRITEABLE = (
-                PAGE_EXECUTE_READWRITE  |
-                PAGE_EXECUTE_WRITECOPY  |
-                PAGE_READWRITE          |
-                PAGE_WRITECOPY
-    )
-
-    COPY_ON_WRITE = (
-                PAGE_EXECUTE_WRITECOPY  |
-                PAGE_WRITECOPY
-    )
-
-    EXECUTABLE = (
-                PAGE_EXECUTE            |
-                PAGE_EXECUTE_READ       |
-                PAGE_EXECUTE_READWRITE  |
-                PAGE_EXECUTE_WRITECOPY
-    )
-
-    EXECUTABLE_AND_WRITEABLE = (
-                PAGE_EXECUTE_READWRITE  |
-                PAGE_EXECUTE_WRITECOPY
-    )
-
-    def __init__(self, mbi):
-        self.BaseAddress        = mbi.BaseAddress
-        self.AllocationBase     = mbi.AllocationBase
-        self.AllocationProtect  = mbi.AllocationProtect
-        self.RegionSize         = mbi.RegionSize
-        self.State              = mbi.State
-        self.Protect            = mbi.Protect
-        self.Type               = mbi.Type
-
-    def is_free(self):
-        return self.State == MEM_FREE
-
-    def is_reserved(self):
-        return self.State == MEM_RESERVED
-
-    def is_commited(self):
-        return self.State == MEM_COMMIT
-
-    def is_guard(self):
-        return self.is_commited() and self.Protect & PAGE_GUARD
-
-    def has_content(self):
-        return self.is_commited() and not self.Protect & (PAGE_GUARD | PAGE_NOACCESS)
-
-    def is_readable(self):
-        return self.has_content() and self.Protect & self.READABLE
-
-    def is_writeable(self):
-        return self.has_content() and self.Protect & self.WRITEABLE
-
-    def is_copy_on_write(self):
-        return self.has_content() and self.Protect & self.COPY_ON_WRITE
-
-    def is_executable(self):
-        return self.has_content() and self.Protect & self.EXECUTABLE
-
-    def is_executable_and_writeable(self):
-        return self.has_content() and self.Protect & self.EXECUTABLE_AND_WRITEABLE
-
-#--- SECURITY_ATTRIBUTES structure --------------------------------------------
-
-# typedef struct _SECURITY_ATTRIBUTES {
-#     DWORD nLength;
-#     LPVOID lpSecurityDescriptor;
-#     BOOL bInheritHandle;
-# } SECURITY_ATTRIBUTES, *PSECURITY_ATTRIBUTES, *LPSECURITY_ATTRIBUTES;
-class SECURITY_ATTRIBUTES(Structure):
-    _pack_ = 1
-    _fields_ = [
-        ('nLength',                 DWORD),
-        ('lpSecurityDescriptor',    LPVOID),
-        ('bInheritHandle',          BOOL),
-    ]
-
-#--- VS_FIXEDFILEINFO structure -----------------------------------------------
-
-# struct VS_FIXEDFILEINFO {
-#   DWORD dwSignature;
-#   DWORD dwStrucVersion;
-#   DWORD dwFileVersionMS;
-#   DWORD dwFileVersionLS;
-#   DWORD dwProductVersionMS;
-#   DWORD dwProductVersionLS;
-#   DWORD dwFileFlagsMask;
-#   DWORD dwFileFlags;
-#   DWORD dwFileOS;
-#   DWORD dwFileType;
-#   DWORD dwFileSubtype;
-#   DWORD dwFileDateMS;
-#   DWORD dwFileDateLS;
-# };
-class VS_FIXEDFILEINFO (Structure):
-    _fields_ = [
-        ("dwSignature",             DWORD),     # 0xFEEF04BD
-        ("dwStrucVersion",          DWORD),
-        ("dwFileVersionMS",         DWORD),
-        ("dwFileVersionLS",         DWORD),
-        ("dwProductVersionMS",      DWORD),
-        ("dwProductVersionLS",      DWORD),
-        ("dwFileFlagsMask",         DWORD),
-        ("dwFileFlags",             DWORD),
-        ("dwFileOS",                DWORD),
-        ("dwFileType",              DWORD),
-        ("dwFileSubtype",           DWORD),
-        ("dwFileDateMS",            DWORD),
-        ("dwFileDateLS",            DWORD),
-    ]
-
-#--- THREADNAME_INFO structure ------------------------------------------------
-
-# typedef struct tagTHREADNAME_INFO
-# {
-#    DWORD dwType; // Must be 0x1000.
-#    LPCSTR szName; // Pointer to name (in user addr space).
-#    DWORD dwThreadID; // Thread ID (-1=caller thread).
-#    DWORD dwFlags; // Reserved for future use, must be zero.
-# } THREADNAME_INFO;
-class THREADNAME_INFO(Structure):
-    _fields_ = [
-        ("dwType",      DWORD),     # 0x1000
-        ("szName",      LPVOID),    # remote pointer
-        ("dwThreadID",  DWORD),     # -1 usually
-        ("dwFlags",     DWORD),     # 0
-    ]
-
-#--- SYSTEM_INFO structure ----------------------------------------------------
-
-# typedef struct _SYSTEM_INFO {
-#   union {
-#     DWORD dwOemId;
-#     struct {
-#       WORD wProcessorArchitecture;
-#       WORD wReserved;
-#     } ;
-#   }     ;
-#   DWORD     dwPageSize;
-#   LPVOID    lpMinimumApplicationAddress;
-#   LPVOID    lpMaximumApplicationAddress;
-#   DWORD_PTR dwActiveProcessorMask;
-#   DWORD     dwNumberOfProcessors;
-#   DWORD     dwProcessorType;
-#   DWORD     dwAllocationGranularity;
-#   WORD      wProcessorLevel;
-#   WORD      wProcessorRevision;
-# } SYSTEM_INFO;
-
-class _SYSTEM_INFO_OEM_ID_STRUCT(Structure):
-    _fields_ = [
-        ("wProcessorArchitecture",  WORD),
-        ("wReserved",               WORD),
-]
-
-class _SYSTEM_INFO_OEM_ID(Union):
-    _fields_ = [
-        ("dwOemId",  DWORD),
-        ("w",        _SYSTEM_INFO_OEM_ID_STRUCT),
-]
-
-class SYSTEM_INFO(Structure):
-    _fields_ = [
-        ("id",                              _SYSTEM_INFO_OEM_ID),
-        ("dwPageSize",                      DWORD),
-        ("lpMinimumApplicationAddress",     LPVOID),
-        ("lpMaximumApplicationAddress",     LPVOID),
-        ("dwActiveProcessorMask",           DWORD_PTR),
-        ("dwNumberOfProcessors",            DWORD),
-        ("dwProcessorType",                 DWORD),
-        ("dwAllocationGranularity",         DWORD),
-        ("wProcessorLevel",                 WORD),
-        ("wProcessorRevision",              WORD),
-]
-
-#--- MEMORY_BASIC_INFORMATION structure ---------------------------------------
-
-# typedef struct _MEMORY_BASIC_INFORMATION32 {
-#     DWORD BaseAddress;
-#     DWORD AllocationBase;
-#     DWORD AllocationProtect;
-#     DWORD RegionSize;
-#     DWORD State;
-#     DWORD Protect;
-#     DWORD Type;
-# } MEMORY_BASIC_INFORMATION32, *PMEMORY_BASIC_INFORMATION32;
-class MEMORY_BASIC_INFORMATION32(Structure):
-    _pack_ = 1
-    _fields_ = [
-        ('BaseAddress',         DWORD),         # remote pointer
-        ('AllocationBase',      DWORD),         # remote pointer
-        ('AllocationProtect',   DWORD),
-        ('RegionSize',          DWORD),
-        ('State',               DWORD),
-        ('Protect',             DWORD),
-        ('Type',                DWORD),
-    ]
-
-# typedef struct DECLSPEC_ALIGN(16) _MEMORY_BASIC_INFORMATION64 {
-#     ULONGLONG BaseAddress;
-#     ULONGLONG AllocationBase;
-#     DWORD     AllocationProtect;
-#     DWORD     __alignment1;
-#     ULONGLONG RegionSize;
-#     DWORD     State;
-#     DWORD     Protect;
-#     DWORD     Type;
-#     DWORD     __alignment2;
-# } MEMORY_BASIC_INFORMATION64, *PMEMORY_BASIC_INFORMATION64;
-class MEMORY_BASIC_INFORMATION64(Structure):
-    _pack_ = 1
-    _fields_ = [
-        ('BaseAddress',         ULONGLONG),     # remote pointer
-        ('AllocationBase',      ULONGLONG),     # remote pointer
-        ('AllocationProtect',   DWORD),
-        ('__alignment1',        DWORD),
-        ('RegionSize',          ULONGLONG),
-        ('State',               DWORD),
-        ('Protect',             DWORD),
-        ('Type',                DWORD),
-        ('__alignment2',        DWORD),
-    ]
-
-# typedef struct _MEMORY_BASIC_INFORMATION {
-#     PVOID BaseAddress;
-#     PVOID AllocationBase;
-#     DWORD AllocationProtect;
-#     SIZE_T RegionSize;
-#     DWORD State;
-#     DWORD Protect;
-#     DWORD Type;
-# } MEMORY_BASIC_INFORMATION, *PMEMORY_BASIC_INFORMATION;
-if ctypes.sizeof(SIZE_T) == 4:
-    class MEMORY_BASIC_INFORMATION(MEMORY_BASIC_INFORMATION32):
-        pass
-elif ctypes.sizeof(SIZE_T) == 8:
-    class MEMORY_BASIC_INFORMATION(MEMORY_BASIC_INFORMATION64):
-        pass
-else:
-    class MEMORY_BASIC_INFORMATION(Structure):
-        _fields_ = [
-            ('BaseAddress',         SIZE_T),    # remote pointer
-            ('AllocationBase',      SIZE_T),    # remote pointer
-            ('AllocationProtect',   DWORD),
-            ('RegionSize',          SIZE_T),
-            ('State',               DWORD),
-            ('Protect',             DWORD),
-            ('Type',                DWORD),
-        ]
-
-#--- BY_HANDLE_FILE_INFORMATION structure -------------------------------------
-
-# typedef struct _FILETIME {
-#    DWORD dwLowDateTime;
-#    DWORD dwHighDateTime;
-# } FILETIME, *PFILETIME;
-class FILETIME(Structure):
-    _pack_ = 1
-    _fields_ = [
-        ('dwLowDateTime',       DWORD),
-        ('dwHighDateTime',      DWORD),
-    ]
-
-# typedef struct _BY_HANDLE_FILE_INFORMATION {
-#   DWORD dwFileAttributes;
-#   FILETIME ftCreationTime;
-#   FILETIME ftLastAccessTime;
-#   FILETIME ftLastWriteTime;
-#   DWORD dwVolumeSerialNumber;
-#   DWORD nFileSizeHigh;
-#   DWORD nFileSizeLow;
-#   DWORD nNumberOfLinks;
-#   DWORD nFileIndexHigh;
-#   DWORD nFileIndexLow;
-# } BY_HANDLE_FILE_INFORMATION, *PBY_HANDLE_FILE_INFORMATION;
-class BY_HANDLE_FILE_INFORMATION(Structure):
-    _pack_ = 1
-    _fields_ = [
-        ('dwFileAttributes',        DWORD),
-        ('ftCreationTime',          FILETIME),
-        ('ftLastAccessTime',        FILETIME),
-        ('ftLastWriteTime',         FILETIME),
-        ('dwVolumeSerialNumber',    DWORD),
-        ('nFileSizeHigh',           DWORD),
-        ('nFileSizeLow',            DWORD),
-        ('nNumberOfLinks',          DWORD),
-        ('nFileIndexHigh',          DWORD),
-        ('nFileIndexLow',           DWORD),
-    ]
-
-# typedef enum _FILE_INFO_BY_HANDLE_CLASS {
-#   FileBasicInfo = 0,
-#   FileStandardInfo = 1,
-#   FileNameInfo = 2,
-#   FileRenameInfo = 3,
-#   FileDispositionInfo = 4,
-#   FileAllocationInfo = 5,
-#   FileEndOfFileInfo = 6,
-#   FileStreamInfo = 7,
-#   FileCompressionInfo = 8,
-#   FileAttributeTagInfo = 9,
-#   FileIdBothDirectoryInfo = 10,
-#   FileIdBothDirectoryRestartInfo = 11,
-#   FileIoPriorityHintInfo = 12,
-#   MaximumFileInfoByHandlesClass = 13
-# } FILE_INFO_BY_HANDLE_CLASS, *PFILE_INFO_BY_HANDLE_CLASS;
-class FILE_INFO_BY_HANDLE_CLASS:
-    FileBasicInfo                   = 0
-    FileStandardInfo                = 1
-    FileNameInfo                    = 2
-    FileRenameInfo                  = 3
-    FileDispositionInfo             = 4
-    FileAllocationInfo              = 5
-    FileEndOfFileInfo               = 6
-    FileStreamInfo                  = 7
-    FileCompressionInfo             = 8
-    FileAttributeTagInfo            = 9
-    FileIdBothDirectoryInfo         = 10
-    FileIdBothDirectoryRestartInfo  = 11
-    FileIoPriorityHintInfo          = 12
-    MaximumFileInfoByHandlesClass   = 13
-
-# typedef struct _FILE_NAME_INFO {
-#   DWORD  FileNameLength;
-#   WCHAR FileName[1];
-# } FILE_NAME_INFO, *PFILE_NAME_INFO;
-##class FILE_NAME_INFO(Structure):
-##    _pack_ = 1
-##    _fields_ = [
-##        ('FileNameLength',  DWORD),
-##        ('FileName',        WCHAR * 1),
-##    ]
-
-# TO DO: add more structures used by GetFileInformationByHandleEx()
-
-#--- PROCESS_INFORMATION structure --------------------------------------------
-
-# typedef struct _PROCESS_INFORMATION {
-#     HANDLE hProcess;
-#     HANDLE hThread;
-#     DWORD dwProcessId;
-#     DWORD dwThreadId;
-# } PROCESS_INFORMATION, *PPROCESS_INFORMATION, *LPPROCESS_INFORMATION;
-class PROCESS_INFORMATION(Structure):
-    _pack_ = 1
-    _fields_ = [
-        ('hProcess',    HANDLE),
-        ('hThread',     HANDLE),
-        ('dwProcessId', DWORD),
-        ('dwThreadId',  DWORD),
-    ]
-LPPROCESS_INFORMATION = POINTER(PROCESS_INFORMATION)
-
-#--- STARTUPINFO and STARTUPINFOEX structures ---------------------------------
-
-# typedef struct _STARTUPINFO {
-#     DWORD   cb;
-#     LPSTR   lpReserved;
-#     LPSTR   lpDesktop;
-#     LPSTR   lpTitle;
-#     DWORD   dwX;
-#     DWORD   dwY;
-#     DWORD   dwXSize;
-#     DWORD   dwYSize;
-#     DWORD   dwXCountChars;
-#     DWORD   dwYCountChars;
-#     DWORD   dwFillAttribute;
-#     DWORD   dwFlags;
-#     WORD    wShowWindow;
-#     WORD    cbReserved2;
-#     LPBYTE  lpReserved2;
-#     HANDLE  hStdInput;
-#     HANDLE  hStdOutput;
-#     HANDLE  hStdError;
-# } STARTUPINFO, *LPSTARTUPINFO;
-class STARTUPINFO(Structure):
-    _pack_ = 1
-    _fields_ = [
-        ('cb',              DWORD),
-        ('lpReserved',      LPVOID),    # LPSTR
-        ('lpDesktop',       LPSTR),
-        ('lpTitle',         LPSTR),
-        ('dwX',             DWORD),
-        ('dwY',             DWORD),
-        ('dwXSize',         DWORD),
-        ('dwYSize',         DWORD),
-        ('dwXCountChars',   DWORD),
-        ('dwYCountChars',   DWORD),
-        ('dwFillAttribute', DWORD),
-        ('dwFlags',         DWORD),
-        ('wShowWindow',     WORD),
-        ('cbReserved2',     WORD),
-        ('lpReserved2',     LPVOID),    # LPBYTE
-        ('hStdInput',       DWORD),
-        ('hStdOutput',      DWORD),
-        ('hStdError',       DWORD),
-    ]
-PLSTARTUPINFO = POINTER(STARTUPINFO)
-
-# typedef struct _STARTUPINFOEX {
-#   STARTUPINFO StartupInfo;
-#   PPROC_THREAD_ATTRIBUTE_LIST lpAttributeList;
-# } STARTUPINFOEX,  *LPSTARTUPINFOEX;
-class STARTUPINFOEX(Structure):
-    _pack_ = 1
-    _fields_ = [
-        ('StartupInfo',     STARTUPINFO),
-        ('lpAttributeList', LPVOID),
-    ]
-PLSTARTUPINFOEX = POINTER(STARTUPINFOEX)
-
-#--- DEBUG_EVENT structure ----------------------------------------------------
-
-# typedef struct _EXCEPTION_RECORD {
-#   DWORD ExceptionCode;
-#   DWORD ExceptionFlags;
-#   struct _EXCEPTION_RECORD* ExceptionRecord;
-#   PVOID ExceptionAddress;
-#   DWORD NumberParameters;
-#   ULONG_PTR ExceptionInformation[EXCEPTION_MAXIMUM_PARAMETERS];
-# } EXCEPTION_RECORD;
-class EXCEPTION_RECORD(Structure):
-    _pack_ = 4
-EXCEPTION_RECORD._fields_ = [
-        ('ExceptionCode',           DWORD),
-        ('ExceptionFlags',          DWORD),
-        ('ExceptionRecord',         POINTER(EXCEPTION_RECORD)),
-        ('ExceptionAddress',        LPVOID),
-        ('NumberParameters',        DWORD),
-        ('ExceptionInformation',    LPVOID * EXCEPTION_MAXIMUM_PARAMETERS),
-    ]
-
-PEXCEPTION_RECORD = POINTER(EXCEPTION_RECORD)
-
-# typedef struct _EXCEPTION_RECORD32 {
-#     DWORD    ExceptionCode;
-#     DWORD ExceptionFlags;
-#     DWORD ExceptionRecord;
-#     DWORD ExceptionAddress;
-#     DWORD NumberParameters;
-#     DWORD ExceptionInformation[EXCEPTION_MAXIMUM_PARAMETERS];
-# } EXCEPTION_RECORD32, *PEXCEPTION_RECORD32;
-class EXCEPTION_RECORD32(Structure):
-    _pack_ = 8
-    _fields_ = [
-        ('ExceptionCode',           DWORD),
-        ('ExceptionFlags',          DWORD),
-        ('ExceptionRecord',         DWORD),
-        ('ExceptionAddress',        DWORD),
-        ('NumberParameters',        DWORD),
-        ('ExceptionInformation',    DWORD * EXCEPTION_MAXIMUM_PARAMETERS),
-    ]
-
-PEXCEPTION_RECORD32 = POINTER(EXCEPTION_RECORD32)
-
-# typedef struct _EXCEPTION_RECORD64 {
-#     DWORD    ExceptionCode;
-#     DWORD ExceptionFlags;
-#     DWORD64 ExceptionRecord;
-#     DWORD64 ExceptionAddress;
-#     DWORD NumberParameters;
-#     DWORD __unusedAlignment;
-#     DWORD64 ExceptionInformation[EXCEPTION_MAXIMUM_PARAMETERS];
-# } EXCEPTION_RECORD64, *PEXCEPTION_RECORD64;
-class EXCEPTION_RECORD64(Structure):
-    _pack_ = 1
-    _fields_ = [
-        ('ExceptionCode',           DWORD),
-        ('ExceptionFlags',          DWORD),
-        ('ExceptionRecord',         DWORD64),
-        ('ExceptionAddress',        DWORD64),
-        ('NumberParameters',        DWORD),
-        ('__unusedAlignment',       DWORD),
-        ('ExceptionInformation',    DWORD64 * EXCEPTION_MAXIMUM_PARAMETERS),
-    ]
-
-PEXCEPTION_RECORD64 = POINTER(EXCEPTION_RECORD64)
-
-# typedef struct _EXCEPTION_DEBUG_INFO {
-#   EXCEPTION_RECORD ExceptionRecord;
-#   DWORD dwFirstChance;
-# } EXCEPTION_DEBUG_INFO;
-class EXCEPTION_DEBUG_INFO(Structure):
-    _pack_ = 1
-    _fields_ = [
-        ('ExceptionRecord',     EXCEPTION_RECORD),
-        ('dwFirstChance',       DWORD),
-    ]
-
-# typedef struct _CREATE_THREAD_DEBUG_INFO {
-#   HANDLE hThread;
-#   LPVOID lpThreadLocalBase;
-#   LPTHREAD_START_ROUTINE lpStartAddress;
-# } CREATE_THREAD_DEBUG_INFO;
-class CREATE_THREAD_DEBUG_INFO(Structure):
-    _pack_ = 1
-    _fields_ = [
-        ('hThread',             HANDLE),
-        ('lpThreadLocalBase',   LPVOID),
-        ('lpStartAddress',      LPVOID),
-    ]
-
-# typedef struct _CREATE_PROCESS_DEBUG_INFO {
-#   HANDLE hFile;
-#   HANDLE hProcess;
-#   HANDLE hThread;
-#   LPVOID lpBaseOfImage;
-#   DWORD dwDebugInfoFileOffset;
-#   DWORD nDebugInfoSize;
-#   LPVOID lpThreadLocalBase;
-#   LPTHREAD_START_ROUTINE lpStartAddress;
-#   LPVOID lpImageName;
-#   WORD fUnicode;
-# } CREATE_PROCESS_DEBUG_INFO;
-class CREATE_PROCESS_DEBUG_INFO(Structure):
-    _pack_ = 1
-    _fields_ = [
-        ('hFile',                   HANDLE),
-        ('hProcess',                HANDLE),
-        ('hThread',                 HANDLE),
-        ('lpBaseOfImage',           LPVOID),
-        ('dwDebugInfoFileOffset',   DWORD),
-        ('nDebugInfoSize',          DWORD),
-        ('lpThreadLocalBase',       LPVOID),
-        ('lpStartAddress',          LPVOID),
-        ('lpImageName',             LPVOID),
-        ('fUnicode',                WORD),
-    ]
-
-# typedef struct _EXIT_THREAD_DEBUG_INFO {
-#   DWORD dwExitCode;
-# } EXIT_THREAD_DEBUG_INFO;
-class EXIT_THREAD_DEBUG_INFO(Structure):
-    _pack_ = 1
-    _fields_ = [
-        ('dwExitCode',          DWORD),
-    ]
-
-# typedef struct _EXIT_PROCESS_DEBUG_INFO {
-#   DWORD dwExitCode;
-# } EXIT_PROCESS_DEBUG_INFO;
-class EXIT_PROCESS_DEBUG_INFO(Structure):
-    _pack_ = 1
-    _fields_ = [
-        ('dwExitCode',          DWORD),
-    ]
-
-# typedef struct _LOAD_DLL_DEBUG_INFO {
-#   HANDLE hFile;
-#   LPVOID lpBaseOfDll;
-#   DWORD dwDebugInfoFileOffset;
-#   DWORD nDebugInfoSize;
-#   LPVOID lpImageName;
-#   WORD fUnicode;
-# } LOAD_DLL_DEBUG_INFO;
-class LOAD_DLL_DEBUG_INFO(Structure):
-    _pack_ = 1
-    _fields_ = [
-        ('hFile',                   HANDLE),
-        ('lpBaseOfDll',             LPVOID),
-        ('dwDebugInfoFileOffset',   DWORD),
-        ('nDebugInfoSize',          DWORD),
-        ('lpImageName',             LPVOID),
-        ('fUnicode',                WORD),
-    ]
-
-# typedef struct _UNLOAD_DLL_DEBUG_INFO {
-#   LPVOID lpBaseOfDll;
-# } UNLOAD_DLL_DEBUG_INFO;
-class UNLOAD_DLL_DEBUG_INFO(Structure):
-    _pack_ = 1
-    _fields_ = [
-        ('lpBaseOfDll',         LPVOID),
-    ]
-
-# typedef struct _OUTPUT_DEBUG_STRING_INFO {
-#   LPSTR lpDebugStringData;
-#   WORD fUnicode;
-#   WORD nDebugStringLength;
-# } OUTPUT_DEBUG_STRING_INFO;
-class OUTPUT_DEBUG_STRING_INFO(Structure):
-    _pack_ = 1
-    _fields_ = [
-        ('lpDebugStringData',   LPVOID),    # don't use LPSTR
-        ('fUnicode',            WORD),
-        ('nDebugStringLength',  WORD),
-    ]
-
-# typedef struct _RIP_INFO {
-#     DWORD dwError;
-#     DWORD dwType;
-# } RIP_INFO, *LPRIP_INFO;
-class RIP_INFO(Structure):
-    _pack_ = 1
-    _fields_ = [
-        ('dwError',             DWORD),
-        ('dwType',              DWORD),
-    ]
-
-# typedef struct _DEBUG_EVENT {
-#   DWORD dwDebugEventCode;
-#   DWORD dwProcessId;
-#   DWORD dwThreadId;
-#   union {
-#     EXCEPTION_DEBUG_INFO Exception;
-#     CREATE_THREAD_DEBUG_INFO CreateThread;
-#     CREATE_PROCESS_DEBUG_INFO CreateProcessInfo;
-#     EXIT_THREAD_DEBUG_INFO ExitThread;
-#     EXIT_PROCESS_DEBUG_INFO ExitProcess;
-#     LOAD_DLL_DEBUG_INFO LoadDll;
-#     UNLOAD_DLL_DEBUG_INFO UnloadDll;
-#     OUTPUT_DEBUG_STRING_INFO DebugString;
-#     RIP_INFO RipInfo;
-#   } u;
-# } DEBUG_EVENT;.
-class _DEBUG_EVENT_UNION_(Union):
-    _pack_ = 1
-    _fields_ = [
-        ('Exception',           EXCEPTION_DEBUG_INFO),
-        ('CreateThread',        CREATE_THREAD_DEBUG_INFO),
-        ('CreateProcessInfo',   CREATE_PROCESS_DEBUG_INFO),
-        ('ExitThread',          EXIT_THREAD_DEBUG_INFO),
-        ('ExitProcess',         EXIT_PROCESS_DEBUG_INFO),
-        ('LoadDll',             LOAD_DLL_DEBUG_INFO),
-        ('UnloadDll',           UNLOAD_DLL_DEBUG_INFO),
-        ('DebugString',         OUTPUT_DEBUG_STRING_INFO),
-        ('RipInfo',             RIP_INFO),
-    ]
-class DEBUG_EVENT(Structure):
-    _pack_ = 1
-    _fields_ = [
-        ('dwDebugEventCode',    DWORD),
-        ('dwProcessId',         DWORD),
-        ('dwThreadId',          DWORD),
-        ('u',                   _DEBUG_EVENT_UNION_),
-    ]
-
-#--- WOW64 CONTEXT structure and constants ------------------------------------
-
-# Value of SegCs in a Wow64 thread when running in 32 bits mode
-WOW64_CS32 = 0x23
-
-WOW64_CONTEXT_i386 = 0x00010000L
-WOW64_CONTEXT_i486 = 0x00010000L
-
-WOW64_CONTEXT_CONTROL               = (WOW64_CONTEXT_i386 | 0x00000001L)
-WOW64_CONTEXT_INTEGER               = (WOW64_CONTEXT_i386 | 0x00000002L)
-WOW64_CONTEXT_SEGMENTS              = (WOW64_CONTEXT_i386 | 0x00000004L)
-WOW64_CONTEXT_FLOATING_POINT        = (WOW64_CONTEXT_i386 | 0x00000008L)
-WOW64_CONTEXT_DEBUG_REGISTERS       = (WOW64_CONTEXT_i386 | 0x00000010L)
-WOW64_CONTEXT_EXTENDED_REGISTERS    = (WOW64_CONTEXT_i386 | 0x00000020L)
-
-WOW64_CONTEXT_FULL                  = (WOW64_CONTEXT_CONTROL | WOW64_CONTEXT_INTEGER | WOW64_CONTEXT_SEGMENTS)
-WOW64_CONTEXT_ALL                   = (WOW64_CONTEXT_CONTROL | WOW64_CONTEXT_INTEGER | WOW64_CONTEXT_SEGMENTS | WOW64_CONTEXT_FLOATING_POINT | WOW64_CONTEXT_DEBUG_REGISTERS | WOW64_CONTEXT_EXTENDED_REGISTERS)
-
-WOW64_SIZE_OF_80387_REGISTERS       = 80
-WOW64_MAXIMUM_SUPPORTED_EXTENSION   = 512
-
-class WOW64_FLOATING_SAVE_AREA (context_i386.FLOATING_SAVE_AREA):
-    pass
-
-class WOW64_CONTEXT (context_i386.CONTEXT):
-    pass
-
-class WOW64_LDT_ENTRY (context_i386.LDT_ENTRY):
-    pass
-
-PWOW64_FLOATING_SAVE_AREA   = POINTER(WOW64_FLOATING_SAVE_AREA)
-PWOW64_CONTEXT              = POINTER(WOW64_CONTEXT)
-PWOW64_LDT_ENTRY            = POINTER(WOW64_LDT_ENTRY)
-
-#--- Toolhelp library defines and structures ----------------------------------
-
-TH32CS_SNAPHEAPLIST = 0x00000001
-TH32CS_SNAPPROCESS  = 0x00000002
-TH32CS_SNAPTHREAD   = 0x00000004
-TH32CS_SNAPMODULE   = 0x00000008
-TH32CS_INHERIT      = 0x80000000
-TH32CS_SNAPALL      = (TH32CS_SNAPHEAPLIST | TH32CS_SNAPPROCESS | TH32CS_SNAPTHREAD | TH32CS_SNAPMODULE)
-
-# typedef struct tagTHREADENTRY32 {
-#   DWORD dwSize;
-#   DWORD cntUsage;
-#   DWORD th32ThreadID;
-#   DWORD th32OwnerProcessID;
-#   LONG tpBasePri;
-#   LONG tpDeltaPri;
-#   DWORD dwFlags;
-# } THREADENTRY32,  *PTHREADENTRY32;
-class THREADENTRY32(Structure):
-    _fields_ = [
-        ('dwSize',             DWORD),
-        ('cntUsage',           DWORD),
-        ('th32ThreadID',       DWORD),
-        ('th32OwnerProcessID', DWORD),
-        ('tpBasePri',          LONG),
-        ('tpDeltaPri',         LONG),
-        ('dwFlags',            DWORD),
-    ]
-
-# typedef struct tagPROCESSENTRY32 {
-#    DWORD dwSize;
-#    DWORD cntUsage;
-#    DWORD th32ProcessID;
-#    ULONG_PTR th32DefaultHeapID;
-#    DWORD th32ModuleID;
-#    DWORD cntThreads;
-#    DWORD th32ParentProcessID;
-#    LONG pcPriClassBase;
-#    DWORD dwFlags;
-#    TCHAR szExeFile[MAX_PATH];
-# } PROCESSENTRY32,  *PPROCESSENTRY32;
-class PROCESSENTRY32(Structure):
-    _fields_ = [
-        ('dwSize',              DWORD),
-        ('cntUsage',            DWORD),
-        ('th32ProcessID',       DWORD),
-        ('th32DefaultHeapID',   LPVOID),    # remote pointer
-        ('th32ModuleID',        DWORD),
-        ('cntThreads',          DWORD),
-        ('th32ParentProcessID', DWORD),
-        ('pcPriClassBase',      LONG),
-        ('dwFlags',             DWORD),
-        ('szExeFile',           TCHAR * 260),
-    ]
-
-# typedef struct tagMODULEENTRY32 {
-#   DWORD dwSize;
-#   DWORD th32ModuleID;
-#   DWORD th32ProcessID;
-#   DWORD GlblcntUsage;
-#   DWORD ProccntUsage;
-#   BYTE* modBaseAddr;
-#   DWORD modBaseSize;
-#   HMODULE hModule;
-#   TCHAR szModule[MAX_MODULE_NAME32 + 1];
-#   TCHAR szExePath[MAX_PATH];
-# } MODULEENTRY32,  *PMODULEENTRY32;
-class MODULEENTRY32(Structure):
-    _fields_ = [
-        ("dwSize",        DWORD),
-        ("th32ModuleID",  DWORD),
-        ("th32ProcessID", DWORD),
-        ("GlblcntUsage",  DWORD),
-        ("ProccntUsage",  DWORD),
-        ("modBaseAddr",   LPVOID),  # BYTE*
-        ("modBaseSize",   DWORD),
-        ("hModule",       HMODULE),
-        ("szModule",      TCHAR * (MAX_MODULE_NAME32 + 1)),
-        ("szExePath",     TCHAR * MAX_PATH),
-    ]
-
-# typedef struct tagHEAPENTRY32 {
-#   SIZE_T    dwSize;
-#   HANDLE    hHandle;
-#   ULONG_PTR dwAddress;
-#   SIZE_T    dwBlockSize;
-#   DWORD     dwFlags;
-#   DWORD     dwLockCount;
-#   DWORD     dwResvd;
-#   DWORD     th32ProcessID;
-#   ULONG_PTR th32HeapID;
-# } HEAPENTRY32,
-# *PHEAPENTRY32;
-class HEAPENTRY32(Structure):
-    _fields_ = [
-        ("dwSize",          SIZE_T),
-        ("hHandle",         HANDLE),
-        ("dwAddress",       LPVOID),    # remote pointer
-        ("dwBlockSize",     SIZE_T),
-        ("dwFlags",         DWORD),
-        ("dwLockCount",     DWORD),
-        ("dwResvd",         DWORD),
-        ("th32ProcessID",   DWORD),
-        ("th32HeapID",      LPVOID),    # remote pointer
-]
-
-# typedef struct tagHEAPLIST32 {
-#   SIZE_T    dwSize;
-#   DWORD     th32ProcessID;
-#   ULONG_PTR th32HeapID;
-#   DWORD     dwFlags;
-# } HEAPLIST32,
-#  *PHEAPLIST32;
-class HEAPLIST32(Structure):
-    _fields_ = [
-        ("dwSize",          SIZE_T),
-        ("th32ProcessID",   DWORD),
-        ("th32HeapID",      LPVOID),    # remote pointer
-        ("dwFlags",         DWORD),
-]
-
-#--- kernel32.dll -------------------------------------------------------------
-
-# DWORD WINAPI GetLastError(void);
-def GetLastError():
-    return ctypes.windll.kernel32.GetLastError()
-
-# void WINAPI SetLastError(
-#   __in  DWORD dwErrCode
-# );
-def SetLastError(dwErrCode):
-    ctypes.windll.kernel32.SetLastError(dwErrCode)
-
-# void WINAPI SetLastErrorEx(
-#   __in  DWORD dwErrCode,
-#   __in  DWORD dwType
-# );
-def SetLastErrorEx(dwErrCode, dwType):
-    ctypes.windll.kernel32.SetLastErrorEx(dwErrCode, dwType)
-
-# BOOL WINAPI CloseHandle(
-#   __in  HANDLE hObject
-# );
-def CloseHandle(hHandle):
-    if isinstance(hHandle, Handle):
-        # XXX
-        # I'm not 100% sure this is desireable
-        hHandle.close()
-    else:
-        hHandle = HANDLE(hHandle)
-        success = ctypes.windll.kernel32.CloseHandle(hHandle)
-        if success == FALSE:
-            raise ctypes.WinError()
-
-# BOOL WINAPI DuplicateHandle(
-#   __in   HANDLE hSourceProcessHandle,
-#   __in   HANDLE hSourceHandle,
-#   __in   HANDLE hTargetProcessHandle,
-#   __out  LPHANDLE lpTargetHandle,
-#   __in   DWORD dwDesiredAccess,
-#   __in   BOOL bInheritHandle,
-#   __in   DWORD dwOptions
-# );
-def DuplicateHandle(hSourceHandle, hSourceProcessHandle = None, hTargetProcessHandle = None, dwDesiredAccess = STANDARD_RIGHTS_ALL, bInheritHandle = False, dwOptions = DUPLICATE_SAME_ACCESS):
-    if hSourceProcessHandle is None:
-        hSourceProcessHandle = GetCurrentProcess()
-    if hTargetProcessHandle is None:
-        hTargetProcessHandle = hSourceProcessHandle
-    if bInheritHandle:
-        bInheritHandle = TRUE
-    else:
-        bInheritHandle = FALSE
-    lpTargetHandle       = HANDLE(INVALID_HANDLE_VALUE)
-    hSourceProcessHandle = HANDLE(hSourceProcessHandle)
-    hTargetProcessHandle = HANDLE(hTargetProcessHandle)
-    success = ctypes.windll.kernel32.DuplicateHandle(hSourceHandle, hSourceProcessHandle, hTargetProcessHandle, byref(lpTargetHandle), dwDesiredAccess, bInheritHandle, dwOptions)
-    if success == FALSE:
-        raise ctypes.WinError()
-    return Handle(lpTargetHandle.value)
-
-# void WINAPI OutputDebugString(
-#   __in_opt  LPCTSTR lpOutputString
-# );
-def OutputDebugStringA(lpOutputString):
-    if lpOutputString:
-        lpOutputString = LPSTR(lpOutputString)
-    else:
-        lpOutputString = LPVOID(NULL)
-    ctypes.windll.kernel32.OutputDebugStringA(lpOutputString)
-def OutputDebugStringW(lpOutputString):
-    if lpOutputString:
-        lpOutputString = LPWSTR(lpOutputString)
-    else:
-        lpOutputString = LPVOID(NULL)
-    ctypes.windll.kernel32.OutputDebugStringW(lpOutputString)
-OutputDebugString = GuessStringType(OutputDebugStringA, OutputDebugStringW)
-
-# BOOL WINAPI SetDllDirectory(
-#   __in_opt  LPCTSTR lpPathName
-# );
-def SetDllDirectory(lpPathName):
-    if lpPathName:
-        lpPathName = ctypes.c_char_p(lpPathName)
-    else:
-        lpPathName = LPVOID(NULL)
-    success = ctypes.windll.kernel32.SetDllDirectory(lpPathName)
-    if success == FALSE:
-        raise ctypes.WinError()
-
-# HMODULE WINAPI LoadLibrary(
-#   __in  LPCTSTR lpFileName
-# );
-def LoadLibraryA(pszLibrary):
-    LoadLibraryA = ctypes.windll.kernel32.LoadLibraryA
-    LoadLibraryA.restype = HMODULE
-    hModule = LoadLibraryA(pszLibrary)
-    hModule = hModule.value
-    if hModule == NULL:
-        raise ctypes.WinError()
-    return hModule
-def LoadLibraryW(pszLibrary):
-    LoadLibraryW = ctypes.windll.kernel32.LoadLibraryW
-    LoadLibraryW.restype = HMODULE
-    hModule = LoadLibraryW(pszLibrary)
-    hModule = hModule.value
-    if hModule == NULL:
-        raise ctypes.WinError()
-    return hModule
-LoadLibrary = GuessStringType(LoadLibraryA, LoadLibraryW)
-
-# HMODULE WINAPI LoadLibraryEx(
-#   __in        LPCTSTR lpFileName,
-#   __reserved  HANDLE hFile,
-#   __in        DWORD dwFlags
-# );
-def LoadLibraryExA(pszLibrary, dwFlags = 0):
-    LoadLibraryExA = ctypes.windll.kernel32.LoadLibraryExA
-    LoadLibraryExA.restype = HMODULE
-    hModule = LoadLibraryExA(pszLibrary)
-    hModule = hModule.value
-    if hModule == NULL:
-        raise ctypes.WinError()
-    return hModule
-def LoadLibraryExW(pszLibrary, dwFlags = 0):
-    LoadLibraryExW = ctypes.windll.kernel32.LoadLibraryExW
-    LoadLibraryExW.restype = HMODULE
-    hModule = LoadLibraryExW(pszLibrary)
-    hModule = hModule.value
-    if hModule == NULL:
-        raise ctypes.WinError()
-    return hModule
-LoadLibraryEx = GuessStringType(LoadLibraryExA, LoadLibraryExW)
-
-# HMODULE WINAPI GetModuleHandle(
-#   __in_opt  LPCTSTR lpModuleName
-# );
-def GetModuleHandleA(lpModuleName):
-    lpModuleName = ctypes.c_char_p(lpModuleName)
-    GetModuleHandleA = ctypes.windll.kernel32.GetModuleHandleA
-    GetModuleHandleA.restype = HMODULE
-    hModule = GetModuleHandleA(lpModuleName)
-    hModule = hModule.value
-    if hModule == NULL:
-        raise ctypes.WinError()
-    return hModule
-def GetModuleHandleW(lpModuleName):
-    lpModuleName = ctypes.c_wchar_p(lpModuleName)
-    GetModuleHandleW = ctypes.windll.kernel32.GetModuleHandleW
-    GetModuleHandleW.restype = HMODULE
-    hModule = GetModuleHandleW(lpModuleName)
-    hModule = hModule.value
-    if hModule == NULL:
-        raise ctypes.WinError()
-    return hModule
-GetModuleHandle = GuessStringType(GetModuleHandleA, GetModuleHandleW)
-
-# FARPROC WINAPI GetProcAddress(
-#   __in  HMODULE hModule,
-#   __in  LPCSTR lpProcName
-# );
-def GetProcAddress(hModule, lpProcName):
-    if type(lpProcName) in (type(0), type(0L)):
-        if lpProcName & 0xFFFF0000:
-            raise ValueError, 'Ordinal number too large: %d' % lpProcName
-    else:
-        if type(lpProcName) == type(u''):
-            lpProcName = lpProcName.encode('ascii', 'ignore')
-##        if type(lpProcName) != type(''):
-##            raise ValueError, 'Expected string, got %s' % type(lpProcName)
-        lpProcName = ctypes.c_char_p(lpProcName)
-    hModule = HMODULE(hModule)
-    return ctypes.windll.kernel32.GetProcAddress(hModule, lpProcName)
-
-# BOOL WINAPI FreeLibrary(
-#   __in  HMODULE hModule
-# );
-def FreeLibrary(hModule):
-    hModule = HMODULE(hModule)
-    success = ctypes.windll.kernel32.FreeLibrary(hModule)
-    if success == FALSE:
-        raise ctypes.WinError()
-
-# BOOL WINAPI QueryFullProcessImageName(
-#   __in     HANDLE hProcess,
-#   __in     DWORD dwFlags,
-#   __out    LPTSTR lpExeName,
-#   __inout  PDWORD lpdwSize
-# );
-def QueryFullProcessImageNameA(hProcess, dwFlags = 0):
-    lpdwSize = DWORD(0)
-    hProcess = HANDLE(hProcess)
-    ctypes.windll.kernel32.QueryFullProcessImageNameA(hProcess, dwFlags, LPVOID(NULL), ctypes.byref(lpdwSize))
-    if lpdwSize.value == 0:
-        raise ctypes.WinError()
-    lpExeName = ctypes.create_string_buffer('', lpdwSize.value)
-    retval = ctypes.windll.kernel32.QueryFullProcessImageNameA(hProcess, dwFlags, ctypes.byref(lpExeName), ctypes.byref(lpdwSize))
-    if retval == 0:
-        raise ctypes.WinError()
-    return lpExeName.raw[:lpdwSize.value]
-def QueryFullProcessImageNameW(hProcess, dwFlags = 0):
-    lpdwSize = DWORD(0)
-    hProcess = HANDLE(hProcess)
-    ctypes.windll.kernel32.QueryFullProcessImageNameW(hProcess, dwFlags, LPVOID(NULL), ctypes.byref(lpdwSize))
-    if lpdwSize.value == 0:
-        raise ctypes.WinError()
-    lpExeName = ctypes.create_unicode_buffer('', lpdwSize.value)
-    retval = ctypes.windll.kernel32.QueryFullProcessImageNameW(hProcess, dwFlags, ctypes.byref(lpExeName), ctypes.byref(lpdwSize))
-    if retval == 0:
-        raise ctypes.WinError()
-    return lpExeName.raw[:lpdwSize.value]
-QueryFullProcessImageName = GuessStringType(QueryFullProcessImageNameA, QueryFullProcessImageNameW)
-
-# DWORD WINAPI GetLogicalDriveStrings(
-#   __in   DWORD nBufferLength,
-#   __out  LPTSTR lpBuffer
-# );
-def GetLogicalDriveStringsA():
-    nBufferLength = 0x1000
-    lpBuffer = ctypes.create_string_buffer('', nBufferLength)
-    size = ctypes.windll.kernel32.GetLogicalDriveStringsA(nBufferLength, ctypes.byref(lpBuffer))
-    if size == 0:
-        raise ctypes.WinError()
-    return lpBuffer.value
-def GetLogicalDriveStringsW():
-    nBufferLength = 0x1000
-    lpBuffer = ctypes.create_unicode_buffer('', nBufferLength)
-    size = ctypes.windll.kernel32.GetLogicalDriveStringsW(nBufferLength, ctypes.byref(lpBuffer))
-    if size == 0:
-        raise ctypes.WinError()
-    return lpBuffer.value
-GetLogicalDriveStrings = GuessStringType(GetLogicalDriveStringsA, GetLogicalDriveStringsW)
-
-# DWORD WINAPI QueryDosDevice(
-#   __in_opt  LPCTSTR lpDeviceName,
-#   __out     LPTSTR lpTargetPath,
-#   __in      DWORD ucchMax
-# );
-def QueryDosDeviceA(lpDeviceName):
-    lpDeviceName = ctypes.create_string_buffer(lpDeviceName)
-    ucchMax = 0x1000
-    lpTargetPath = ctypes.create_string_buffer('', ucchMax)
-    size = ctypes.windll.kernel32.QueryDosDeviceA(ctypes.byref(lpDeviceName), ctypes.byref(lpTargetPath), ucchMax)
-    if size == 0:
-        raise ctypes.WinError()
-    return lpTargetPath.value
-def QueryDosDeviceW(lpDeviceName):
-    lpDeviceName = ctypes.create_unicode_buffer(lpDeviceName)
-    ucchMax = 0x1000
-    lpTargetPath = ctypes.create_unicode_buffer(u'', ucchMax)
-    size = ctypes.windll.kernel32.QueryDosDeviceW(ctypes.byref(lpDeviceName), ctypes.byref(lpTargetPath), ucchMax)
-    if size == 0:
-        raise ctypes.WinError()
-    return lpTargetPath.value
-QueryDosDevice = GuessStringType(QueryDosDeviceA, QueryDosDeviceW)
-
-# LPVOID WINAPI MapViewOfFile(
-#   __in  HANDLE hFileMappingObject,
-#   __in  DWORD dwDesiredAccess,
-#   __in  DWORD dwFileOffsetHigh,
-#   __in  DWORD dwFileOffsetLow,
-#   __in  SIZE_T dwNumberOfBytesToMap
-# );
-def MapViewOfFile(hFileMappingObject, dwDesiredAccess = FILE_MAP_ALL_ACCESS | FILE_MAP_EXECUTE, dwFileOffsetHigh = 0, dwFileOffsetLow = 0, dwNumberOfBytesToMap = 0):
-    MapViewOfFile = ctypes.windll.kernel32.MapViewOfFile
-    MapViewOfFile.restype = LPVOID
-    hFileMappingObject = HANDLE(hFileMappingObject)
-    dwNumberOfBytesToMap = SIZE_T(dwNumberOfBytesToMap)
-    lpBaseAddress = MapViewOfFile(hFileMappingObject, dwDesiredAccess, dwFileOffsetHigh, dwFileOffsetLow, dwNumberOfBytesToMap)
-    lpBaseAddress = lpBaseAddress.value
-    if lpBaseAddress == NULL:
-        raise ctypes.WinError()
-    return lpBaseAddress
-
-# BOOL WINAPI UnmapViewOfFile(
-#   __in  LPCVOID lpBaseAddress
-# );
-def UnmapViewOfFile(lpBaseAddress):
-    lpBaseAddress = LPVOID(lpBaseAddress)
-    success = ctypes.windll.kernel32.UnmapViewOfFile(lpBaseAddress)
-    if success == 0:
-        raise ctypes.WinError()
-
-# HANDLE WINAPI OpenFileMapping(
-#   __in  DWORD dwDesiredAccess,
-#   __in  BOOL bInheritHandle,
-#   __in  LPCTSTR lpName
-# );
-def OpenFileMappingA(dwDesiredAccess, bInheritHandle, lpName):
-    hFileMappingObject = ctypes.windll.kernel32.OpenFileMappingA(dwDesiredAccess, bInheritHandle, ctypes.c_char_p(lpName))
-    if hFileMappingObject == INVALID_HANDLE_VALUE:
-        raise ctypes.WinError()
-    return Handle(hFileMappingObject)
-def OpenFileMappingW(dwDesiredAccess, bInheritHandle, lpName):
-    hFileMappingObject = ctypes.windll.kernel32.OpenFileMappingW(dwDesiredAccess, bInheritHandle, ctypes.c_wchar_p(lpName))
-    if hFileMappingObject == INVALID_HANDLE_VALUE:
-        raise ctypes.WinError()
-    return Handle(hFileMappingObject)
-OpenFileMapping = GuessStringType(OpenFileMappingA, OpenFileMappingW)
-
-# HANDLE WINAPI CreateFileMapping(
-#   __in      HANDLE hFile,
-#   __in_opt  LPSECURITY_ATTRIBUTES lpAttributes,
-#   __in      DWORD flProtect,
-#   __in      DWORD dwMaximumSizeHigh,
-#   __in      DWORD dwMaximumSizeLow,
-#   __in_opt  LPCTSTR lpName
-# );
-def CreateFileMappingA(hFile, lpAttributes = None, flProtect = PAGE_EXECUTE_READWRITE, dwMaximumSizeHigh = 0, dwMaximumSizeLow = 0, lpName = None):
-    if not lpAttributes:
-        lpAttributes = LPVOID(NULL)
-    if lpName:
-        lpName = ctypes.c_char_p(lpName)
-    else:
-        lpName = LPVOID(NULL)
-    hFile = HANDLE(hFile)
-    hFileMappingObject = ctypes.windll.kernel32.CreateFileMappingA(hFile, lpAttributes, flProtect, dwMaximumSizeHigh, dwMaximumSizeLow, lpName)
-    if hFileMappingObject == INVALID_HANDLE_VALUE:
-        raise ctypes.WinError()
-    return Handle(hFileMappingObject)
-def CreateFileMappingW(hFile, lpAttributes = None, flProtect = PAGE_EXECUTE_READWRITE, dwMaximumSizeHigh = 0, dwMaximumSizeLow = 0, lpName = None):
-    if not lpAttributes:
-        lpAttributes = LPVOID(NULL)
-    if lpName:
-        lpName = ctypes.c_char_p(lpName)
-    else:
-        lpName = LPVOID(NULL)
-    hFile = HANDLE(hFile)
-    hFileMappingObject = ctypes.windll.kernel32.CreateFileMappingW(hFile, lpAttributes, flProtect, dwMaximumSizeHigh, dwMaximumSizeLow, lpName)
-    if hFileMappingObject == INVALID_HANDLE_VALUE:
-        raise ctypes.WinError()
-    return Handle(hFileMappingObject)
-CreateFileMapping = GuessStringType(CreateFileMappingA, CreateFileMappingW)
-
-# HANDLE WINAPI CreateFile(
-#   __in      LPCTSTR lpFileName,
-#   __in      DWORD dwDesiredAccess,
-#   __in      DWORD dwShareMode,
-#   __in_opt  LPSECURITY_ATTRIBUTES lpSecurityAttributes,
-#   __in      DWORD dwCreationDisposition,
-#   __in      DWORD dwFlagsAndAttributes,
-#   __in_opt  HANDLE hTemplateFile
-# );
-def CreateFileA(lpFileName, dwDesiredAccess = GENERIC_ALL, dwShareMode = 0, lpSecurityAttributes = None, dwCreationDisposition = OPEN_ALWAYS, dwFlagsAndAttributes = FILE_ATTRIBUTE_NORMAL, hTemplateFile = None):
-    if lpFileName:
-        lpFileName = ctypes.c_char_p(lpFileName)
-    else:
-        lpFileName = LPVOID(NULL)
-    if lpSecurityAttributes is None:
-        lpSecurityAttributes = LPVOID(NULL)
-    if hTemplateFile is None:
-        hTemplateFile = LPVOID(NULL)
-    hTemplateFile = HANDLE(hTemplateFile)
-    hFile = ctypes.windll.kernel32.CreateFileA(lpFileName, dwDesiredAccess, dwShareMode, lpSecurityAttributes, dwCreationDisposition, dwFlagsAndAttributes, hTemplateFile)
-    if hFile == INVALID_HANDLE_VALUE:
-        raise ctypes.WinError()
-    return Handle(hFile)
-def CreateFileW(lpFileName, dwDesiredAccess = GENERIC_ALL, dwShareMode = 0, lpSecurityAttributes = None, dwCreationDisposition = OPEN_ALWAYS, dwFlagsAndAttributes = FILE_ATTRIBUTE_NORMAL, hTemplateFile = None):
-    if lpFileName:
-        lpFileName = ctypes.c_char_p(lpFileName)
-    else:
-        lpFileName = LPVOID(NULL)
-    if lpSecurityAttributes is None:
-        lpSecurityAttributes = LPVOID(NULL)
-    if hTemplateFile is None:
-        hTemplateFile = LPVOID(NULL)
-    hTemplateFile = HANDLE(hTemplateFile)
-    hFile = ctypes.windll.kernel32.CreateFileW(lpFileName, dwDesiredAccess, dwShareMode, lpSecurityAttributes, dwCreationDisposition, dwFlagsAndAttributes, hTemplateFile)
-    if hFile == INVALID_HANDLE_VALUE:
-        raise ctypes.WinError()
-    return Handle(hFile)
-CreateFile = GuessStringType(CreateFileA, CreateFileW)
-
-# BOOL WINAPI FlushFileBuffers(
-#   __in  HANDLE hFile
-# );
-def FlushFileBuffers(hFile):
-    hFile = HANDLE(hFile)
-    success = ctypes.windll.kernel32.FlushFileBuffers(hFile)
-    if success == FALSE:
-        raise ctypes.WinError()
-
-# BOOL WINAPI FlushViewOfFile(
-#   __in  LPCVOID lpBaseAddress,
-#   __in  SIZE_T dwNumberOfBytesToFlush
-# );
-def FlushViewOfFile(lpBaseAddress, dwNumberOfBytesToFlush = 0):
-    lpBaseAddress = LPVOID(lpBaseAddress)
-    dwNumberOfBytesToFlush = SIZE_T(dwNumberOfBytesToFlush)
-    success = ctypes.windll.kernel32.FlushViewOfFile(lpBaseAddress, dwNumberOfBytesToFlush)
-    if success == FALSE:
-        raise ctypes.WinError()
-
-# DWORD WINAPI SearchPath(
-#   __in_opt   LPCTSTR lpPath,
-#   __in       LPCTSTR lpFileName,
-#   __in_opt   LPCTSTR lpExtension,
-#   __in       DWORD nBufferLength,
-#   __out      LPTSTR lpBuffer,
-#   __out_opt  LPTSTR *lpFilePart
-# );
-def SearchPathA(lpPath, lpFileName, lpExtension):
-    if lpPath:
-        lpPath = ctypes.c_char_p(lpPath)
-    else:
-        lpPath = LPVOID(NULL)
-    if lpExtension:
-        lpExtension = ctypes.c_char_p(lpExtension)
-    else:
-        lpExtension = LPVOID(NULL)
-    lpFileName = ctypes.c_char_p(lpFileName)
-    nBufferLength = ctypes.windll.kernel32.SearchPathA(lpPath, lpFileName, lpExtension, 0, LPVOID(NULL), LPVOID(NULL))
-    if nBufferLength == 0:
-        raise ctypes.WinError()
-    lpBuffer = ctypes.create_string_buffer("\0", nBufferLength + 1)
-    lpFilePart = ctypes.c_char_p()
-    nCount = ctypes.windll.kernel32.SearchPathA(lpPath, lpFileName, lpExtension, nBufferLength, ctypes.byref(lpBuffer), ctypes.byref(lpFilePart))
-    if nCount == 0:
-        raise ctypes.WinError()
-    lpFilePart = lpFilePart.value
-    lpBuffer = lpBuffer.value
-    if lpBuffer == '':
-        if GetLastError() == 0:
-            SetLastError(ERROR_FILE_NOT_FOUND)
-        raise ctypes.WinError()
-    return (lpBuffer, lpFilePart)
-def SearchPathW(lpPath, lpFileName, lpExtension):
-    if lpPath:
-        lpPath = ctypes.c_wchar_p(lpPath)
-    else:
-        lpPath = LPVOID(NULL)
-    if lpExtension:
-        lpExtension = ctypes.c_wchar_p(lpExtension)
-    else:
-        lpExtension = LPVOID(NULL)
-    lpFileName = ctypes.c_wchar_p(lpFileName)
-    nBufferLength = ctypes.windll.kernel32.SearchPathW(lpPath, lpFileName, lpExtension, 0, LPVOID(NULL), LPVOID(NULL))
-    if nBufferLength == 0:
-        raise ctypes.WinError()
-    lpBuffer = ctypes.create_unicode_buffer(u"\0", nBufferLength + 2)
-    lpFilePart = ctypes.c_wchar_p()
-    nCount = ctypes.windll.kernel32.SearchPathW(lpPath, lpFileName, lpExtension, nBufferLength, ctypes.byref(lpBuffer), ctypes.byref(lpFilePart))
-    if nCount == 0:
-        raise ctypes.WinError()
-    lpFilePart = lpFilePart.value
-    lpBuffer = lpBuffer.value
-    if lpBuffer == u'':
-        if GetLastError() == 0:
-            SetLastError(ERROR_FILE_NOT_FOUND)
-        raise ctypes.WinError()
-    return (lpBuffer, lpFilePart)
-SearchPath = GuessStringType(SearchPathA, SearchPathW)
-
-# BOOL SetSearchPathMode(
-#   __in  DWORD Flags
-# );
-def SetSearchPathMode(Flags):
-    success = ctypes.windll.kernel32.SetSearchPathMode(Flags)
-    if success == FALSE:
-        raise ctypes.WinError()
-
-# BOOL WINAPI DeviceIoControl(
-#   __in         HANDLE hDevice,
-#   __in         DWORD dwIoControlCode,
-#   __in_opt     LPVOID lpInBuffer,
-#   __in         DWORD nInBufferSize,
-#   __out_opt    LPVOID lpOutBuffer,
-#   __in         DWORD nOutBufferSize,
-#   __out_opt    LPDWORD lpBytesReturned,
-#   __inout_opt  LPOVERLAPPED lpOverlapped
-# );
-def DeviceIoControl(hDevice, dwIoControlCode, lpInBuffer, nInBufferSize, lpOutBuffer, nOutBufferSize, lpOverlapped):
-    if lpInBuffer:
-        lpInBuffer = ctypes.byref(lpInBuffer)
-    else:
-        lpInBuffer = LPVOID(NULL)
-    if lpOutBuffer:
-        lpOutBuffer = ctypes.byref(lpOutBuffer)
-    else:
-        lpOutBuffer = LPVOID(NULL)
-    if lpOverlapped:
-        lpOverlapped = ctypes.byref(lpOverlapped)
-    else:
-        lpOverlapped = LPVOID(NULL)
-    lpBytesReturned = DWORD(0)
-    hDevice = HANDLE(hDevice)
-    success = ctypes.windll.kernel32.DeviceIoControl(hDevice, dwIoControlCode, lpInBuffer, nInBufferSize, lpOutBuffer, nOutBufferSize, ctypes.byref(lpBytesReturned), lpOverlapped)
-    if success == FALSE:
-        raise ctypes.WinError()
-    return lpBytesReturned.value
-
-# BOOL GetFileInformationByHandle(
-#   HANDLE hFile,
-#   LPBY_HANDLE_FILE_INFORMATION lpFileInformation
-# );
-def GetFileInformationByHandle(hFile):
-    lpFileInformation = BY_HANDLE_FILE_INFORMATION()
-    hFile = HANDLE(hFile)
-    success = ctypes.windll.kernel32.GetFileInformationByHandle(hFile, ctypes.byref(lpFileInformation))
-    if success == FALSE:
-        raise ctypes.WinError()
-    return lpFileInformation
-
-# BOOL WINAPI GetFileInformationByHandleEx(
-#   __in   HANDLE hFile,
-#   __in   FILE_INFO_BY_HANDLE_CLASS FileInformationClass,
-#   __out  LPVOID lpFileInformation,
-#   __in   DWORD dwBufferSize
-# );
-def GetFileInformationByHandleEx(hFile, FileInformationClass, lpFileInformation, dwBufferSize):
-    # TODO
-    # support each FileInformationClass so the function can allocate the
-    # corresponding structure for the lpFileInformation parameter
-    hFile = HANDLE(hFile)
-    success = ctypes.windll.kernel32.GetFileInformationByHandleEx(hFile, FileInformationClass, ctypes.byref(lpFileInformation), dwBufferSize)
-    if success == 0:
-        raise ctypes.WinError()
-    return success
-
-# DWORD GetFullPathName(
-#   LPCTSTR lpFileName,
-#   DWORD nBufferLength,
-#   LPTSTR lpBuffer,
-#   LPTSTR* lpFilePart
-# );
-def GetFullPathNameA(lpFileName, nBufferLength = MAX_PATH):
-    lpFileName  = ctypes.create_string_buffer(lpFileName, nBufferLength)
-    lpBuffer    = ctypes.create_string_buffer('', nBufferLength)
-    lpFilePart  = ctypes.c_char_p()
-    success = ctypes.windll.kernel32.GetFullPathNameA(ctypes.byref(lpFileName), nBufferLength, ctypes.byref(lpBuffer), ctypes.byref(lpFilePart))
-    if success == FALSE:
-        raise ctypes.WinError()
-    return lpBuffer.value, lpFilePart.value
-def GetFullPathNameW(lpFileName, nBufferLength = MAX_PATH):
-    lpFileName  = ctypes.create_unicode_buffer(lpFileName, nBufferLength)
-    lpBuffer    = ctypes.create_unicode_buffer(u'', nBufferLength)
-    lpFilePart  = ctypes.c_wchar_p()
-    success = ctypes.windll.kernel32.GetFullPathNameW(ctypes.byref(lpFileName), nBufferLength, ctypes.byref(lpBuffer), ctypes.byref(lpFilePart))
-    if success == FALSE:
-        raise ctypes.WinError()
-    return lpBuffer.value, lpFilePart.value
-GetFullPathName = GuessStringType(GetFullPathNameA, GetFullPathNameW)
-
-# DWORD WINAPI GetTempPath(
-#   __in   DWORD nBufferLength,
-#   __out  LPTSTR lpBuffer
-# );
-def GetTempPathA():
-    nBufferLength = ctypes.windll.kernel32.GetTempPathA(0, LPVOID(NULL))
-    if nBufferLength <= 0:
-        raise ctypes.WinError()
-    lpBuffer = ctypes.create_string_buffer("", nBufferLength)
-    nCopied = ctypes.windll.kernel32.GetTempPathA(nBufferLength, lpBuffer)
-    if nCopied > nBufferLength or nCopied == 0:
-        raise ctypes.WinError()
-    return lpBuffer.value
-def GetTempPathW():
-    nBufferLength = ctypes.windll.kernel32.GetTempPathW(0, LPVOID(NULL))
-    if nBufferLength <= 0:
-        raise ctypes.WinError()
-    lpBuffer = ctypes.create_unicode_buffer(u"", nBufferLength)
-    nCopied = ctypes.windll.kernel32.GetTempPathW(nBufferLength, lpBuffer)
-    if nCopied > nBufferLength or nCopied == 0:
-        raise ctypes.WinError()
-    return lpBuffer.value
-GetTempPath = GuessStringType(GetTempPathA, GetTempPathW)
-
-# UINT WINAPI GetTempFileName(
-#   __in   LPCTSTR lpPathName,
-#   __in   LPCTSTR lpPrefixString,
-#   __in   UINT uUnique,
-#   __out  LPTSTR lpTempFileName
-# );
-def GetTempFileNameA(lpPathName = None, lpPrefixString = "TMP", uUnique = 0):
-    if not lpPathName:
-        lpPathName = GetTempPathA()
-    lpTempFileName = ctypes.create_string_buffer("", MAX_PATH)
-    uUnique = ctypes.windll.kernel32.GetTempFileNameA(lpPathName, lpPrefixString, uUnique, ctypes.byref(lpTempFileName))
-    if uUnique == 0:
-        raise ctypes.WinError()
-    return lpTempFileName.value, uUnique
-def GetTempFileNameW(lpPathName = None, lpPrefixString = u"TMP", uUnique = 0):
-    if not lpPathName:
-        lpPathName = GetTempPathW()
-    lpTempFileName = ctypes.create_unicode_buffer(u"", MAX_PATH)
-    uUnique = ctypes.windll.kernel32.GetTempFileNameW(lpPathName, lpPrefixString, uUnique, ctypes.byref(lpTempFileName))
-    if uUnique == 0:
-        raise ctypes.WinError()
-    return lpTempFileName.value, uUnique
-GetTempFileName = GuessStringType(GetTempFileNameA, GetTempFileNameW)
-
-# HLOCAL WINAPI LocalFree(
-#   __in  HLOCAL hMem
-# );
-def LocalFree(hMem):
-    hMem = HLOCAL(hMem)
-    result = ctypes.windll.kernel32.LocalFree(hMem)
-    if result != NULL:
-        ctypes.WinError()
-
-# BOOL WINAPI HandlerRoutine(
-#   __in  DWORD dwCtrlType
-# );
-HANDLER_ROUTINE = ctypes.WINFUNCTYPE(BOOL, DWORD)
-
-# BOOL WINAPI SetConsoleCtrlHandler(
-#   __in_opt  PHANDLER_ROUTINE HandlerRoutine,
-#   __in      BOOL Add
-# );
-def SetConsoleCtrlHandler(HandlerRoutine = None, Add = True):
-    if Add:
-        Add = TRUE
-    else:
-        Add = FALSE
-    if callable(HandlerRoutine):
-        HandlerRoutine = HANDLER_ROUTINE(HandlerRoutine)
-    elif not HandlerRoutine:
-        HandlerRoutine = LPVOID(NULL)
-    else:
-        raise ValueError, "Bad argument for HandlerRoutine: %r" % HandlerRoutine
-    success = ctypes.windll.kernel32.SetConsoleCtrlHandler(HandlerRoutine, Add)
-    if success == FALSE:
-        raise ctypes.WinError()
-
-# BOOL WINAPI GenerateConsoleCtrlEvent(
-#   __in  DWORD dwCtrlEvent,
-#   __in  DWORD dwProcessGroupId
-# );
-def GenerateConsoleCtrlEvent(dwCtrlEvent, dwProcessGroupId):
-    success = ctypes.windll.kernel32.GenerateConsoleCtrlEvent(dwCtrlEvent, dwProcessGroupId)
-    if success == FALSE:
-        raise ctypes.WinError()
-
-# DWORD WINAPI WaitForSingleObject(
-#   HANDLE hHandle,
-#   DWORD dwMilliseconds
-# );
-def WaitForSingleObject(hHandle, dwMilliseconds = INFINITE):
-    hHandle = HANDLE(hHandle)
-    if not dwMilliseconds and dwMilliseconds != 0:
-        dwMilliseconds = INFINITE
-    if dwMilliseconds != INFINITE:
-        r = ctypes.windll.kernel32.WaitForSingleObject(hHandle, dwMilliseconds)
-        if r == WAIT_FAILED:
-            raise ctypes.WinError()
-    else:
-        while 1:
-            r = ctypes.windll.kernel32.WaitForSingleObject(hHandle, 100)
-            if r == WAIT_FAILED:
-                raise ctypes.WinError()
-            if r != WAIT_TIMEOUT:
-                break
-    return r
-
-# DWORD WINAPI WaitForSingleObjectEx(
-#   HANDLE hHandle,
-#   DWORD dwMilliseconds,
-#   BOOL bAlertable
-# );
-def WaitForSingleObjectEx(hHandle, dwMilliseconds = INFINITE, bAlertable = True):
-    hHandle = HANDLE(hHandle)
-    if not dwMilliseconds and dwMilliseconds != 0:
-        dwMilliseconds = INFINITE
-    if bAlertable:
-        bAlertable = TRUE
-    else:
-        bAlertable = FALSE
-    if dwMilliseconds != INFINITE:
-        r = ctypes.windll.kernel32.WaitForSingleObjectEx(hHandle, dwMilliseconds, bAlertable)
-        if r == WAIT_FAILED:
-            raise ctypes.WinError()
-    else:
-        while 1:
-            r = ctypes.windll.kernel32.WaitForSingleObjectEx(hHandle, 100, bAlertable)
-            if r == WAIT_FAILED:
-                raise ctypes.WinError()
-            if r != WAIT_TIMEOUT:
-                break
-    return r
-
-# DWORD WINAPI WaitForMultipleObjects(
-#   DWORD nCount,
-#   const HANDLE *lpHandles,
-#   BOOL bWaitAll,
-#   DWORD dwMilliseconds
-# );
-def WaitForMultipleObjects(handles, bWaitAll = False, dwMilliseconds = INFINITE):
-    if not dwMilliseconds and dwMilliseconds != 0:
-        dwMilliseconds = INFINITE
-    nCount          = len(handles)
-    lpHandlesType   = HANDLE * nCount
-    lpHandles       = lpHandlesType(*handles)
-    if bWaitAll:
-        bWaitAll    = TRUE
-    else:
-        bWaitAll    = FALSE
-    if dwMilliseconds != INFINITE:
-        r = ctypes.windll.kernel32.WaitForMultipleObjects(ctypes.byref(lpHandles), bWaitAll, dwMilliseconds)
-        if r == WAIT_FAILED:
-            raise ctypes.WinError()
-    else:
-        while 1:
-            r = ctypes.windll.kernel32.WaitForMultipleObjects(ctypes.byref(lpHandles), bWaitAll, 100)
-            if r == WAIT_FAILED:
-                raise ctypes.WinError()
-            if r != WAIT_TIMEOUT:
-                break
-    return r
-
-# DWORD WINAPI WaitForMultipleObjectsEx(
-#   DWORD nCount,
-#   const HANDLE *lpHandles,
-#   BOOL bWaitAll,
-#   DWORD dwMilliseconds,
-#   BOOL bAlertable
-# );
-def WaitForMultipleObjectsEx(handles, bWaitAll = False, dwMilliseconds = INFINITE):
-    if not dwMilliseconds and dwMilliseconds != 0:
-        dwMilliseconds = INFINITE
-    nCount          = len(handles)
-    lpHandlesType   = HANDLES * nCount
-    lpHandles       = lpHandlesType(*handles)
-    if bWaitAll:
-        bWaitAll    = TRUE
-    else:
-        bWaitAll    = FALSE
-    if bAlertable:
-        bAlertable  = TRUE
-    else:
-        bAlertable  = FALSE
-    if dwMilliseconds != INFINITE:
-        r = ctypes.windll.kernel32.WaitForMultipleObjectsEx(ctypes.byref(lpHandles), bWaitAll, dwMilliseconds, bAlertable)
-        if r == WAIT_FAILED:
-            raise ctypes.WinError()
-    else:
-        while 1:
-            r = ctypes.windll.kernel32.WaitForMultipleObjectsEx(ctypes.byref(lpHandles), bWaitAll, 100, bAlertable)
-            if r == WAIT_FAILED:
-                raise ctypes.WinError()
-            if r != WAIT_TIMEOUT:
-                break
-    return r
-
-# BOOL WaitForDebugEvent(
-#   LPDEBUG_EVENT lpDebugEvent,
-#   DWORD dwMilliseconds
-# );
-def WaitForDebugEvent(dwMilliseconds = INFINITE):
-    if not dwMilliseconds and dwMilliseconds != 0:
-        dwMilliseconds = INFINITE
-    lpDebugEvent                  = DEBUG_EVENT()
-    lpDebugEvent.dwDebugEventCode = 0
-    lpDebugEvent.dwProcessId      = 0
-    lpDebugEvent.dwThreadId       = 0
-    if dwMilliseconds != INFINITE:
-        success = ctypes.windll.kernel32.WaitForDebugEvent(ctypes.byref(lpDebugEvent), dwMilliseconds)
-        if success == FALSE:
-            raise ctypes.WinError()
-    else:
-        while 1:
-            success = ctypes.windll.kernel32.WaitForDebugEvent(ctypes.byref(lpDebugEvent), 100)
-            if success != FALSE:
-                break
-            code = GetLastError()
-            if code not in (ERROR_SEM_TIMEOUT, WAIT_TIMEOUT):
-                raise ctypes.WinError(code)
-    return lpDebugEvent
-
-# BOOL ContinueDebugEvent(
-#   DWORD dwProcessId,
-#   DWORD dwThreadId,
-#   DWORD dwContinueStatus
-# );
-def ContinueDebugEvent(dwProcessId, dwThreadId, dwContinueStatus = DBG_EXCEPTION_NOT_HANDLED):
-    success = ctypes.windll.kernel32.ContinueDebugEvent(dwProcessId, dwThreadId, dwContinueStatus)
-    if success == FALSE:
-        raise ctypes.WinError()
-
-# BOOL WINAPI FlushInstructionCache(
-#   __in  HANDLE hProcess,
-#   __in  LPCVOID lpBaseAddress,
-#   __in  SIZE_T dwSize
-# );
-def FlushInstructionCache(hProcess, lpBaseAddress = None, dwSize = 0):
-    # http://blogs.msdn.com/oldnewthing/archive/2003/12/08/55954.aspx#55958
-    hProcess = HANDLE(hProcess)
-    lpBaseAddress = LPVOID(lpBaseAddress)
-    dwSize = SIZE_T(dwSize)
-    success = ctypes.windll.kernel32.FlushInstructionCache(hProcess, lpBaseAddress, dwSize)
-    if success == FALSE:
-        raise ctypes.WinError()
-
-# BOOL DebugActiveProcess(
-#   DWORD dwProcessId
-# );
-def DebugActiveProcess(dwProcessId):
-    success = ctypes.windll.kernel32.DebugActiveProcess(dwProcessId)
-    if success == FALSE:
-        raise ctypes.WinError()
-
-# BOOL DebugActiveProcessStop(
-#   DWORD dwProcessId
-# );
-def DebugActiveProcessStop(dwProcessId):
-    success = ctypes.windll.kernel32.DebugActiveProcessStop(dwProcessId)
-    if success == FALSE:
-        raise ctypes.WinError()
-
-# BOOL WINAPI CreateProcess(
-#   __in_opt     LPCTSTR lpApplicationName,
-#   __inout_opt  LPTSTR lpCommandLine,
-#   __in_opt     LPSECURITY_ATTRIBUTES lpProcessAttributes,
-#   __in_opt     LPSECURITY_ATTRIBUTES lpThreadAttributes,
-#   __in         BOOL bInheritHandles,
-#   __in         DWORD dwCreationFlags,
-#   __in_opt     LPVOID lpEnvironment,
-#   __in_opt     LPCTSTR lpCurrentDirectory,
-#   __in         LPSTARTUPINFO lpStartupInfo,
-#   __out        LPPROCESS_INFORMATION lpProcessInformation
-# );
-def CreateProcessA(lpApplicationName, lpCommandLine=None, lpProcessAttributes=None, lpThreadAttributes=None, bInheritHandles=False, dwCreationFlags=0, lpEnvironment=None, lpCurrentDirectory=None, lpStartupInfo=None):
-    if not lpApplicationName:
-        lpApplicationName   = LPVOID(NULL)
-    else:
-        lpApplicationName   = ctypes.c_char_p(lpApplicationName)
-    if not lpCommandLine:
-        lpCommandLine       = LPVOID(NULL)
-    else:
-        lpCommandLine       = ctypes.create_string_buffer(lpCommandLine)
-    if not lpEnvironment:
-        lpEnvironment       = LPVOID(NULL)
-    else:
-        lpEnvironment       = ctypes.c_char_p(lpEnvironment)
-    if not lpCurrentDirectory:
-        lpCurrentDirectory  = LPVOID(NULL)
-    else:
-        lpCurrentDirectory  = ctypes.c_char_p(lpCurrentDirectory)
-    if isinstance(lpProcessAttributes, SECURITY_ATTRIBUTES):
-        lpProcessAttributes = ctypes.byref(lpProcessAttributes)
-    else:
-        lpProcessAttributes = LPVOID(NULL)
-    if isinstance(lpThreadAttributes, SECURITY_ATTRIBUTES):
-        lpThreadAttributes  = ctypes.byref(lpThreadAttributes)
-    else:
-        lpThreadAttributes  = LPVOID(NULL)
-    if not lpStartupInfo:
-        lpStartupInfo              = STARTUPINFO()
-        lpStartupInfo.cb           = sizeof(STARTUPINFO)
-        lpStartupInfo.lpReserved   = 0
-        lpStartupInfo.lpDesktop    = 0
-        lpStartupInfo.lpTitle      = 0
-        lpStartupInfo.dwFlags      = 0
-        lpStartupInfo.cbReserved2  = 0
-        lpStartupInfo.lpReserved2  = 0
-    lpProcessInformation              = PROCESS_INFORMATION()
-    lpProcessInformation.hProcess     = INVALID_HANDLE_VALUE
-    lpProcessInformation.hThread      = INVALID_HANDLE_VALUE
-    lpProcessInformation.dwProcessId  = 0
-    lpProcessInformation.dwThreadId   = 0
-    success = ctypes.windll.kernel32.CreateProcessA(lpApplicationName, lpCommandLine, lpProcessAttributes, lpThreadAttributes, bInheritHandles, dwCreationFlags, lpEnvironment, lpCurrentDirectory, ctypes.byref(lpStartupInfo), ctypes.byref(lpProcessInformation))
-    if success == FALSE:
-        raise ctypes.WinError()
-    return ProcessInformation(lpProcessInformation)
-def CreateProcessW(lpApplicationName, lpCommandLine=None, lpProcessAttributes=None, lpThreadAttributes=None, bInheritHandles=False, dwCreationFlags=0, lpEnvironment=None, lpCurrentDirectory=None, lpStartupInfo=None):
-    if not lpApplicationName:
-        lpApplicationName   = LPVOID(NULL)
-    else:
-        lpApplicationName   = ctypes.c_wchar_p(lpApplicationName)
-    if not lpCommandLine:
-        lpCommandLine       = LPVOID(NULL)
-    else:
-        lpCommandLine       = ctypes.create_unicode_buffer(lpCommandLine)
-    if not lpEnvironment:
-        lpEnvironment       = LPVOID(NULL)
-    else:
-        lpEnvironment       = ctypes.c_wchar_p(lpEnvironment)
-    if not lpCurrentDirectory:
-        lpCurrentDirectory  = LPVOID(NULL)
-    else:
-        lpCurrentDirectory  = ctypes.c_wchar_p(lpCurrentDirectory)
-    if isinstance(lpProcessAttributes, SECURITY_ATTRIBUTES):
-        lpProcessAttributes = ctypes.byref(lpProcessAttributes)
-    else:
-        lpProcessAttributes = LPVOID(NULL)
-    if isinstance(lpThreadAttributes, SECURITY_ATTRIBUTES):
-        lpThreadAttributes  = ctypes.byref(lpThreadAttributes)
-    else:
-        lpThreadAttributes  = LPVOID(NULL)
-    if not lpStartupInfo:
-        lpStartupInfo              = STARTUPINFO()
-        lpStartupInfo.cb           = sizeof(STARTUPINFO)
-        lpStartupInfo.lpReserved   = 0
-        lpStartupInfo.lpDesktop    = 0
-        lpStartupInfo.lpTitle      = 0
-        lpStartupInfo.dwFlags      = 0
-        lpStartupInfo.cbReserved2  = 0
-        lpStartupInfo.lpReserved2  = 0
-    lpProcessInformation              = PROCESS_INFORMATION()
-    lpProcessInformation.hProcess     = INVALID_HANDLE_VALUE
-    lpProcessInformation.hThread      = INVALID_HANDLE_VALUE
-    lpProcessInformation.dwProcessId  = 0
-    lpProcessInformation.dwThreadId   = 0
-    success = ctypes.windll.kernel32.CreateProcessW(lpApplicationName, lpCommandLine, lpProcessAttributes, lpThreadAttributes, bInheritHandles, dwCreationFlags, lpEnvironment, lpCurrentDirectory, ctypes.byref(lpStartupInfo), ctypes.byref(lpProcessInformation))
-    if success == FALSE:
-        raise ctypes.WinError()
-    return ProcessInformation(lpProcessInformation)
-CreateProcess = GuessStringType(CreateProcessA, CreateProcessW)
-
-# BOOL WINAPI CreateProcessAsUser(
-#   __in_opt     HANDLE hToken,
-#   __in_opt     LPCTSTR lpApplicationName,
-#   __inout_opt  LPTSTR lpCommandLine,
-#   __in_opt     LPSECURITY_ATTRIBUTES lpProcessAttributes,
-#   __in_opt     LPSECURITY_ATTRIBUTES lpThreadAttributes,
-#   __in         BOOL bInheritHandles,
-#   __in         DWORD dwCreationFlags,
-#   __in_opt     LPVOID lpEnvironment,
-#   __in_opt     LPCTSTR lpCurrentDirectory,
-#   __in         LPSTARTUPINFO lpStartupInfo,
-#   __out        LPPROCESS_INFORMATION lpProcessInformation
-# );
-def CreateProcessAsUserA(hToken, lpApplicationName, lpCommandLine=None, lpProcessAttributes=None, lpThreadAttributes=None, bInheritHandles=False, dwCreationFlags=0, lpEnvironment=None, lpCurrentDirectory=None, lpStartupInfo=None):
-    if not lpApplicationName:
-        lpApplicationName   = LPVOID(NULL)
-    else:
-        lpApplicationName   = ctypes.c_char_p(lpApplicationName)
-    if not lpCommandLine:
-        lpCommandLine       = LPVOID(NULL)
-    else:
-        lpCommandLine       = ctypes.create_string_buffer(lpCommandLine)
-    if not lpEnvironment:
-        lpEnvironment       = LPVOID(NULL)
-    else:
-        lpEnvironment       = ctypes.c_char_p(lpEnvironment)
-    if not lpCurrentDirectory:
-        lpCurrentDirectory  = LPVOID(NULL)
-    else:
-        lpCurrentDirectory  = ctypes.c_char_p(lpCurrentDirectory)
-    if isinstance(lpProcessAttributes, SECURITY_ATTRIBUTES):
-        lpProcessAttributes = ctypes.byref(lpProcessAttributes)
-    else:
-        lpProcessAttributes = LPVOID(NULL)
-    if isinstance(lpThreadAttributes, SECURITY_ATTRIBUTES):
-        lpThreadAttributes  = ctypes.byref(lpThreadAttributes)
-    else:
-        lpThreadAttributes  = LPVOID(NULL)
-    if not lpStartupInfo:
-        lpStartupInfo              = STARTUPINFO()
-        lpStartupInfo.cb           = sizeof(STARTUPINFO)
-        lpStartupInfo.lpReserved   = 0
-        lpStartupInfo.lpDesktop    = 0
-        lpStartupInfo.lpTitle      = 0
-        lpStartupInfo.dwFlags      = 0
-        lpStartupInfo.cbReserved2  = 0
-        lpStartupInfo.lpReserved2  = 0
-    lpProcessInformation              = PROCESS_INFORMATION()
-    lpProcessInformation.hProcess     = INVALID_HANDLE_VALUE
-    lpProcessInformation.hThread      = INVALID_HANDLE_VALUE
-    lpProcessInformation.dwProcessId  = 0
-    lpProcessInformation.dwThreadId   = 0
-    success = ctypes.windll.kernel32.CreateProcessAsUserA(hToken, lpApplicationName, lpCommandLine, lpProcessAttributes, lpThreadAttributes, bInheritHandles, dwCreationFlags, lpEnvironment, lpCurrentDirectory, ctypes.byref(lpStartupInfo), ctypes.byref(lpProcessInformation))
-    if success == FALSE:
-        raise ctypes.WinError()
-    return ProcessInformation(lpProcessInformation)
-
-# HANDLE WINAPI OpenProcess(
-#   __in  DWORD dwDesiredAccess,
-#   __in  BOOL bInheritHandle,
-#   __in  DWORD dwProcessId
-# );
-def OpenProcess(dwDesiredAccess, bInheritHandle, dwProcessId):
-    hProcess = ctypes.windll.kernel32.OpenProcess(dwDesiredAccess, bInheritHandle, dwProcessId)
-    if hProcess == NULL:
-        raise ctypes.WinError()
-    return ProcessHandle(hProcess)
-
-# HANDLE WINAPI OpenThread(
-#   __in  DWORD dwDesiredAccess,
-#   __in  BOOL bInheritHandle,
-#   __in  DWORD dwThreadId
-# );
-def OpenThread(dwDesiredAccess, bInheritHandle, dwThreadId):
-    hThread = ctypes.windll.kernel32.OpenThread(dwDesiredAccess, bInheritHandle, dwThreadId)
-    if hThread == NULL:
-        raise ctypes.WinError()
-    return ThreadHandle(hThread)
-
-# DWORD WINAPI SuspendThread(
-#   __in  HANDLE hThread
-# );
-def SuspendThread(hThread):
-    hThread = HANDLE(hThread)
-    count = ctypes.windll.kernel32.SuspendThread(hThread)
-    if count == -1:
-        raise ctypes.WinError()
-    return count
-
-# DWORD WINAPI ResumeThread(
-#   __in  HANDLE hThread
-# );
-def ResumeThread(hThread):
-    hThread = HANDLE(hThread)
-    count = ctypes.windll.kernel32.ResumeThread(hThread)
-    if count == -1:
-        raise ctypes.WinError()
-    return count
-
-# BOOL WINAPI TerminateThread(
-#   __inout  HANDLE hThread,
-#   __in     DWORD dwExitCode
-# );
-def TerminateThread(hThread, dwExitCode = 0):
-    hThread = HANDLE(hThread)
-    success = ctypes.windll.kernel32.TerminateThread(hThread, dwExitCode)
-    if success == FALSE:
-        raise ctypes.WinError()
-
-# BOOL WINAPI TerminateProcess(
-#   __inout  HANDLE hProcess,
-#   __in     DWORD dwExitCode
-# );
-def TerminateProcess(hProcess, dwExitCode = 0):
-    hProcess = HANDLE(hProcess)
-    success = ctypes.windll.kernel32.TerminateProcess(hProcess, dwExitCode)
-    if success == FALSE:
-        raise ctypes.WinError()
-
-# BOOL WINAPI ReadProcessMemory(
-#   __in   HANDLE hProcess,
-#   __in   LPCVOID lpBaseAddress,
-#   __out  LPVOID lpBuffer,
-#   __in   SIZE_T nSize,
-#   __out  SIZE_T* lpNumberOfBytesRead
-# );
-def ReadProcessMemory(hProcess, lpBaseAddress, nSize):
-    hProcess                = HANDLE(hProcess)
-    lpBaseAddress           = LPVOID(lpBaseAddress)
-    lpBuffer                = ctypes.create_string_buffer('', nSize)
-    nSize                   = SIZE_T(nSize)
-    lpNumberOfBytesRead     = SIZE_T(0)
-    success = ctypes.windll.kernel32.ReadProcessMemory(hProcess, lpBaseAddress, ctypes.byref(lpBuffer), nSize, ctypes.byref(lpNumberOfBytesRead))
-    if success == FALSE:
-        if GetLastError() != ERROR_PARTIAL_COPY:
-            raise ctypes.WinError()
-    return str(lpBuffer.raw)[:lpNumberOfBytesRead.value]
-
-# BOOL WINAPI WriteProcessMemory(
-#   __in   HANDLE hProcess,
-#   __in   LPCVOID lpBaseAddress,
-#   __in   LPVOID lpBuffer,
-#   __in   SIZE_T nSize,
-#   __out  SIZE_T* lpNumberOfBytesWritten
-# );
-def WriteProcessMemory(hProcess, lpBaseAddress, lpBuffer):
-    nSize                   = SIZE_T(len(lpBuffer))
-    lpBuffer                = ctypes.create_string_buffer(lpBuffer)
-    lpNumberOfBytesWritten  = SIZE_T(0)
-    hProcess                = HANDLE(hProcess)
-    lpBaseAddress           = LPVOID(lpBaseAddress)
-    success = ctypes.windll.kernel32.WriteProcessMemory(hProcess, lpBaseAddress, ctypes.byref(lpBuffer), nSize, ctypes.byref(lpNumberOfBytesWritten))
-    if success == FALSE:
-        if GetLastError() != ERROR_PARTIAL_COPY:
-            raise ctypes.WinError()
-    return lpNumberOfBytesWritten.value
-
-# LPVOID WINAPI VirtualAllocEx(
-#   __in      HANDLE hProcess,
-#   __in_opt  LPVOID lpAddress,
-#   __in      SIZE_T dwSize,
-#   __in      DWORD flAllocationType,
-#   __in      DWORD flProtect
-# );
-def VirtualAllocEx(hProcess, lpAddress = 0, dwSize = 0x1000, flAllocationType = MEM_COMMIT | MEM_RESERVE, flProtect = PAGE_EXECUTE_READWRITE):
-    VirtualAllocEx = ctypes.windll.kernel32.VirtualAllocEx
-    VirtualAllocEx.restype = LPVOID
-    hProcess  = HANDLE(hProcess)
-    lpAddress = LPVOID(lpAddress)
-    dwSize    = SIZE_T(dwSize)
-    lpAddress = VirtualAllocEx(hProcess, lpAddress, dwSize, flAllocationType, flProtect)
-    lpAddress = lpAddress.value
-    if lpAddress == NULL:
-        raise ctypes.WinError()
-    return lpAddress
-
-# SIZE_T WINAPI VirtualQueryEx(
-#   __in      HANDLE hProcess,
-#   __in_opt  LPCVOID lpAddress,
-#   __out     PMEMORY_BASIC_INFORMATION lpBuffer,
-#   __in      SIZE_T dwLength
-# );
-def VirtualQueryEx(hProcess, lpAddress):
-    hProcess  = HANDLE(hProcess)
-    lpAddress = LPVOID(lpAddress)
-    lpBuffer  = MEMORY_BASIC_INFORMATION()
-    dwLength  = sizeof(MEMORY_BASIC_INFORMATION)
-    VirtualQueryEx = ctypes.windll.kernel32.VirtualQueryEx
-    VirtualQueryEx.restype = SIZE_T
-    success = VirtualQueryEx(hProcess, lpAddress, ctypes.byref(lpBuffer), dwLength)
-    if success == 0:
-        raise ctypes.WinError()
-    return MemoryBasicInformation(lpBuffer)
-
-# BOOL WINAPI VirtualProtectEx(
-#   __in   HANDLE hProcess,
-#   __in   LPVOID lpAddress,
-#   __in   SIZE_T dwSize,
-#   __in   DWORD flNewProtect,
-#   __out  PDWORD lpflOldProtect
-# );
-def VirtualProtectEx(hProcess, lpAddress, dwSize, flNewProtect = PAGE_EXECUTE_READWRITE):
-    hProcess     = HANDLE(hProcess)
-    lpAddress    = LPVOID(lpAddress)
-    dwSize       = SIZE_T(dwSize)
-    flOldProtect = DWORD(0)
-    success = ctypes.windll.kernel32.VirtualProtectEx(hProcess, lpAddress, dwSize, flNewProtect, ctypes.byref(flOldProtect))
-    if success == FALSE:
-        raise ctypes.WinError()
-    return flOldProtect.value
-
-# BOOL WINAPI VirtualFreeEx(
-#   __in  HANDLE hProcess,
-#   __in  LPVOID lpAddress,
-#   __in  SIZE_T dwSize,
-#   __in  DWORD dwFreeType
-# );
-def VirtualFreeEx(hProcess, lpAddress, dwSize = 0, dwFreeType = MEM_RELEASE):
-    hProcess     = HANDLE(hProcess)
-    lpAddress    = LPVOID(lpAddress)
-    dwSize       = SIZE_T(dwSize)
-    success = ctypes.windll.kernel32.VirtualFreeEx(hProcess, lpAddress, dwSize, dwFreeType)
-    if success == FALSE:
-        raise ctypes.WinError()
-
-# BOOL WINAPI GetThreadSelectorEntry(
-#   __in   HANDLE hThread,
-#   __in   DWORD dwSelector,
-#   __out  LPLDT_ENTRY lpSelectorEntry
-# );
-def GetThreadSelectorEntry(hThread, dwSelector):
-    ldt     = LDT_ENTRY()
-    hThread = HANDLE(hThread)
-    success = ctypes.windll.kernel32.GetThreadSelectorEntry(hThread, dwSelector, ctypes.byref(ldt))
-    if success == FALSE:
-        raise types.WinError()
-    return ldt
-
-# HANDLE WINAPI CreateRemoteThread(
-#   __in   HANDLE hProcess,
-#   __in   LPSECURITY_ATTRIBUTES lpThreadAttributes,
-#   __in   SIZE_T dwStackSize,
-#   __in   LPTHREAD_START_ROUTINE lpStartAddress,
-#   __in   LPVOID lpParameter,
-#   __in   DWORD dwCreationFlags,
-#   __out  LPDWORD lpThreadId
-# );
-def CreateRemoteThread(hProcess, lpThreadAttributes, dwStackSize, lpStartAddress, lpParameter, dwCreationFlags):
-    if isinstance(lpThreadAttributes, SECURITY_ATTRIBUTES):
-        lpThreadAttributes = ctypes.byref(lpThreadAttributes)
-    else:
-        lpThreadAttributes = LPVOID(NULL)
-    lpStartAddress = LPVOID(lpStartAddress)
-    lpParameter = LPVOID(lpParameter)
-    dwThreadId = DWORD(0)
-    hProcess = HANDLE(hProcess)
-    dwStackSize = SIZE_T(dwStackSize)
-    CreateRemoteThread = ctypes.windll.kernel32.CreateRemoteThread
-    CreateRemoteThread.restype = HANDLE
-    hThread = CreateRemoteThread(hProcess, lpThreadAttributes, dwStackSize, lpStartAddress, lpParameter, dwCreationFlags, ctypes.byref(dwThreadId))
-    hThread = hThread.value
-    if hThread == INVALID_HANDLE_VALUE:
-        raise ctypes.WinError()
-    return ThreadHandle(hThread), dwThreadId.value
-
-# HANDLE WINAPI GetCurrentProcess(void);
-def GetCurrentProcess():
-    GetCurrentProcess = ctypes.windll.kernel32.GetCurrentProcess
-    GetCurrentProcess.restype = HANDLE
-    hProcess = GetCurrentProcess()
-    return hProcess.value
-
-# HANDLE WINAPI GetCurrentThread(void);
-def GetCurrentThread():
-    GetCurrentThread = ctypes.windll.kernel32.GetCurrentThread
-    GetCurrentThread.restype = HANDLE
-    hThread = GetCurrentThread()
-    return hThread.value
-
-# DWORD WINAPI GetProcessId(
-#   __in  HANDLE hProcess
-# );
-def GetProcessId(hProcess):
-    hProcess = HANDLE(hProcess)
-    dwProcessId = ctypes.windll.kernel32.GetProcessId(hProcess)
-    if dwProcessId == 0:
-        raise ctypes.WinError()
-    return dwProcessId
-
-# DWORD WINAPI GetThreadId(
-#   __in  HANDLE hThread
-# );
-def GetThreadId(hThread):
-    hThread = HANDLE(hThread)
-    dwThreadId = ctypes.windll.kernel32.GetThreadId(hThread)
-    if dwThreadId == 0:
-        raise ctypes.WinError()
-    return dwThreadId
-
-# DWORD WINAPI GetProcessIdOfThread(
-#   __in  HANDLE hThread
-# );
-def GetProcessIdOfThread(hThread):
-    hThread = HANDLE(hThread)
-    dwProcessId = ctypes.windll.kernel32.GetProcessIdOfThread(hThread)
-    if dwProcessId == 0:
-        raise ctypes.WinError()
-    return dwProcessId
-
-# BOOL WINAPI GetExitCodeProcess(
-#   __in   HANDLE hProcess,
-#   __out  LPDWORD lpExitCode
-# );
-def GetExitCodeProcess(hProcess):
-    lpExitCode = DWORD(0)
-    hProcess = HANDLE(hProcess)
-    success = ctypes.windll.kernel32.GetExitCodeProcess(hProcess, ctypes.byref(lpExitCode))
-    if success == 0:
-        raise ctypes.WinError()
-    return lpExitCode.value
-
-# BOOL WINAPI GetExitCodeThread(
-#   __in   HANDLE hThread,
-#   __out  LPDWORD lpExitCode
-# );
-def GetExitCodeThread(hThread):
-    lpExitCode = DWORD(0)
-    hThread = HANDLE(hThread)
-    success = ctypes.windll.kernel32.GetExitCodeThread(hThread, ctypes.byref(lpExitCode))
-    if success == 0:
-        raise ctypes.WinError()
-    return lpExitCode.value
-
-# DWORD WINAPI GetProcessVersion(
-#   __in  DWORD ProcessId
-# );
-def GetProcessVersion(ProcessId):
-    retval = ctypes.windll.kernel32.GetProcessVersion(ProcessId)
-    if retval == 0:
-        raise ctypes.WinError()
-    return retval
-
-# DWORD WINAPI GetPriorityClass(
-#   __in  HANDLE hProcess
-# );
-def GetPriorityClass(hProcess):
-    hProcess = HANDLE(hProcess)
-    retval = ctypes.windll.kernel32.GetPriorityClass(hProcess)
-    if retval == 0:
-        raise ctypes.WinError()
-    return retval
-
-# BOOL WINAPI SetPriorityClass(
-#   __in  HANDLE hProcess,
-#   __in  DWORD dwPriorityClass
-# );
-def SetPriorityClass(hProcess, dwPriorityClass):
-    hProcess = HANDLE(hProcess)
-    success = ctypes.windll.kernel32.SetPriorityClass(hProcess, dwPriorityClass)
-    if success == FALSE:
-        raise ctypes.WinError()
-
-# BOOL WINAPI GetProcessPriorityBoost(
-#   __in   HANDLE hProcess,
-#   __out  PBOOL pDisablePriorityBoost
-# );
-def GetProcessPriorityBoost(hProcess):
-    pDisablePriorityBoost = DWORD(0)
-    hProcess = HANDLE(hProcess)
-    success = ctypes.windll.kernel32.GetProcessPriorityBoost(hProcess, ctypes.byref(pDisablePriorityBoost))
-    if success == FALSE:
-        raise ctypes.WinError()
-    return bool(pDisablePriorityBoost.value)
-
-# BOOL WINAPI SetProcessPriorityBoost(
-#   __in  HANDLE hProcess,
-#   __in  BOOL DisablePriorityBoost
-# );
-def SetProcessPriorityBoost(hProcess, DisablePriorityBoost):
-    if DisablePriorityBoost:
-        DisablePriorityBoost = TRUE
-    else:
-        DisablePriorityBoost = FALSE
-    hProcess = HANDLE(hProcess)
-    success = ctypes.windll.kernel32.SetProcessPriorityBoost(hProcess, DisablePriorityBoost)
-    if success == FALSE:
-        raise ctypes.WinError()
-
-# BOOL WINAPI GetProcessAffinityMask(
-#   __in   HANDLE hProcess,
-#   __out  PDWORD_PTR lpProcessAffinityMask,
-#   __out  PDWORD_PTR lpSystemAffinityMask
-# );
-def GetProcessAffinityMask(hProcess):
-    lpProcessAffinityMask = DWORD_PTR(0)
-    lpSystemAffinityMask  = DWORD_PTR(0)
-    hProcess = HANDLE(hProcess)
-    success = ctypes.windll.kernel32.GetProcessAffinityMask(hProcess, ctypes.byref(lpProcessAffinityMask), ctypes.byref(lpSystemAffinityMask))
-    if success == FALSE:
-        raise ctypes.WinError()
-    return lpProcessAffinityMask.value, lpSystemAffinityMask.value
-
-# BOOL WINAPI SetProcessAffinityMask(
-#   __in  HANDLE hProcess,
-#   __in  DWORD_PTR dwProcessAffinityMask
-# );
-def SetProcessAffinityMask(hProcess, dwProcessAffinityMask):
-    dwProcessAffinityMask = DWORD_PTR(dwProcessAffinityMask)
-    hProcess = HANDLE(hProcess)
-    success = ctypes.windll.kernel32.SetProcessAffinityMask(hProcess, dwProcessAffinityMask)
-    if success == FALSE:
-        raise ctypes.WinError()
-
-# BOOL CheckRemoteDebuggerPresent(
-#   HANDLE hProcess,
-#   PBOOL pbDebuggerPresent
-# );
-def CheckRemoteDebuggerPresent(hProcess):
-    pbDebuggerPresent = BOOL(0)
-    hProcess = HANDLE(hProcess)
-    success = ctypes.windll.kernel32.CheckRemoteDebuggerPresent(hProcess, ctypes.byref(pbDebuggerPresent))
-    if success == FALSE:
-        raise ctypes.WinError()
-    return bool(pbDebuggerPresent.value)
-
-# BOOL DebugSetProcessKillOnExit(
-#   BOOL KillOnExit
-# );
-def DebugSetProcessKillOnExit(KillOnExit):
-    if KillOnExit:
-        KillOnExit = TRUE
-    else:
-        KillOnExit = FALSE
-    success = ctypes.windll.kernel32.DebugSetProcessKillOnExit(KillOnExit)
-    if success == FALSE:
-        raise ctypes.WinError()
-
-# BOOL DebugBreakProcess(
-#   HANDLE Process
-# );
-def DebugBreakProcess(hProcess):
-    hProcess = HANDLE(hProcess)
-    success = ctypes.windll.kernel32.DebugBreakProcess(hProcess)
-    if success == FALSE:
-        raise ctypes.WinError()
-
-# BOOL WINAPI GetThreadContext(
-#   __in     HANDLE hThread,
-#   __inout  LPCONTEXT lpContext
-# );
-def GetThreadContext(hThread, ContextFlags = CONTEXT_ALL):
-    lpContext = CONTEXT()
-    lpContext.ContextFlags = ContextFlags
-    hThread = HANDLE(hThread)
-    success = ctypes.windll.kernel32.GetThreadContext(hThread, ctypes.byref(lpContext))
-    if success == FALSE:
-        raise ctypes.WinError()
-    return lpContext.to_dict()
-
-# BOOL WINAPI SetThreadContext(
-#   __in  HANDLE hThread,
-#   __in  const CONTEXT* lpContext
-# );
-def SetThreadContext(hThread, lpContext):
-    if isinstance(lpContext, dict):
-        lpContext = CONTEXT.from_dict(lpContext)
-    hThread = HANDLE(hThread)
-    success = ctypes.windll.kernel32.SetThreadContext(hThread, ctypes.byref(lpContext))
-    if success == FALSE:
-        raise ctypes.WinError()
-
-# HANDLE WINAPI CreateToolhelp32Snapshot(
-#   __in  DWORD dwFlags,
-#   __in  DWORD th32ProcessID
-# );
-def CreateToolhelp32Snapshot(dwFlags = TH32CS_SNAPALL, th32ProcessID = 0):
-    CreateToolhelp32Snapshot = ctypes.windll.kernel32.CreateToolhelp32Snapshot
-    CreateToolhelp32Snapshot.restype = HANDLE
-    hSnapshot = CreateToolhelp32Snapshot(dwFlags, th32ProcessID)
-    hSnapshot = hSnapshot.value
-    if hSnapshot == INVALID_HANDLE_VALUE:
-        raise ctypes.WinError()
-    return Handle(hSnapshot)
-
-# BOOL WINAPI Process32First(
-#   __in     HANDLE hSnapshot,
-#   __inout  LPPROCESSENTRY32 lppe
-# );
-def Process32First(hSnapshot):
-    pe        = PROCESSENTRY32()
-    pe.dwSize = sizeof(PROCESSENTRY32)
-    hSnapshot = HANDLE(hSnapshot)
-    success = ctypes.windll.kernel32.Process32First(hSnapshot, ctypes.byref(pe))
-    if success == FALSE:
-        if GetLastError() == ERROR_NO_MORE_FILES:
-            return None
-        raise ctypes.WinError()
-    return pe
-
-# BOOL WINAPI Process32Next(
-#   __in     HANDLE hSnapshot,
-#   __out  LPPROCESSENTRY32 lppe
-# );
-def Process32Next(hSnapshot, pe = None):
-    if pe is None:
-        pe = PROCESSENTRY32()
-    pe.dwSize = sizeof(PROCESSENTRY32)
-    hSnapshot = HANDLE(hSnapshot)
-    success = ctypes.windll.kernel32.Process32Next(hSnapshot, ctypes.byref(pe))
-    if success == FALSE:
-        if GetLastError() == ERROR_NO_MORE_FILES:
-            return None
-        raise ctypes.WinError()
-    return pe
-
-# BOOL WINAPI Thread32First(
-#   __in     HANDLE hSnapshot,
-#   __inout  LPTHREADENTRY32 lpte
-# );
-def Thread32First(hSnapshot):
-    te = THREADENTRY32()
-    te.dwSize = sizeof(THREADENTRY32)
-    hSnapshot = HANDLE(hSnapshot)
-    success = ctypes.windll.kernel32.Thread32First(hSnapshot, ctypes.byref(te))
-    if success == FALSE:
-        if GetLastError() == ERROR_NO_MORE_FILES:
-            return None
-        raise ctypes.WinError()
-    return te
-
-# BOOL WINAPI Thread32Next(
-#   __in     HANDLE hSnapshot,
-#   __out  LPTHREADENTRY32 lpte
-# );
-def Thread32Next(hSnapshot, te = None):
-    if te is None:
-        te = THREADENTRY32()
-    te.dwSize = sizeof(THREADENTRY32)
-    hSnapshot = HANDLE(hSnapshot)
-    success = ctypes.windll.kernel32.Thread32Next(hSnapshot, ctypes.byref(te))
-    if success == FALSE:
-        if GetLastError() == ERROR_NO_MORE_FILES:
-            return None
-        raise ctypes.WinError()
-    return te
-
-# BOOL WINAPI Module32First(
-#   __in     HANDLE hSnapshot,
-#   __inout  LPMODULEENTRY32 lpme
-# );
-def Module32First(hSnapshot):
-    me = MODULEENTRY32()
-    me.dwSize = sizeof(MODULEENTRY32)
-    hSnapshot = HANDLE(hSnapshot)
-    success = ctypes.windll.kernel32.Module32First(hSnapshot, ctypes.byref(me))
-    if success == FALSE:
-        if GetLastError() == ERROR_NO_MORE_FILES:
-            return None
-        raise ctypes.WinError()
-    return me
-
-# BOOL WINAPI Module32Next(
-#   __in     HANDLE hSnapshot,
-#   __out  LPMODULEENTRY32 lpme
-# );
-def Module32Next(hSnapshot, me = None):
-    if me is None:
-        me = MODULEENTRY32()
-    me.dwSize = sizeof(MODULEENTRY32)
-    hSnapshot = HANDLE(hSnapshot)
-    success = ctypes.windll.kernel32.Module32Next(hSnapshot, ctypes.byref(me))
-    if success == FALSE:
-        if GetLastError() == ERROR_NO_MORE_FILES:
-            return None
-        raise ctypes.WinError()
-    return me
-
-# BOOL WINAPI Heap32First(
-#   __inout  LPHEAPENTRY32 lphe,
-#   __in     DWORD th32ProcessID,
-#   __in     ULONG_PTR th32HeapID
-# );
-def Heap32First(th32ProcessID, th32HeapID):
-    he = HEAPENTRY32()
-    he.dwSize = sizeof(HEAPENTRY32)
-    th32HeapID = ULONG_PTR(th32HeapID)
-    success = ctypes.windll.kernel32.Heap32First(ctypes.byref(he), th32ProcessID, th32HeapID)
-    if success == FALSE:
-        if GetLastError() == ERROR_NO_MORE_FILES:
-            return None
-        raise ctypes.WinError()
-    return he
-
-# BOOL WINAPI Heap32Next(
-#   __out  LPHEAPENTRY32 lphe
-# );
-def Heap32Next(he):
-    he.dwSize = sizeof(HEAPENTRY32)
-    success = ctypes.windll.kernel32.Heap32Next(ctypes.byref(he))
-    if success == FALSE:
-        if GetLastError() == ERROR_NO_MORE_FILES:
-            return None
-        raise ctypes.WinError()
-    return he
-
-# BOOL WINAPI Heap32ListFirst(
-#   __in     HANDLE hSnapshot,
-#   __inout  LPHEAPLIST32 lphl
-# );
-def Heap32ListFirst(hSnapshot):
-    hl = HEAPLIST32()
-    hl.dwSize = sizeof(HEAPLIST32)
-    hSnapshot = HANDLE(hSnapshot)
-    success = ctypes.windll.kernel32.Heap32ListFirst(hSnapshot, ctypes.byref(hl))
-    if success == FALSE:
-        if GetLastError() == ERROR_NO_MORE_FILES:
-            return None
-        raise ctypes.WinError()
-    return hl
-
-# BOOL WINAPI Heap32ListNext(
-#   __in     HANDLE hSnapshot,
-#   __out  LPHEAPLIST32 lphl
-# );
-def Heap32ListNext(hSnapshot, hl = None):
-    if hl is None:
-        hl = HEAPLIST32()
-    hl.dwSize = sizeof(HEAPLIST32)
-    hSnapshot = HANDLE(hSnapshot)
-    success = ctypes.windll.kernel32.Heap32ListNext(hSnapshot, ctypes.byref(hl))
-    if success == FALSE:
-        if GetLastError() == ERROR_NO_MORE_FILES:
-            return None
-        raise ctypes.WinError()
-    return hl
-
-# BOOL WINAPI Toolhelp32ReadProcessMemory(
-#   __in   DWORD th32ProcessID,
-#   __in   LPCVOID lpBaseAddress,
-#   __out  LPVOID lpBuffer,
-#   __in   SIZE_T cbRead,
-#   __out  SIZE_T lpNumberOfBytesRead
-# );
-def Toolhelp32ReadProcessMemory(th32ProcessID, lpBaseAddress, cbRead):
-    lpBaseAddress           = LPVOID(lpBaseAddress)
-    lpBuffer                = ctypes.create_string_buffer('', cbRead)
-    cbRead                  = SIZE_T(cbRead)
-    lpNumberOfBytesRead     = SIZE_T(0)
-    success = ctypes.windll.kernel32.Toolhelp32ReadProcessMemory(th32ProcessID, lpBaseAddress, ctypes.byref(lpBuffer), cbRead, ctypes.byref(lpNumberOfBytesRead))
-    if success == FALSE:
-        if GetLastError() != ERROR_PARTIAL_COPY:
-            raise ctypes.WinError()
-    return str(lpBuffer.raw)[:lpNumberOfBytesRead.value]
-
-# DWORD WINAPI GetCurrentProcessorNumber(void);
-def GetCurrentProcessorNumber():
-    retval = ctypes.windll.kernel32.GetCurrentProcessorNumber()
-    if retval == 0:
-        raise ctypes.WinError()
-    return retval
-
-# VOID WINAPI FlushProcessWriteBuffers(void);
-def FlushProcessWriteBuffers():
-    ctypes.windll.kernel32.FlushProcessWriteBuffers()
-
-# BOOL WINAPI GetLogicalProcessorInformation(
-#   __out    PSYSTEM_LOGICAL_PROCESSOR_INFORMATION Buffer,
-#   __inout  PDWORD ReturnLength
-# );
-
-# TO DO http://msdn.microsoft.com/en-us/library/ms683194(VS.85).aspx
-
-# BOOL WINAPI GetProcessIoCounters(
-#   __in   HANDLE hProcess,
-#   __out  PIO_COUNTERS lpIoCounters
-# );
-
-# TO DO http://msdn.microsoft.com/en-us/library/ms683218(VS.85).aspx
-
-# DWORD WINAPI GetGuiResources(
-#   __in  HANDLE hProcess,
-#   __in  DWORD uiFlags
-# );
-def GetGuiResources(hProcess, uiFlags):
-    hProcess = HANDLE(hProcess)
-    return ctypes.windll.kernel32.GetGuiResources(hProcess, uiFlags)
-
-# BOOL WINAPI GetProcessHandleCount(
-#   __in     HANDLE hProcess,
-#   __inout  PDWORD pdwHandleCount
-# );
-def GetProcessHandleCount(hProcess):
-    pdwHandleCount = DWORD(0)
-    hProcess = HANDLE(hProcess)
-    success = ctypes.windll.kernel32.GetProcessHandleCount(hProcess, ctypes.byref(pdwHandleCount))
-    if success == FALSE:
-        raise ctypes.WinError()
-    return pdwHandleCount.value
-
-# BOOL WINAPI GetProcessTimes(
-#   __in   HANDLE hProcess,
-#   __out  LPFILETIME lpCreationTime,
-#   __out  LPFILETIME lpExitTime,
-#   __out  LPFILETIME lpKernelTime,
-#   __out  LPFILETIME lpUserTime
-# );
-
-# TO DO http://msdn.microsoft.com/en-us/library/ms683223(VS.85).aspx
-
-# void WINAPI GetSystemInfo(
-#   __out  LPSYSTEM_INFO lpSystemInfo
-# );
-def GetSystemInfo():
-    sysinfo = SYSTEM_INFO()
-    ctypes.windll.kernel32.GetSystemInfo(ctypes.byref(sysinfo))
-    return sysinfo
-
-# void WINAPI GetNativeSystemInfo(
-#   __out  LPSYSTEM_INFO lpSystemInfo
-# );
-def GetNativeSystemInfo():
-    sysinfo = SYSTEM_INFO()
-    ctypes.windll.kernel32.GetNativeSystemInfo(ctypes.byref(sysinfo))
-    return sysinfo
-
-#------------------------------------------------------------------------------
-# Wow64
-
-# BOOL WINAPI IsWow64Process(
-#   __in   HANDLE hProcess,
-#   __out  PBOOL Wow64Process
-# );
-def IsWow64Process(hProcess):
-    Wow64Process = BOOL(FALSE)
-    hProcess = HANDLE(hProcess)
-    success = ctypes.windll.kernel32.IsWow64Process(hProcess, ctypes.byref(Wow64Process))
-    if success == FALSE:
-        raise ctypes.WinError()
-    return Wow64Process
-
-# BOOL Wow64GetThreadSelectorEntry(
-#   __in   HANDLE hThread,
-#   __in   DWORD dwSelector,
-#   __out  PWOW64_LDT_ENTRY lpSelectorEntry
-# );
-def Wow64GetThreadSelectorEntry(hThread, dwSelector):
-    lpSelectorEntry = WOW64_LDT_ENTRY()
-    hThread = HANDLE(hThread)
-    success = ctypes.windll.kernel32.Wow64GetThreadSelectorEntry(hThread, dwSelector, ctypes.byref(lpSelectorEntry))
-    if success == FALSE:
-        raise ctypes.WinError() # ERROR_NOT_SUPPORTED means we have to call GetThreadSelectorEntry
-    return lpSelectorEntry
-
-# DWORD WINAPI Wow64SuspendThread(
-#   __in  HANDLE hThread
-# );
-def Wow64SuspendThread(hThread):
-    hThread = HANDLE(hThread)
-    success = ctypes.windll.kernel32.Wow64SuspendThread(hThread)
-    if success == FALSE:
-        raise ctypes.WinError() # ERROR_INVALID_FUNCTION means we have to call SuspendThread
-
-# XXX TODO Use this http://www.nynaeve.net/Code/GetThreadWow64Context.cpp
-# Also see http://www.woodmann.com/forum/archive/index.php/t-11162.html
-
-# BOOL WINAPI Wow64GetThreadContext(
-#   __in     HANDLE hThread,
-#   __inout  PWOW64_CONTEXT lpContext
-# );
-def Wow64GetThreadContext(hThread, lpContext = None):
-    if lpContext is None:
-        lpContext = WOW64_CONTEXT()
-        lpContext.ContextFlags = WOW64_CONTEXT_ALL
-    hThread = HANDLE(hThread)
-    success = ctypes.windll.kernel32.Wow64GetThreadContext(hThread, ctypes.byref(lpContext))
-    if success == FALSE:
-        raise ctypes.WinError() # ERROR_INVALID_FUNCTION means we have to call GetThreadContext
-    return lpContext.to_dict()
-
-# BOOL WINAPI Wow64SetThreadContext(
-#   __in  HANDLE hThread,
-#   __in  const WOW64_CONTEXT *lpContext
-# );
-def Wow64SetThreadContext(hThread, lpContext):
-    if isinstance(lpContext, dict):
-        lpContext = WOW64_CONTEXT.from_dict(lpContext)
-    hThread = HANDLE(hThread)
-    success = ctypes.windll.kernel32.Wow64SetThreadContext(hThread, ctypes.byref(lpContext))
-    if success == FALSE:
-        raise ctypes.WinError() # ERROR_INVALID_FUNCTION means we have to call SetThreadContext
-
-#==============================================================================
-# Mark functions that Psyco cannot compile.
-# In your programs, don't use psyco.full().
-# Call psyco.bind() on your main function instead.
-
-try:
-    import psyco
-    psyco.cannotcompile(WaitForDebugEvent)
-    psyco.cannotcompile(WaitForSingleObject)
-    psyco.cannotcompile(WaitForSingleObjectEx)
-    psyco.cannotcompile(WaitForMultipleObjects)
-    psyco.cannotcompile(WaitForMultipleObjectsEx)
-except ImportError:
-    pass
-=======
-# Copyright (c) 2009, Mario Vilas
-# All rights reserved.
-#
-# Redistribution and use in source and binary forms, with or without
-# modification, are permitted provided that the following conditions are met:
-#
-#     * Redistributions of source code must retain the above copyright notice,
-#       this list of conditions and the following disclaimer.
-#     * Redistributions in binary form must reproduce the above copyright
-#       notice,this list of conditions and the following disclaimer in the
-#       documentation and/or other materials provided with the distribution.
-#     * Neither the name of the copyright holder nor the names of its
-#       contributors may be used to endorse or promote products derived from
-#       this software without specific prior written permission.
-#
-# THIS SOFTWARE IS PROVIDED BY THE COPYRIGHT HOLDERS AND CONTRIBUTORS "AS IS"
-# AND ANY EXPRESS OR IMPLIED WARRANTIES, INCLUDING, BUT NOT LIMITED TO, THE
-# IMPLIED WARRANTIES OF MERCHANTABILITY AND FITNESS FOR A PARTICULAR PURPOSE
-# ARE DISCLAIMED. IN NO EVENT SHALL THE COPYRIGHT OWNER OR CONTRIBUTORS BE
-# LIABLE FOR ANY DIRECT, INDIRECT, INCIDENTAL, SPECIAL, EXEMPLARY, OR
-# CONSEQUENTIAL DAMAGES (INCLUDING, BUT NOT LIMITED TO, PROCUREMENT OF
-# SUBSTITUTE GOODS OR SERVICES; LOSS OF USE, DATA, OR PROFITS; OR BUSINESS
-# INTERRUPTION) HOWEVER CAUSED AND ON ANY THEORY OF LIABILITY, WHETHER IN
-# CONTRACT, STRICT LIABILITY, OR TORT (INCLUDING NEGLIGENCE OR OTHERWISE)
-# ARISING IN ANY WAY OUT OF THE USE OF THIS SOFTWARE, EVEN IF ADVISED OF THE
-# POSSIBILITY OF SUCH DAMAGE.
-
-"""
-Debugging API wrappers in ctypes.
-
-@see: U{http://apps.sourceforge.net/trac/winappdbg/wiki/Win32APIWrappers}
-"""
-
-__revision__ = "$Id$"
-
-from defines import *
-
-#--- SYSTEM_INFO structure, GetSystemInfo() and GetNativeSystemInfo() ---------
-
-PROCESSOR_ARCHITECTURE_INTEL    = 0
-PROCESSOR_ARCHITECTURE_IA64     = 6
-PROCESSOR_ARCHITECTURE_AMD64    = 9
-PROCESSOR_ARCHITECTURE_UNKNOWN  = 0xffff
-
-# typedef struct _SYSTEM_INFO {
-#   union {
-#     DWORD dwOemId;
-#     struct {
-#       WORD wProcessorArchitecture;
-#       WORD wReserved;
-#     } ;
-#   }     ;
-#   DWORD     dwPageSize;
-#   LPVOID    lpMinimumApplicationAddress;
-#   LPVOID    lpMaximumApplicationAddress;
-#   DWORD_PTR dwActiveProcessorMask;
-#   DWORD     dwNumberOfProcessors;
-#   DWORD     dwProcessorType;
-#   DWORD     dwAllocationGranularity;
-#   WORD      wProcessorLevel;
-#   WORD      wProcessorRevision;
-# } SYSTEM_INFO;
-
-class _SYSTEM_INFO_OEM_ID_STRUCT(Structure):
-    _fields_ = [
-        ("wProcessorArchitecture",  WORD),
-        ("wReserved",               WORD),
-]
-
-class _SYSTEM_INFO_OEM_ID(Union):
-    _fields_ = [
-        ("dwOemId",  DWORD),
-        ("w",        _SYSTEM_INFO_OEM_ID_STRUCT),
-]
-
-class SYSTEM_INFO(Structure):
-    _fields_ = [
-        ("id",                              _SYSTEM_INFO_OEM_ID),
-        ("dwPageSize",                      DWORD),
-        ("lpMinimumApplicationAddress",     LPVOID),
-        ("lpMaximumApplicationAddress",     LPVOID),
-        ("dwActiveProcessorMask",           DWORD_PTR),
-        ("dwNumberOfProcessors",            DWORD),
-        ("dwProcessorType",                 DWORD),
-        ("dwAllocationGranularity",         DWORD),
-        ("wProcessorLevel",                 WORD),
-        ("wProcessorRevision",              WORD),
-    ]
-LPSYSTEM_INFO = ctypes.POINTER(SYSTEM_INFO)
-
-# void WINAPI GetSystemInfo(
-#   __out  LPSYSTEM_INFO lpSystemInfo
-# );
-def GetSystemInfo():
-    _GetSystemInfo = windll.kernel32.GetSystemInfo
-    _GetSystemInfo.argtypes = [LPSYSTEM_INFO]
-    _GetSystemInfo.restype = None
-
-    sysinfo = SYSTEM_INFO()
-    _GetSystemInfo(ctypes.byref(sysinfo))
-    return sysinfo
-
-# void WINAPI GetNativeSystemInfo(
-#   __out  LPSYSTEM_INFO lpSystemInfo
-# );
-def GetNativeSystemInfo():
-    _GetNativeSystemInfo = windll.kernel32.GetNativeSystemInfo
-    _GetNativeSystemInfo.argtypes = [LPSYSTEM_INFO]
-    _GetNativeSystemInfo.restype = None
-
-    sysinfo = SYSTEM_INFO()
-    _GetNativeSystemInfo(ctypes.byref(sysinfo))
-    return sysinfo
-
-#--- CONTEXT structure and constants ------------------------------------------
-
-import context_i386
-import context_amd64
-
-from context_i386  import CONTEXT_i386, CONTEXT_i486
-from context_amd64 import CONTEXT_AMD64
-
-def get_arch():
-    try:
-        si = GetNativeSystemInfo()
-    except Exception:
-        try:
-            si = GetSystemInfo()
-        except Exception:
-            return 'unknown'
-    wProcessorArchitecture = si.id.w.wProcessorArchitecture
-    if wProcessorArchitecture == PROCESSOR_ARCHITECTURE_INTEL:
-        return 'i386'
-    if wProcessorArchitecture == PROCESSOR_ARCHITECTURE_AMD64:
-        return 'amd64'
-    if wProcessorArchitecture == PROCESSOR_ARCHITECTURE_IA64:
-        return 'ia64'
-    return 'unknown'
-arch = get_arch()
-if   arch == 'i386':
-    from context_i386 import *
-elif arch == 'amd64':
-    from context_amd64 import *
-elif arch == 'ia64':
-    from context_ia64 import *
-del arch
-del get_arch
-
-#--- Constants ----------------------------------------------------------------
-
-STILL_ACTIVE = 259
-
-WAIT_TIMEOUT        = 0x102
-WAIT_FAILED         = -1
-WAIT_OBJECT_0       = 0
-
-EXCEPTION_NONCONTINUABLE        = 0x1       # Noncontinuable exception
-EXCEPTION_MAXIMUM_PARAMETERS    = 15        # maximum number of exception parameters
-MAXIMUM_WAIT_OBJECTS            = 64        # Maximum number of wait objects
-MAXIMUM_SUSPEND_COUNT           = 0x7f      # Maximum times thread can be suspended
-
-FORMAT_MESSAGE_ALLOCATE_BUFFER  = 0x00000100
-FORMAT_MESSAGE_FROM_SYSTEM      = 0x00001000
-
-GR_GDIOBJECTS  = 0
-GR_USEROBJECTS = 1
-
-PROCESS_NAME_NATIVE = 1
-
-# LoadLibraryEx constants
-DONT_RESOLVE_DLL_REFERENCES         = 0x00000001
-LOAD_LIBRARY_AS_DATAFILE            = 0x00000002
-LOAD_WITH_ALTERED_SEARCH_PATH       = 0x00000008
-LOAD_IGNORE_CODE_AUTHZ_LEVEL        = 0x00000010
-LOAD_LIBRARY_AS_IMAGE_RESOURCE      = 0x00000020
-LOAD_LIBRARY_AS_DATAFILE_EXCLUSIVE  = 0x00000040
-
-# SetSearchPathMode flags
-# TODO I couldn't find these constants :(
-##BASE_SEARCH_PATH_ENABLE_SAFE_SEARCHMODE     = ???
-##BASE_SEARCH_PATH_DISABLE_SAFE_SEARCHMODE    = ???
-##BASE_SEARCH_PATH_PERMANENT                  = ???
-
-# Console control events
-CTRL_C_EVENT        = 0
-CTRL_BREAK_EVENT    = 1
-CTRL_CLOSE_EVENT    = 2
-CTRL_LOGOFF_EVENT   = 5
-CTRL_SHUTDOWN_EVENT = 6
-
-# Standard access rights
-DELETE                      = (0x00010000L)
-READ_CONTROL                = (0x00020000L)
-WRITE_DAC                   = (0x00040000L)
-WRITE_OWNER                 = (0x00080000L)
-SYNCHRONIZE                 = (0x00100000L)
-STANDARD_RIGHTS_REQUIRED    = (0x000F0000L)
-STANDARD_RIGHTS_READ        = (READ_CONTROL)
-STANDARD_RIGHTS_WRITE       = (READ_CONTROL)
-STANDARD_RIGHTS_EXECUTE     = (READ_CONTROL)
-STANDARD_RIGHTS_ALL         = (0x001F0000L)
-SPECIFIC_RIGHTS_ALL         = (0x0000FFFFL)
-
-# Process access rights for OpenProcess
-PROCESS_TERMINATE         = (0x0001)
-PROCESS_CREATE_THREAD     = (0x0002)
-PROCESS_SET_SESSIONID     = (0x0004)
-PROCESS_VM_OPERATION      = (0x0008)
-PROCESS_VM_READ           = (0x0010)
-PROCESS_VM_WRITE          = (0x0020)
-PROCESS_DUP_HANDLE        = (0x0040)
-PROCESS_CREATE_PROCESS    = (0x0080)
-PROCESS_SET_QUOTA         = (0x0100)
-PROCESS_SET_INFORMATION   = (0x0200)
-PROCESS_QUERY_INFORMATION = (0x0400)
-PROCESS_SUSPEND_RESUME    = (0x0800)
-PROCESS_ALL_ACCESS        = (STANDARD_RIGHTS_REQUIRED | SYNCHRONIZE | 0xFFF)
-
-# Process priority classes
-
-IDLE_PRIORITY_CLASS         = 0x00000040
-BELOW_NORMAL_PRIORITY_CLASS = 0x00004000
-NORMAL_PRIORITY_CLASS       = 0x00000020
-ABOVE_NORMAL_PRIORITY_CLASS = 0x00008000
-HIGH_PRIORITY_CLASS         = 0x00000080
-REALTIME_PRIORITY_CLASS     = 0x00000100
-
-PROCESS_MODE_BACKGROUND_BEGIN   = 0x00100000
-PROCESS_MODE_BACKGROUND_END     = 0x00200000
-
-# dwCreationFlag values
-
-DEBUG_PROCESS                     = 0x00000001
-DEBUG_ONLY_THIS_PROCESS           = 0x00000002
-
-CREATE_SUSPENDED                  = 0x00000004
-
-DETACHED_PROCESS                  = 0x00000008
-
-CREATE_NEW_CONSOLE                = 0x00000010
-
-NORMAL_PRIORITY_CLASS             = 0x00000020
-IDLE_PRIORITY_CLASS               = 0x00000040
-HIGH_PRIORITY_CLASS               = 0x00000080
-REALTIME_PRIORITY_CLASS           = 0x00000100
-
-CREATE_NEW_PROCESS_GROUP          = 0x00000200
-CREATE_UNICODE_ENVIRONMENT        = 0x00000400
-
-CREATE_SEPARATE_WOW_VDM           = 0x00000800
-CREATE_SHARED_WOW_VDM             = 0x00001000
-CREATE_FORCEDOS                   = 0x00002000
-
-BELOW_NORMAL_PRIORITY_CLASS       = 0x00004000
-ABOVE_NORMAL_PRIORITY_CLASS       = 0x00008000
-STACK_SIZE_PARAM_IS_A_RESERVATION = 0x00010000
-
-CREATE_BREAKAWAY_FROM_JOB         = 0x01000000
-CREATE_PRESERVE_CODE_AUTHZ_LEVEL  = 0x02000000
-
-CREATE_DEFAULT_ERROR_MODE         = 0x04000000
-CREATE_NO_WINDOW                  = 0x08000000
-
-PROFILE_USER                      = 0x10000000
-PROFILE_KERNEL                    = 0x20000000
-PROFILE_SERVER                    = 0x40000000
-
-CREATE_IGNORE_SYSTEM_DEFAULT      = 0x80000000
-
-THREAD_BASE_PRIORITY_LOWRT  = 15    # value that gets a thread to LowRealtime-1
-THREAD_BASE_PRIORITY_MAX    = 2     # maximum thread base priority boost
-THREAD_BASE_PRIORITY_MIN    = (-2)  # minimum thread base priority boost
-THREAD_BASE_PRIORITY_IDLE   = (-15) # value that gets a thread to idle
-
-THREAD_PRIORITY_LOWEST          = THREAD_BASE_PRIORITY_MIN
-THREAD_PRIORITY_BELOW_NORMAL    = (THREAD_PRIORITY_LOWEST+1)
-THREAD_PRIORITY_NORMAL          = 0
-THREAD_PRIORITY_HIGHEST         = THREAD_BASE_PRIORITY_MAX
-THREAD_PRIORITY_ABOVE_NORMAL    = (THREAD_PRIORITY_HIGHEST-1)
-THREAD_PRIORITY_ERROR_RETURN    = (0xFFFFFFFFL)
-
-THREAD_PRIORITY_TIME_CRITICAL   = THREAD_BASE_PRIORITY_LOWRT
-THREAD_PRIORITY_IDLE            = THREAD_BASE_PRIORITY_IDLE
-
-# Memory access
-SECTION_QUERY                = 0x0001
-SECTION_MAP_WRITE            = 0x0002
-SECTION_MAP_READ             = 0x0004
-SECTION_MAP_EXECUTE          = 0x0008
-SECTION_EXTEND_SIZE          = 0x0010
-SECTION_MAP_EXECUTE_EXPLICIT = 0x0020 # not included in SECTION_ALL_ACCESS
-
-SECTION_ALL_ACCESS = (STANDARD_RIGHTS_REQUIRED|SECTION_QUERY|\
-                             SECTION_MAP_WRITE |      \
-                             SECTION_MAP_READ |       \
-                             SECTION_MAP_EXECUTE |    \
-                             SECTION_EXTEND_SIZE)
-PAGE_NOACCESS          = 0x01
-PAGE_READONLY          = 0x02
-PAGE_READWRITE         = 0x04
-PAGE_WRITECOPY         = 0x08
-PAGE_EXECUTE           = 0x10
-PAGE_EXECUTE_READ      = 0x20
-PAGE_EXECUTE_READWRITE = 0x40
-PAGE_EXECUTE_WRITECOPY = 0x80
-PAGE_GUARD            = 0x100
-PAGE_NOCACHE          = 0x200
-PAGE_WRITECOMBINE     = 0x400
-MEM_COMMIT           = 0x1000
-MEM_RESERVE          = 0x2000
-MEM_DECOMMIT         = 0x4000
-MEM_RELEASE          = 0x8000
-MEM_FREE            = 0x10000
-MEM_PRIVATE         = 0x20000
-MEM_MAPPED          = 0x40000
-MEM_RESET           = 0x80000
-MEM_TOP_DOWN       = 0x100000
-MEM_WRITE_WATCH    = 0x200000
-MEM_PHYSICAL       = 0x400000
-MEM_LARGE_PAGES  = 0x20000000
-MEM_4MB_PAGES    = 0x80000000
-SEC_FILE           = 0x800000
-SEC_IMAGE         = 0x1000000
-SEC_RESERVE       = 0x4000000
-SEC_COMMIT        = 0x8000000
-SEC_NOCACHE      = 0x10000000
-SEC_LARGE_PAGES  = 0x80000000
-MEM_IMAGE         = SEC_IMAGE
-WRITE_WATCH_FLAG_RESET = 0x01
-FILE_MAP_ALL_ACCESS = 0xF001F
-
-SECTION_QUERY                   = 0x0001
-SECTION_MAP_WRITE               = 0x0002
-SECTION_MAP_READ                = 0x0004
-SECTION_MAP_EXECUTE             = 0x0008
-SECTION_EXTEND_SIZE             = 0x0010
-SECTION_MAP_EXECUTE_EXPLICIT    = 0x0020 # not included in SECTION_ALL_ACCESS
-
-SECTION_ALL_ACCESS = (STANDARD_RIGHTS_REQUIRED|SECTION_QUERY|\
-                 SECTION_MAP_WRITE |      \
-                 SECTION_MAP_READ |       \
-                 SECTION_MAP_EXECUTE |    \
-                 SECTION_EXTEND_SIZE)
-
-FILE_MAP_COPY       = SECTION_QUERY
-FILE_MAP_WRITE      = SECTION_MAP_WRITE
-FILE_MAP_READ       = SECTION_MAP_READ
-FILE_MAP_ALL_ACCESS = SECTION_ALL_ACCESS
-FILE_MAP_EXECUTE    = SECTION_MAP_EXECUTE_EXPLICIT  # not included in FILE_MAP_ALL_ACCESS
-
-GENERIC_READ                     = 0x80000000
-GENERIC_WRITE                    = 0x40000000
-GENERIC_EXECUTE                  = 0x20000000
-GENERIC_ALL                      = 0x10000000
-
-FILE_SHARE_READ                  = 0x00000001
-FILE_SHARE_WRITE                 = 0x00000002
-FILE_SHARE_DELETE                = 0x00000004
-
-CREATE_NEW                       = 1
-CREATE_ALWAYS                    = 2
-OPEN_EXISTING                    = 3
-OPEN_ALWAYS                      = 4
-TRUNCATE_EXISTING                = 5
-
-FILE_ATTRIBUTE_READONLY          = 0x00000001
-FILE_ATTRIBUTE_NORMAL            = 0x00000080
-FILE_ATTRIBUTE_TEMPORARY         = 0x00000100
-
-FILE_FLAG_WRITE_THROUGH          = 0x80000000
-FILE_FLAG_NO_BUFFERING           = 0x20000000
-FILE_FLAG_RANDOM_ACCESS          = 0x10000000
-FILE_FLAG_SEQUENTIAL_SCAN        = 0x08000000
-FILE_FLAG_DELETE_ON_CLOSE        = 0x04000000
-FILE_FLAG_OVERLAPPED             = 0x40000000
-
-FILE_ATTRIBUTE_READONLY          = 0x00000001
-FILE_ATTRIBUTE_HIDDEN            = 0x00000002
-FILE_ATTRIBUTE_SYSTEM            = 0x00000004
-FILE_ATTRIBUTE_DIRECTORY         = 0x00000010
-FILE_ATTRIBUTE_ARCHIVE           = 0x00000020
-FILE_ATTRIBUTE_DEVICE            = 0x00000040
-FILE_ATTRIBUTE_NORMAL            = 0x00000080
-FILE_ATTRIBUTE_TEMPORARY         = 0x00000100
-
-# Debug events
-EXCEPTION_DEBUG_EVENT       = 1
-CREATE_THREAD_DEBUG_EVENT   = 2
-CREATE_PROCESS_DEBUG_EVENT  = 3
-EXIT_THREAD_DEBUG_EVENT     = 4
-EXIT_PROCESS_DEBUG_EVENT    = 5
-LOAD_DLL_DEBUG_EVENT        = 6
-UNLOAD_DLL_DEBUG_EVENT      = 7
-OUTPUT_DEBUG_STRING_EVENT   = 8
-RIP_EVENT                   = 9
-
-# Status codes
-STATUS_WAIT_0                   = 0x00000000L
-STATUS_ABANDONED_WAIT_0         = 0x00000080L
-STATUS_USER_APC                 = 0x000000C0L
-STATUS_TIMEOUT                  = 0x00000102L
-STATUS_PENDING                  = 0x00000103L
-DBG_EXCEPTION_HANDLED           = 0x00010001L
-DBG_CONTINUE                    = 0x00010002L
-DBG_EXCEPTION_NOT_HANDLED       = 0x80010001L
-STATUS_SEGMENT_NOTIFICATION     = 0x40000005L
-##DBG_TERMINATE_THREAD            = 0x40010003L
-##DBG_TERMINATE_PROCESS           = 0x40010004L
-##DBG_CONTROL_C                   = 0x40010005L
-##DBG_CONTROL_BREAK               = 0x40010008L
-##DBG_COMMAND_EXCEPTION           = 0x40010009L
-STATUS_GUARD_PAGE_VIOLATION     = 0x80000001L
-STATUS_DATATYPE_MISALIGNMENT    = 0x80000002L
-STATUS_BREAKPOINT               = 0x80000003L
-STATUS_SINGLE_STEP              = 0x80000004L
-STATUS_INVALID_INFO_CLASS       = 0xC0000003L
-STATUS_ACCESS_VIOLATION         = 0xC0000005L
-STATUS_IN_PAGE_ERROR            = 0xC0000006L
-STATUS_INVALID_HANDLE           = 0xC0000008L
-STATUS_NO_MEMORY                = 0xC0000017L
-STATUS_ILLEGAL_INSTRUCTION      = 0xC000001DL
-STATUS_NONCONTINUABLE_EXCEPTION = 0xC0000025L
-STATUS_INVALID_DISPOSITION      = 0xC0000026L
-STATUS_ARRAY_BOUNDS_EXCEEDED    = 0xC000008CL
-STATUS_FLOAT_DENORMAL_OPERAND   = 0xC000008DL
-STATUS_FLOAT_DIVIDE_BY_ZERO     = 0xC000008EL
-STATUS_FLOAT_INEXACT_RESULT     = 0xC000008FL
-STATUS_FLOAT_INVALID_OPERATION  = 0xC0000090L
-STATUS_FLOAT_OVERFLOW           = 0xC0000091L
-STATUS_FLOAT_STACK_CHECK        = 0xC0000092L
-STATUS_FLOAT_UNDERFLOW          = 0xC0000093L
-STATUS_INTEGER_DIVIDE_BY_ZERO   = 0xC0000094L
-STATUS_INTEGER_OVERFLOW         = 0xC0000095L
-STATUS_PRIVILEGED_INSTRUCTION   = 0xC0000096L
-STATUS_STACK_OVERFLOW           = 0xC00000FDL
-STATUS_CONTROL_C_EXIT           = 0xC000013AL
-STATUS_FLOAT_MULTIPLE_FAULTS    = 0xC00002B4L
-STATUS_FLOAT_MULTIPLE_TRAPS     = 0xC00002B5L
-STATUS_REG_NAT_CONSUMPTION      = 0xC00002C9L
-STATUS_SXS_EARLY_DEACTIVATION   = 0xC015000FL
-STATUS_SXS_INVALID_DEACTIVATION = 0xC0150010L
-
-STATUS_STACK_BUFFER_OVERRUN     = 0xC0000409L
-STATUS_WX86_BREAKPOINT          = 0x4000001FL
-STATUS_HEAP_CORRUPTION          = 0xC0000374L
-
-STATUS_POSSIBLE_DEADLOCK        = 0xC0000194L
-
-STATUS_UNWIND_CONSOLIDATE       = 0x80000029L
-
-# Exception codes
-
-EXCEPTION_ACCESS_VIOLATION          = STATUS_ACCESS_VIOLATION
-EXCEPTION_ARRAY_BOUNDS_EXCEEDED     = STATUS_ARRAY_BOUNDS_EXCEEDED
-EXCEPTION_BREAKPOINT                = STATUS_BREAKPOINT
-EXCEPTION_DATATYPE_MISALIGNMENT     = STATUS_DATATYPE_MISALIGNMENT
-EXCEPTION_FLT_DENORMAL_OPERAND      = STATUS_FLOAT_DENORMAL_OPERAND
-EXCEPTION_FLT_DIVIDE_BY_ZERO        = STATUS_FLOAT_DIVIDE_BY_ZERO
-EXCEPTION_FLT_INEXACT_RESULT        = STATUS_FLOAT_INEXACT_RESULT
-EXCEPTION_FLT_INVALID_OPERATION     = STATUS_FLOAT_INVALID_OPERATION
-EXCEPTION_FLT_OVERFLOW              = STATUS_FLOAT_OVERFLOW
-EXCEPTION_FLT_STACK_CHECK           = STATUS_FLOAT_STACK_CHECK
-EXCEPTION_FLT_UNDERFLOW             = STATUS_FLOAT_UNDERFLOW
-EXCEPTION_ILLEGAL_INSTRUCTION       = STATUS_ILLEGAL_INSTRUCTION
-EXCEPTION_IN_PAGE_ERROR             = STATUS_IN_PAGE_ERROR
-EXCEPTION_INT_DIVIDE_BY_ZERO        = STATUS_INTEGER_DIVIDE_BY_ZERO
-EXCEPTION_INT_OVERFLOW              = STATUS_INTEGER_OVERFLOW
-EXCEPTION_INVALID_DISPOSITION       = STATUS_INVALID_DISPOSITION
-EXCEPTION_NONCONTINUABLE_EXCEPTION  = STATUS_NONCONTINUABLE_EXCEPTION
-EXCEPTION_PRIV_INSTRUCTION          = STATUS_PRIVILEGED_INSTRUCTION
-EXCEPTION_SINGLE_STEP               = STATUS_SINGLE_STEP
-EXCEPTION_STACK_OVERFLOW            = STATUS_STACK_OVERFLOW
-
-EXCEPTION_GUARD_PAGE                = STATUS_GUARD_PAGE_VIOLATION
-EXCEPTION_INVALID_HANDLE            = STATUS_INVALID_HANDLE
-EXCEPTION_POSSIBLE_DEADLOCK         = STATUS_POSSIBLE_DEADLOCK
-
-CONTROL_C_EXIT                      = STATUS_CONTROL_C_EXIT
-
-DBG_CONTROL_C                       = 0x40010005L
-MS_VC_EXCEPTION                     = 0x406D1388L
-
-# Access violation types
-ACCESS_VIOLATION_TYPE_READ      = EXCEPTION_READ_FAULT
-ACCESS_VIOLATION_TYPE_WRITE     = EXCEPTION_WRITE_FAULT
-ACCESS_VIOLATION_TYPE_DEP       = EXCEPTION_EXECUTE_FAULT
-
-# DuplicateHandle constants
-DUPLICATE_CLOSE_SOURCE      = 0x00000001
-DUPLICATE_SAME_ACCESS       = 0x00000002
-
 # GetFinalPathNameByHandle constants
 FILE_NAME_NORMALIZED        = 0x0
 FILE_NAME_OPENED            = 0x8
@@ -6909,5 +3820,4 @@
     psyco.cannotcompile(WaitForMultipleObjects)
     psyco.cannotcompile(WaitForMultipleObjectsEx)
 except ImportError:
-    pass
->>>>>>> 0d7001c9
+    pass