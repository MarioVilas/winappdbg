--- conflicted
+++ resolved
@@ -1,4 +1,3 @@
-<<<<<<< HEAD
 # Copyright (c) 2009, Mario Vilas
 # All rights reserved.
 #
@@ -36,6 +35,14 @@
 
 from defines import *
 
+#--- Types --------------------------------------------------------------------
+
+NTSTATUS                = DWORD
+SYSDBG_COMMAND          = DWORD
+PROCESSINFOCLASS        = DWORD
+THREADINFOCLASS         = DWORD
+FILE_INFORMATION_CLASS  = DWORD
+
 #--- Constants ----------------------------------------------------------------
 
 # DEP flags for ProcessExecuteFlags
@@ -44,7 +51,7 @@
 MEM_EXECUTE_OPTION_ATL7_THUNK_EMULATION = 4
 MEM_EXECUTE_OPTION_PERMANENT            = 8
 
-# NtQuerySystemInformation() constants from:
+# SYSTEM_INFORMATION_CLASS
 # http://www.informit.com/articles/article.aspx?p=22442&seqNum=4
 SystemBasicInformation                  = 1     # 0x002C
 SystemProcessorInformation              = 2     # 0x000C
@@ -109,7 +116,7 @@
 ##ProcessWow64Information = 26
 ##ProcessImageFileName    = 27
 
-# NtQueryInformationProcess constants
+# PROCESS_INFORMATION_CLASS
 # http://undocumented.ntinternals.net/UserMode/Undocumented%20Functions/NT%20Objects/Process/PROCESS_INFORMATION_CLASS.html
 ProcessBasicInformation             = 0
 ProcessQuotaLimits                  = 1
@@ -138,28 +145,80 @@
 ProcessWow64Information             = 26
 ProcessImageFileName                = 27
 
+# http://www.codeproject.com/KB/security/AntiReverseEngineering.aspx
+ProcessDebugObjectHandle            = 30
+
 ProcessExecuteFlags                 = 34
 
-# NtQueryInformationThread constants
-#
-ThreadBasicInformation          = 0
-ThreadTimes                     = 1
-ThreadPriority                  = 2
-ThreadBasePriority              = 3
-ThreadAffinityMask              = 4
-ThreadImpersonationToken        = 5
-ThreadDescriptorTableEntry      = 6
-ThreadEnableAlignmentFaultFixup = 7
-ThreadEventPair                 = 8
-ThreadQuerySetWin32StartAddress = 9
-ThreadZeroTlsCell               = 10
-ThreadPerformanceCount          = 11
-ThreadAmILastThread             = 12
-ThreadIdealProcessor            = 13
-ThreadPriorityBoost             = 14
-ThreadSetTlsArrayAddress        = 15
-ThreadIsIoPending               = 16
-ThreadHideFromDebugger          = 17
+# THREAD_INFORMATION_CLASS
+ThreadBasicInformation              = 0
+ThreadTimes                         = 1
+ThreadPriority                      = 2
+ThreadBasePriority                  = 3
+ThreadAffinityMask                  = 4
+ThreadImpersonationToken            = 5
+ThreadDescriptorTableEntry          = 6
+ThreadEnableAlignmentFaultFixup     = 7
+ThreadEventPair                     = 8
+ThreadQuerySetWin32StartAddress     = 9
+ThreadZeroTlsCell                   = 10
+ThreadPerformanceCount              = 11
+ThreadAmILastThread                 = 12
+ThreadIdealProcessor                = 13
+ThreadPriorityBoost                 = 14
+ThreadSetTlsArrayAddress            = 15
+ThreadIsIoPending                   = 16
+ThreadHideFromDebugger              = 17
+
+# OBJECT_INFORMATION_CLASS
+ObjectBasicInformation              = 0
+ObjectNameInformation               = 1
+ObjectTypeInformation               = 2
+ObjectAllTypesInformation           = 3
+ObjectHandleInformation             = 4
+
+# FILE_INFORMATION_CLASS
+FileDirectoryInformation            = 1
+FileFullDirectoryInformation        = 2
+FileBothDirectoryInformation        = 3
+FileBasicInformation                = 4
+FileStandardInformation             = 5
+FileInternalInformation             = 6
+FileEaInformation                   = 7
+FileAccessInformation               = 8
+FileNameInformation                 = 9
+FileRenameInformation               = 10
+FileLinkInformation                 = 11
+FileNamesInformation                = 12
+FileDispositionInformation          = 13
+FilePositionInformation             = 14
+FileFullEaInformation               = 15
+FileModeInformation                 = 16
+FileAlignmentInformation            = 17
+FileAllInformation                  = 18
+FileAllocationInformation           = 19
+FileEndOfFileInformation            = 20
+FileAlternateNameInformation        = 21
+FileStreamInformation               = 22
+FilePipeInformation                 = 23
+FilePipeLocalInformation            = 24
+FilePipeRemoteInformation           = 25
+FileMailslotQueryInformation        = 26
+FileMailslotSetInformation          = 27
+FileCompressionInformation          = 28
+FileCopyOnWriteInformation          = 29
+FileCompletionInformation           = 30
+FileMoveClusterInformation          = 31
+FileQuotaInformation                = 32
+FileReparsePointInformation         = 33
+FileNetworkOpenInformation          = 34
+FileObjectIdInformation             = 35
+FileTrackingInformation             = 36
+FileOleDirectoryInformation         = 37
+FileContentIndexInformation         = 38
+FileInheritContentIndexInformation  = 37
+FileOleInformation                  = 39
+FileMaximumInformation              = 40
 
 # From http://www.nirsoft.net/kernel_struct/vista/EXCEPTION_DISPOSITION.html
 # typedef enum _EXCEPTION_DISPOSITION
@@ -1099,1328 +1158,6 @@
         ("BasePriority",    KPRIORITY),
 ]
 
-#--- SYSDBG_MSR structure and constants ---------------------------------------
-
-SysDbgReadMsr  = 16
-SysDbgWriteMsr = 17
-
-class SYSDBG_MSR(Structure):
-    _fields_ = [
-        ("Address", ULONG),
-        ("Data",    ULONGLONG),
-]
-
-#--- IO_STATUS_BLOCK structure ------------------------------------------------
-
-# typedef struct _IO_STATUS_BLOCK {
-#     union {
-#         NTSTATUS Status;
-#         PVOID Pointer;
-#     };
-#     ULONG_PTR Information;
-# } IO_STATUS_BLOCK, *PIO_STATUS_BLOCK;
-class IO_STATUS_BLOCK(Structure):
-    _fields_ = [
-        ("Status",      NTSTATUS),
-        ("Information", ULONG_PTR),
-    ]
-    @property
-    def Pointer(self):
-        return PVOID(self.Status)
-
-#--- ntdll.dll ----------------------------------------------------------------
-
-# NTSYSAPI NTSTATUS NTAPI NtSystemDebugControl(
-#   IN SYSDBG_COMMAND Command,
-#   IN PVOID InputBuffer OPTIONAL,
-#   IN ULONG InputBufferLength,
-#   OUT PVOID OutputBuffer OPTIONAL,
-#   IN ULONG OutputBufferLength,
-#   OUT PULONG ReturnLength OPTIONAL
-# );
-def NtSystemDebugControl(Command, InputBuffer = None, InputBufferLength = None, OutputBuffer = None, OutputBufferLength = None):
-    if InputBuffer is None:
-        InputBuffer = NULL
-    if InputBufferLength is None:
-        if InputBuffer == NULL:
-            InputBufferLength = 0
-        else:
-            InputBufferLength = sizeof(InputBuffer)
-    if OutputBuffer is None:
-        if OutputBufferLength is None:
-            OutputBuffer       = NULL
-            OutputBufferLength = 0
-        else:
-            OutputBuffer = ctypes.create_string_buffer("", OutputBufferLength)
-    elif OutputBufferLength is None:
-        OutputBufferLength = sizeof(OutputBuffer)
-    if InputBuffer != NULL:
-        InputBuffer = ctypes.byref(InputBuffer)
-    if OutputBuffer != NULL:
-        OutputBuffer = ctypes.byref(OutputBuffer)
-    ReturnLength = ULONG(0)
-    ntstatus = ctypes.windll.ntdll.NtSystemDebugControl(Command, InputBuffer, InputBufferLength, OutputBuffer, OutputBufferLength, ctypes.byref(ReturnLength))
-    if ntstatus != 0:
-        raise ctypes.WinError(ntstatus) # ^ 0xFFFFFFFF)
-    return OutputBuffer, ReturnLength.value
-ZwSystemDebugControl = NtSystemDebugControl
-
-# NTSTATUS WINAPI NtQueryInformationProcess(
-#   __in       HANDLE ProcessHandle,
-#   __in       PROCESSINFOCLASS ProcessInformationClass,
-#   __out      PVOID ProcessInformation,
-#   __in       ULONG ProcessInformationLength,
-#   __out_opt  PULONG ReturnLength
-# );
-def NtQueryInformationProcess(ProcessHandle, ProcessInformationClass, ProcessInformationLength = None):
-    if ProcessInformationLength is not None:
-        ProcessInformation = ctypes.create_string_buffer("", ProcessInformationLength)
-    else:
-        if   ProcessInformationClass == ProcessBasicInformation:
-            ProcessInformation = PROCESS_BASIC_INFORMATION()
-            ProcessInformationLength = sizeof(PROCESS_BASIC_INFORMATION)
-        elif ProcessInformationClass == ProcessImageFileName:
-            unicode_buffer = ctypes.create_unicode_buffer(u"", 0x1000)
-            ProcessInformation = UNICODE_STRING(0, 0x1000, ctypes.addressof(unicode_buffer))
-            ProcessInformationLength = sizeof(UNICODE_STRING)
-        elif ProcessInformationClass in (ProcessDebugPort, ProcessWow64Information, ProcessWx86Information, ProcessHandleCount, ProcessPriorityBoost):
-            ProcessInformation = DWORD()
-            ProcessInformationLength = sizeof(DWORD)
-        else:
-            raise Exception, "Unknown ProcessInformationClass, use an explicit ProcessInformationLength value instead"
-    ReturnLength = ULONG(0)
-    ProcessHandle = HANDLE(ProcessHandle)
-    ntstatus = ctypes.windll.ntdll.NtQueryInformationProcess(ProcessHandle, ProcessInformationClass, ctypes.byref(ProcessInformation), ProcessInformationLength, ctypes.byref(ReturnLength))
-    if ntstatus != 0:
-        raise ctypes.WinError(ntstatus) # ^ 0xFFFFFFFF)
-    if   ProcessInformationClass == ProcessBasicInformation:
-        retval = ProcessInformation
-    elif ProcessInformationClass in (ProcessDebugPort, ProcessWow64Information, ProcessWx86Information, ProcessHandleCount, ProcessPriorityBoost):
-        retval = ProcessInformation.value
-    elif ProcessInformationClass == ProcessImageFileName:
-        vptr = ctypes.c_void_p(ProcessInformation.Buffer)
-        cptr = ctypes.cast( vptr, ctypes.c_wchar * ProcessInformation.Length )
-        retval = cptr.contents.raw
-    else:
-        retval = ProcessInformation.raw[:ReturnLength.value]
-    return retval
-ZwQueryInformationProcess = NtQueryInformationProcess
-
-# NTSTATUS WINAPI NtQueryInformationThread(
-#   __in       HANDLE ThreadHandle,
-#   __in       THREADINFOCLASS ThreadInformationClass,
-#   __out      PVOID ThreadInformation,
-#   __in       ULONG ThreadInformationLength,
-#   __out_opt  PULONG ReturnLength
-# );
-def NtQueryInformationThread(ThreadHandle, ThreadInformationClass, ThreadInformationLength = None):
-    if ThreadInformationLength is not None:
-        ThreadInformation = ctypes.create_string_buffer("", ThreadInformationLength)
-    else:
-        if   ThreadInformationClass == ThreadBasicInformation:
-            ThreadInformation = THREAD_BASIC_INFORMATION()
-            ThreadInformationLength = sizeof(THREAD_BASIC_INFORMATION)
-        elif ThreadInformationClass in (ThreadQuerySetWin32StartAddress, ThreadAmILastThread, ThreadPriorityBoost, ThreadHideFromDebugger):
-            ThreadInformation = DWORD()
-            ThreadInformationLength = sizeof(DWORD)
-        elif ThreadInformationClass == ThreadPerformanceCount:
-            ThreadInformation = LONGLONG()  # LARGE_INTEGER
-            ThreadInformationLength = sizeof(LONGLONG)
-        else:
-            raise Exception, "Unknown ThreadInformationClass, use an explicit ThreadInformationLength value instead"
-    ReturnLength = ULONG(0)
-    ThreadHandle = HANDLE(ThreadHandle)
-    ntstatus = ctypes.windll.ntdll.NtQueryInformationThread(ThreadHandle, ThreadInformationClass, ctypes.byref(ThreadInformation), ThreadInformationLength, ctypes.byref(ReturnLength))
-    if ntstatus != 0:
-        raise ctypes.WinError(ntstatus) # ^ 0xFFFFFFFF)
-    if   ThreadInformationClass == ThreadBasicInformation:
-        retval = ThreadInformation
-    elif ThreadInformationClass in (ThreadQuerySetWin32StartAddress, ThreadAmILastThread, ThreadPriorityBoost, ThreadHideFromDebugger):
-        retval = ThreadInformation.value
-    elif ThreadInformationClass == ThreadPerformanceCount:
-        retval = ThreadInformation.value
-    else:
-        retval = ThreadInformation.raw[:ReturnLength.value]
-    return retval
-ZwQueryInformationThread = NtQueryInformationThread
-
-# NTSTATUS
-#   NtQueryInformationFile(
-#     IN HANDLE  FileHandle,
-#     OUT PIO_STATUS_BLOCK  IoStatusBlock,
-#     OUT PVOID  FileInformation,
-#     IN ULONG  Length,
-#     IN FILE_INFORMATION_CLASS  FileInformationClass
-#     );
-def NtQueryInformationFile(FileHandle, FileInformationClass, FileInformation, Length):
-    IoStatusBlock = IO_STATUS_BLOCK()
-    FileHandle = HANDLE(FileHandle)
-    status = NtQueryInformationFile(FileHandle, ctypes.byref(IoStatusBlock), ctypes.byref(FileInformation), Length, FileInformationClass)
-    if status != 0:
-        raise ctypes.WinError(ntstatus) # ^ 0xFFFFFFFF)
-    return IoStatusBlock.Information
-ZwQueryInformationFile = NtQueryInformationFile
-=======
-# Copyright (c) 2009, Mario Vilas
-# All rights reserved.
-#
-# Redistribution and use in source and binary forms, with or without
-# modification, are permitted provided that the following conditions are met:
-#
-#     * Redistributions of source code must retain the above copyright notice,
-#       this list of conditions and the following disclaimer.
-#     * Redistributions in binary form must reproduce the above copyright
-#       notice,this list of conditions and the following disclaimer in the
-#       documentation and/or other materials provided with the distribution.
-#     * Neither the name of the copyright holder nor the names of its
-#       contributors may be used to endorse or promote products derived from
-#       this software without specific prior written permission.
-#
-# THIS SOFTWARE IS PROVIDED BY THE COPYRIGHT HOLDERS AND CONTRIBUTORS "AS IS"
-# AND ANY EXPRESS OR IMPLIED WARRANTIES, INCLUDING, BUT NOT LIMITED TO, THE
-# IMPLIED WARRANTIES OF MERCHANTABILITY AND FITNESS FOR A PARTICULAR PURPOSE
-# ARE DISCLAIMED. IN NO EVENT SHALL THE COPYRIGHT OWNER OR CONTRIBUTORS BE
-# LIABLE FOR ANY DIRECT, INDIRECT, INCIDENTAL, SPECIAL, EXEMPLARY, OR
-# CONSEQUENTIAL DAMAGES (INCLUDING, BUT NOT LIMITED TO, PROCUREMENT OF
-# SUBSTITUTE GOODS OR SERVICES; LOSS OF USE, DATA, OR PROFITS; OR BUSINESS
-# INTERRUPTION) HOWEVER CAUSED AND ON ANY THEORY OF LIABILITY, WHETHER IN
-# CONTRACT, STRICT LIABILITY, OR TORT (INCLUDING NEGLIGENCE OR OTHERWISE)
-# ARISING IN ANY WAY OUT OF THE USE OF THIS SOFTWARE, EVEN IF ADVISED OF THE
-# POSSIBILITY OF SUCH DAMAGE.
-
-"""
-Debugging API wrappers in ctypes.
-
-@see: U{http://apps.sourceforge.net/trac/winappdbg/wiki/Win32APIWrappers}
-"""
-
-__revision__ = "$Id$"
-
-from defines import *
-
-#--- Types --------------------------------------------------------------------
-
-NTSTATUS                = DWORD
-SYSDBG_COMMAND          = DWORD
-PROCESSINFOCLASS        = DWORD
-THREADINFOCLASS         = DWORD
-FILE_INFORMATION_CLASS  = DWORD
-
-#--- Constants ----------------------------------------------------------------
-
-# DEP flags for ProcessExecuteFlags
-MEM_EXECUTE_OPTION_ENABLE               = 1
-MEM_EXECUTE_OPTION_DISABLE              = 2
-MEM_EXECUTE_OPTION_ATL7_THUNK_EMULATION = 4
-MEM_EXECUTE_OPTION_PERMANENT            = 8
-
-# SYSTEM_INFORMATION_CLASS
-# http://www.informit.com/articles/article.aspx?p=22442&seqNum=4
-SystemBasicInformation                  = 1     # 0x002C
-SystemProcessorInformation              = 2     # 0x000C
-SystemPerformanceInformation            = 3     # 0x0138
-SystemTimeInformation                   = 4     # 0x0020
-SystemPathInformation                   = 5     # not implemented
-SystemProcessInformation                = 6     # 0x00F8 + per process
-SystemCallInformation                   = 7     # 0x0018 + (n * 0x0004)
-SystemConfigurationInformation          = 8     # 0x0018
-SystemProcessorCounters                 = 9     # 0x0030 per cpu
-SystemGlobalFlag                        = 10    # 0x0004
-SystemInfo10                            = 11    # not implemented
-SystemModuleInformation                 = 12    # 0x0004 + (n * 0x011C)
-SystemLockInformation                   = 13    # 0x0004 + (n * 0x0024)
-SystemInfo13                            = 14    # not implemented
-SystemPagedPoolInformation              = 15    # checked build only
-SystemNonPagedPoolInformation           = 16    # checked build only
-SystemHandleInformation                 = 17    # 0x0004 + (n * 0x0010)
-SystemObjectInformation                 = 18    # 0x0038+ + (n * 0x0030+)
-SystemPagefileInformation               = 19    # 0x0018+ per page file
-SystemInstemulInformation               = 20    # 0x0088
-SystemInfo20                            = 21    # invalid info class
-SystemCacheInformation                  = 22    # 0x0024
-SystemPoolTagInformation                = 23    # 0x0004 + (n * 0x001C)
-SystemProcessorStatistics               = 24    # 0x0000, or 0x0018 per cpu
-SystemDpcInformation                    = 25    # 0x0014
-SystemMemoryUsageInformation1           = 26    # checked build only
-SystemLoadImage                         = 27    # 0x0018, set mode only
-SystemUnloadImage                       = 28    # 0x0004, set mode only
-SystemTimeAdjustmentInformation         = 29    # 0x000C, 0x0008 writeable
-SystemMemoryUsageInformation2           = 30    # checked build only
-SystemInfo30                            = 31    # checked build only
-SystemInfo31                            = 32    # checked build only
-SystemCrashDumpInformation              = 33    # 0x0004
-SystemExceptionInformation              = 34    # 0x0010
-SystemCrashDumpStateInformation         = 35    # 0x0008
-SystemDebuggerInformation               = 36    # 0x0002
-SystemThreadSwitchInformation           = 37    # 0x0030
-SystemRegistryQuotaInformation          = 38    # 0x000C
-SystemLoadDriver                        = 39    # 0x0008, set mode only
-SystemPrioritySeparationInformation     = 40    # 0x0004, set mode only
-SystemInfo40                            = 41    # not implemented
-SystemInfo41                            = 42    # not implemented
-SystemInfo42                            = 43    # invalid info class
-SystemInfo43                            = 44    # invalid info class
-SystemTimeZoneInformation               = 45    # 0x00AC
-SystemLookasideInformation              = 46    # n * 0x0020
-# info classes specific to Windows 2000
-# WTS = Windows Terminal Server
-SystemSetTimeSlipEvent                  = 47    # set mode only
-SystemCreateSession                     = 48    # WTS, set mode only
-SystemDeleteSession                     = 49    # WTS, set mode only
-SystemInfo49                            = 50    # invalid info class
-SystemRangeStartInformation             = 51    # 0x0004
-SystemVerifierInformation               = 52    # 0x0068
-SystemAddVerifier                       = 53    # set mode only
-SystemSessionProcessesInformation       = 54    # WTS
-
-# NtQueryInformationProcess constants (from MSDN)
-##ProcessBasicInformation = 0
-##ProcessDebugPort        = 7
-##ProcessWow64Information = 26
-##ProcessImageFileName    = 27
-
-# PROCESS_INFORMATION_CLASS
-# http://undocumented.ntinternals.net/UserMode/Undocumented%20Functions/NT%20Objects/Process/PROCESS_INFORMATION_CLASS.html
-ProcessBasicInformation             = 0
-ProcessQuotaLimits                  = 1
-ProcessIoCounters                   = 2
-ProcessVmCounters                   = 3
-ProcessTimes                        = 4
-ProcessBasePriority                 = 5
-ProcessRaisePriority                = 6
-ProcessDebugPort                    = 7
-ProcessExceptionPort                = 8
-ProcessAccessToken                  = 9
-ProcessLdtInformation               = 10
-ProcessLdtSize                      = 11
-ProcessDefaultHardErrorMode         = 12
-ProcessIoPortHandlers               = 13
-ProcessPooledUsageAndLimits         = 14
-ProcessWorkingSetWatch              = 15
-ProcessUserModeIOPL                 = 16
-ProcessEnableAlignmentFaultFixup    = 17
-ProcessPriorityClass                = 18
-ProcessWx86Information              = 19
-ProcessHandleCount                  = 20
-ProcessAffinityMask                 = 21
-ProcessPriorityBoost                = 22
-
-ProcessWow64Information             = 26
-ProcessImageFileName                = 27
-
-# http://www.codeproject.com/KB/security/AntiReverseEngineering.aspx
-ProcessDebugObjectHandle            = 30
-
-ProcessExecuteFlags                 = 34
-
-# THREAD_INFORMATION_CLASS
-ThreadBasicInformation              = 0
-ThreadTimes                         = 1
-ThreadPriority                      = 2
-ThreadBasePriority                  = 3
-ThreadAffinityMask                  = 4
-ThreadImpersonationToken            = 5
-ThreadDescriptorTableEntry          = 6
-ThreadEnableAlignmentFaultFixup     = 7
-ThreadEventPair                     = 8
-ThreadQuerySetWin32StartAddress     = 9
-ThreadZeroTlsCell                   = 10
-ThreadPerformanceCount              = 11
-ThreadAmILastThread                 = 12
-ThreadIdealProcessor                = 13
-ThreadPriorityBoost                 = 14
-ThreadSetTlsArrayAddress            = 15
-ThreadIsIoPending                   = 16
-ThreadHideFromDebugger              = 17
-
-# OBJECT_INFORMATION_CLASS
-ObjectBasicInformation              = 0
-ObjectNameInformation               = 1
-ObjectTypeInformation               = 2
-ObjectAllTypesInformation           = 3
-ObjectHandleInformation             = 4
-
-# FILE_INFORMATION_CLASS
-FileDirectoryInformation            = 1
-FileFullDirectoryInformation        = 2
-FileBothDirectoryInformation        = 3
-FileBasicInformation                = 4
-FileStandardInformation             = 5
-FileInternalInformation             = 6
-FileEaInformation                   = 7
-FileAccessInformation               = 8
-FileNameInformation                 = 9
-FileRenameInformation               = 10
-FileLinkInformation                 = 11
-FileNamesInformation                = 12
-FileDispositionInformation          = 13
-FilePositionInformation             = 14
-FileFullEaInformation               = 15
-FileModeInformation                 = 16
-FileAlignmentInformation            = 17
-FileAllInformation                  = 18
-FileAllocationInformation           = 19
-FileEndOfFileInformation            = 20
-FileAlternateNameInformation        = 21
-FileStreamInformation               = 22
-FilePipeInformation                 = 23
-FilePipeLocalInformation            = 24
-FilePipeRemoteInformation           = 25
-FileMailslotQueryInformation        = 26
-FileMailslotSetInformation          = 27
-FileCompressionInformation          = 28
-FileCopyOnWriteInformation          = 29
-FileCompletionInformation           = 30
-FileMoveClusterInformation          = 31
-FileQuotaInformation                = 32
-FileReparsePointInformation         = 33
-FileNetworkOpenInformation          = 34
-FileObjectIdInformation             = 35
-FileTrackingInformation             = 36
-FileOleDirectoryInformation         = 37
-FileContentIndexInformation         = 38
-FileInheritContentIndexInformation  = 37
-FileOleInformation                  = 39
-FileMaximumInformation              = 40
-
-# From http://www.nirsoft.net/kernel_struct/vista/EXCEPTION_DISPOSITION.html
-# typedef enum _EXCEPTION_DISPOSITION
-# {
-#          ExceptionContinueExecution = 0,
-#          ExceptionContinueSearch = 1,
-#          ExceptionNestedException = 2,
-#          ExceptionCollidedUnwind = 3
-# } EXCEPTION_DISPOSITION;
-ExceptionContinueExecution  = 0
-ExceptionContinueSearch     = 1
-ExceptionNestedException    = 2
-ExceptionCollidedUnwind     = 3
-
-#--- PEB and TEB structure, constants and data types --------------------------
-
-# From http://www.nirsoft.net/kernel_struct/vista/CLIENT_ID.html
-#
-# typedef struct _CLIENT_ID
-# {
-#     PVOID UniqueProcess;
-#     PVOID UniqueThread;
-# } CLIENT_ID, *PCLIENT_ID;
-class CLIENT_ID(Structure):
-    _fields_ = [
-        ("UniqueProcess",   PVOID),
-        ("UniqueThread",    PVOID),
-]
-
-# From MSDN:
-#
-# typedef struct _LDR_DATA_TABLE_ENTRY {
-#     BYTE Reserved1[2];
-#     LIST_ENTRY InMemoryOrderLinks;
-#     PVOID Reserved2[2];
-#     PVOID DllBase;
-#     PVOID EntryPoint;
-#     PVOID Reserved3;
-#     UNICODE_STRING FullDllName;
-#     BYTE Reserved4[8];
-#     PVOID Reserved5[3];
-#     union {
-#         ULONG CheckSum;
-#         PVOID Reserved6;
-#     };
-#     ULONG TimeDateStamp;
-# } LDR_DATA_TABLE_ENTRY, *PLDR_DATA_TABLE_ENTRY;
-##class LDR_DATA_TABLE_ENTRY(Structure):
-##    _pack_ = 1
-##    _fields_ = [
-##        ("Reserved1",           BYTE * 2),
-##        ("InMemoryOrderLinks",  LIST_ENTRY),
-##        ("Reserved2",           PVOID * 2),
-##        ("DllBase",             PVOID),
-##        ("EntryPoint",          PVOID),
-##        ("Reserved3",           PVOID),
-##        ("FullDllName",           UNICODE_STRING),
-##        ("Reserved4",           BYTE * 8),
-##        ("Reserved5",           PVOID * 3),
-##        ("CheckSum",            ULONG),
-##        ("TimeDateStamp",       ULONG),
-##]
-
-# From MSDN:
-#
-# typedef struct _PEB_LDR_DATA {
-#   BYTE         Reserved1[8];
-#   PVOID        Reserved2[3];
-#   LIST_ENTRY   InMemoryOrderModuleList;
-# } PEB_LDR_DATA,
-#  *PPEB_LDR_DATA;
-##class PEB_LDR_DATA(Structure):
-##    _pack_ = 1
-##    _fields_ = [
-##        ("Reserved1",               BYTE),
-##        ("Reserved2",               PVOID),
-##        ("InMemoryOrderModuleList", LIST_ENTRY),
-##]
-
-# From MSDN:
-#
-# typedef struct _RTL_USER_PROCESS_PARAMETERS {
-#   BYTE             Reserved1[16];
-#   PVOID            Reserved2[10];
-#   UNICODE_STRING   ImagePathName;
-#   UNICODE_STRING   CommandLine;
-# } RTL_USER_PROCESS_PARAMETERS,
-#  *PRTL_USER_PROCESS_PARAMETERS;
-##class RTL_USER_PROCESS_PARAMETERS(Structure):
-##    _pack_ = 1
-##    _fields_ = [
-##        ("Reserved1",               BYTE * 16),
-##        ("Reserved2",               PVOID * 10),
-##        ("ImagePathName",           UNICODE_STRING),
-##        ("CommandLine",             UNICODE_STRING),
-##]
-
-##PPS_POST_PROCESS_INIT_ROUTINE = PVOID
-
-#from MSDN:
-#
-# typedef struct _PEB {
-#     BYTE Reserved1[2];
-#     BYTE BeingDebugged;
-#     BYTE Reserved2[21];
-#     PPEB_LDR_DATA LoaderData;
-#     PRTL_USER_PROCESS_PARAMETERS ProcessParameters;
-#     BYTE Reserved3[520];
-#     PPS_POST_PROCESS_INIT_ROUTINE PostProcessInitRoutine;
-#     BYTE Reserved4[136];
-#     ULONG SessionId;
-# } PEB;
-##class PEB(Structure):
-##    _pack_ = 1
-##    _fields_ = [
-##        ("Reserved1",               BYTE * 2),
-##        ("BeingDebugged",           BYTE),
-##        ("Reserved2",               BYTE * 21),
-##        ("LoaderData",              POINTER(PEB_LDR_DATA)),
-##        ("ProcessParameters",       POINTER(RTL_USER_PROCESS_PARAMETERS)),
-##        ("Reserved3",               BYTE * 520),
-##        ("PostProcessInitRoutine",  PPS_POST_PROCESS_INIT_ROUTINE),
-##        ("Reserved4",               BYTE),
-##        ("SessionId",               ULONG),
-##]
-
-# from MSDN:
-#
-# typedef struct _TEB {
-#   BYTE    Reserved1[1952];
-#   PVOID   Reserved2[412];
-#   PVOID   TlsSlots[64];
-#   BYTE    Reserved3[8];
-#   PVOID   Reserved4[26];
-#   PVOID   ReservedForOle;
-#   PVOID   Reserved5[4];
-#   PVOID   TlsExpansionSlots;
-# } TEB,
-#  *PTEB;
-##class TEB(Structure):
-##    _pack_ = 1
-##    _fields_ = [
-##        ("Reserved1",           PVOID * 1952),
-##        ("Reserved2",           PVOID * 412),
-##        ("TlsSlots",            PVOID * 64),
-##        ("Reserved3",           BYTE  * 8),
-##        ("Reserved4",           PVOID * 26),
-##        ("ReservedForOle",      PVOID),
-##        ("Reserved5",           PVOID * 4),
-##        ("TlsExpansionSlots",   PVOID),
-##]
-
-# from http://undocumented.ntinternals.net/UserMode/Structures/LDR_MODULE.html
-#
-# typedef struct _LDR_MODULE {
-#   LIST_ENTRY InLoadOrderModuleList;
-#   LIST_ENTRY InMemoryOrderModuleList;
-#   LIST_ENTRY InInitializationOrderModuleList;
-#   PVOID BaseAddress;
-#   PVOID EntryPoint;
-#   ULONG SizeOfImage;
-#   UNICODE_STRING FullDllName;
-#   UNICODE_STRING BaseDllName;
-#   ULONG Flags;
-#   SHORT LoadCount;
-#   SHORT TlsIndex;
-#   LIST_ENTRY HashTableEntry;
-#   ULONG TimeDateStamp;
-# } LDR_MODULE, *PLDR_MODULE;
-class LDR_MODULE(Structure):
-    _pack_ = 1
-    _fields_ = [
-        ("InLoadOrderModuleList",           LIST_ENTRY),
-        ("InMemoryOrderModuleList",         LIST_ENTRY),
-        ("InInitializationOrderModuleList", LIST_ENTRY),
-        ("BaseAddress",                     PVOID),
-        ("EntryPoint",                      PVOID),
-        ("SizeOfImage",                     ULONG),
-        ("FullDllName",                     UNICODE_STRING),
-        ("BaseDllName",                     UNICODE_STRING),
-        ("Flags",                           ULONG),
-        ("LoadCount",                       SHORT),
-        ("TlsIndex",                        SHORT),
-        ("HashTableEntry",                  LIST_ENTRY),
-        ("TimeDateStamp",                   ULONG),
-]
-
-# from http://undocumented.ntinternals.net/UserMode/Structures/PEB_LDR_DATA.html
-#
-# typedef struct _PEB_LDR_DATA {
-#   ULONG Length;
-#   BOOLEAN Initialized;
-#   PVOID SsHandle;
-#   LIST_ENTRY InLoadOrderModuleList;
-#   LIST_ENTRY InMemoryOrderModuleList;
-#   LIST_ENTRY InInitializationOrderModuleList;
-# } PEB_LDR_DATA, *PPEB_LDR_DATA;
-class PEB_LDR_DATA(Structure):
-    _pack_ = 1
-    _fields_ = [
-        ("Length",                          ULONG),
-        ("Initialized",                     BOOLEAN),
-        ("SsHandle",                        PVOID),
-        ("InLoadOrderModuleList",           LIST_ENTRY),
-        ("InMemoryOrderModuleList",         LIST_ENTRY),
-        ("InInitializationOrderModuleList", LIST_ENTRY),
-]
-
-# From http://undocumented.ntinternals.net/UserMode/Undocumented%20Functions/NT%20Objects/Process/PEB_FREE_BLOCK.html
-#
-# typedef struct _PEB_FREE_BLOCK {
-#   PEB_FREE_BLOCK *Next;
-#   ULONG Size;
-# } PEB_FREE_BLOCK, *PPEB_FREE_BLOCK;
-class PEB_FREE_BLOCK(Structure):
-    pass
-
-##PPEB_FREE_BLOCK = POINTER(PEB_FREE_BLOCK)
-PPEB_FREE_BLOCK = PVOID
-
-PEB_FREE_BLOCK._fields_ = [
-        ("Next", PPEB_FREE_BLOCK),
-        ("Size", ULONG),
-]
-
-# From http://undocumented.ntinternals.net/UserMode/Structures/RTL_DRIVE_LETTER_CURDIR.html
-#
-# typedef struct _RTL_DRIVE_LETTER_CURDIR {
-#   USHORT Flags;
-#   USHORT Length;
-#   ULONG TimeStamp;
-#   UNICODE_STRING DosPath;
-# } RTL_DRIVE_LETTER_CURDIR, *PRTL_DRIVE_LETTER_CURDIR;
-class RTL_DRIVE_LETTER_CURDIR(Structure):
-    _fields_ = [
-        ("Flags",       USHORT),
-        ("Length",      USHORT),
-        ("TimeStamp",   ULONG),
-        ("DosPath",     UNICODE_STRING),
-]
-
-# From http://www.nirsoft.net/kernel_struct/vista/CURDIR.html
-#
-# typedef struct _CURDIR
-# {
-#      UNICODE_STRING DosPath;
-#      PVOID Handle;
-# } CURDIR, *PCURDIR;
-class CURDIR(Structure):
-    _fields_ = [
-        ("DosPath", UNICODE_STRING),
-        ("Handle",  PVOID),
-]
-
-# From MSDN:
-#
-# typedef struct _RTL_USER_PROCESS_PARAMETERS {
-#   BYTE           Reserved1[16];
-#   PVOID          Reserved2[10];
-#   UNICODE_STRING ImagePathName;
-#   UNICODE_STRING CommandLine;
-# } RTL_USER_PROCESS_PARAMETERS,
-# *PRTL_USER_PROCESS_PARAMETERS;
-class RTL_USER_PROCESS_PARAMETERS(Structure):
-    _fields_ = [
-        ("Reserved1",       BYTE * 16),
-        ("Reserved2",       PVOID * 10),
-        ("ImagePathName",   UNICODE_STRING),
-        ("CommandLine",     UNICODE_STRING),
-]
-
-# kd> dt _RTL_USER_PROCESS_PARAMETERS
-# ntdll!_RTL_USER_PROCESS_PARAMETERS
-#    +0x000 MaximumLength    : Uint4B
-#    +0x004 Length           : Uint4B
-#    +0x008 Flags            : Uint4B
-#    +0x00c DebugFlags       : Uint4B
-#    +0x010 ConsoleHandle    : Ptr32 Void
-#    +0x014 ConsoleFlags     : Uint4B
-#    +0x018 StandardInput    : Ptr32 Void
-#    +0x01c StandardOutput   : Ptr32 Void
-#    +0x020 StandardError    : Ptr32 Void
-#    +0x024 CurrentDirectory : _CURDIR
-#    +0x030 DllPath          : _UNICODE_STRING
-#    +0x038 ImagePathName    : _UNICODE_STRING
-#    +0x040 CommandLine      : _UNICODE_STRING
-#    +0x048 Environment      : Ptr32 Void
-#    +0x04c StartingX        : Uint4B
-#    +0x050 StartingY        : Uint4B
-#    +0x054 CountX           : Uint4B
-#    +0x058 CountY           : Uint4B
-#    +0x05c CountCharsX      : Uint4B
-#    +0x060 CountCharsY      : Uint4B
-#    +0x064 FillAttribute    : Uint4B
-#    +0x068 WindowFlags      : Uint4B
-#    +0x06c ShowWindowFlags  : Uint4B
-#    +0x070 WindowTitle      : _UNICODE_STRING
-#    +0x078 DesktopInfo      : _UNICODE_STRING
-#    +0x080 ShellInfo        : _UNICODE_STRING
-#    +0x088 RuntimeData      : _UNICODE_STRING
-#    +0x090 CurrentDirectores : [32] _RTL_DRIVE_LETTER_CURDIR
-#    +0x290 EnvironmentSize  : Uint4B
-##class RTL_USER_PROCESS_PARAMETERS(Structure):
-##    _pack_ = 1
-##    _fields_ = [
-##        ("MaximumLength",           ULONG),
-##        ("Length",                  ULONG),
-##        ("Flags",                   ULONG),
-##        ("DebugFlags",              ULONG),
-##        ("ConsoleHandle",           PVOID),
-##        ("ConsoleFlags",            ULONG),
-##        ("StandardInput",           HANDLE),
-##        ("StandardOutput",          HANDLE),
-##        ("StandardError",           HANDLE),
-##        ("CurrentDirectory",        CURDIR),
-##        ("DllPath",                 UNICODE_STRING),
-##        ("ImagePathName",           UNICODE_STRING),
-##        ("CommandLine",             UNICODE_STRING),
-##        ("Environment",             PVOID),
-##        ("StartingX",               ULONG),
-##        ("StartingY",               ULONG),
-##        ("CountX",                  ULONG),
-##        ("CountY",                  ULONG),
-##        ("CountCharsX",             ULONG),
-##        ("CountCharsY",             ULONG),
-##        ("FillAttribute",           ULONG),
-##        ("WindowFlags",             ULONG),
-##        ("ShowWindowFlags",         ULONG),
-##        ("WindowTitle",             UNICODE_STRING),
-##        ("DesktopInfo",             UNICODE_STRING),
-##        ("ShellInfo",               UNICODE_STRING),
-##        ("RuntimeData",             UNICODE_STRING),
-##        ("CurrentDirectores",       RTL_DRIVE_LETTER_CURDIR * 32), # typo here?
-##
-##        # Windows 2008 and Vista
-##        ("EnvironmentSize",         ULONG),
-##]
-##    @property
-##    def CurrentDirectories(self):
-##        return self.CurrentDirectores
-
-# From http://www.nirsoft.net/kernel_struct/vista/RTL_CRITICAL_SECTION_DEBUG.html
-#
-# typedef struct _RTL_CRITICAL_SECTION_DEBUG
-# {
-#      WORD Type;
-#      WORD CreatorBackTraceIndex;
-#      PRTL_CRITICAL_SECTION CriticalSection;
-#      LIST_ENTRY ProcessLocksList;
-#      ULONG EntryCount;
-#      ULONG ContentionCount;
-#      ULONG Flags;
-#      WORD CreatorBackTraceIndexHigh;
-#      WORD SpareUSHORT;
-# } RTL_CRITICAL_SECTION_DEBUG, *PRTL_CRITICAL_SECTION_DEBUG;
-#
-# From http://www.nirsoft.net/kernel_struct/vista/RTL_CRITICAL_SECTION.html
-#
-# typedef struct _RTL_CRITICAL_SECTION
-# {
-#      PRTL_CRITICAL_SECTION_DEBUG DebugInfo;
-#      LONG LockCount;
-#      LONG RecursionCount;
-#      PVOID OwningThread;
-#      PVOID LockSemaphore;
-#      ULONG SpinCount;
-# } RTL_CRITICAL_SECTION, *PRTL_CRITICAL_SECTION;
-#
-class RTL_CRITICAL_SECTION(Structure):
-    _pack_ = 1
-class RTL_CRITICAL_SECTION_DEBUG(Structure):
-    _pack_ = 1
-##PRTL_CRITICAL_SECTION       = POINTER(RTL_CRITICAL_SECTION)
-##PRTL_CRITICAL_SECTION_DEBUG = POINTER(RTL_CRITICAL_SECTION_DEBUG)
-PRTL_CRITICAL_SECTION       = PVOID
-PRTL_CRITICAL_SECTION_DEBUG = PVOID
-RTL_CRITICAL_SECTION._fields_ = [
-        ("DebugInfo",       PRTL_CRITICAL_SECTION_DEBUG),
-        ("LockCount",       LONG),
-        ("RecursionCount",  LONG),
-        ("OwningThread",    PVOID),
-        ("LockSemaphore",   PVOID),
-        ("SpinCount",       ULONG),
-]
-RTL_CRITICAL_SECTION_DEBUG._fields_ = [
-        ("Type",                        WORD),
-        ("CreatorBackTraceIndex",       WORD),
-        ("CriticalSection",             PRTL_CRITICAL_SECTION),
-        ("ProcessLocksList",            LIST_ENTRY),
-        ("EntryCount",                  ULONG),
-        ("ContentionCount",             ULONG),
-        ("Flags",                       ULONG),
-        ("CreatorBackTraceIndexHigh",   WORD),
-        ("SpareUSHORT",                 WORD),
-]
-
-# kd> dt nt!_PEB
-#    +0x000 InheritedAddressSpace : UChar
-#    +0x001 ReadImageFileExecOptions : UChar
-#    +0x002 BeingDebugged    : UChar
-#    +0x003 BitField         : UChar
-#    +0x003 ImageUsesLargePages : Pos 0, 1 Bit
-#    +0x003 IsProtectedProcess : Pos 1, 1 Bit
-#    +0x003 IsLegacyProcess  : Pos 2, 1 Bit
-#    +0x003 IsImageDynamicallyRelocated : Pos 3, 1 Bit
-#    +0x003 SpareBits        : Pos 4, 4 Bits
-#    +0x004 Mutant           : Ptr32 Void
-#    +0x008 ImageBaseAddress : Ptr32 Void
-#    +0x00c Ldr              : Ptr32 _PEB_LDR_DATA
-#    +0x010 ProcessParameters : Ptr32 _RTL_USER_PROCESS_PARAMETERS
-#    +0x014 SubSystemData    : Ptr32 Void
-#    +0x018 ProcessHeap      : Ptr32 Void
-#    +0x01c FastPebLock      : Ptr32 _RTL_CRITICAL_SECTION
-#    +0x020 AtlThunkSListPtr : Ptr32 Void
-#    +0x024 IFEOKey          : Ptr32 Void
-#    +0x028 CrossProcessFlags : Uint4B
-#    +0x028 ProcessInJob     : Pos 0, 1 Bit
-#    +0x028 ProcessInitializing : Pos 1, 1 Bit
-#    +0x028 ReservedBits0    : Pos 2, 30 Bits
-#    +0x02c KernelCallbackTable : Ptr32 Void
-#    +0x02c UserSharedInfoPtr : Ptr32 Void
-#    +0x030 SystemReserved   : [1] Uint4B
-#    +0x034 SpareUlong       : Uint4B
-#    +0x038 FreeList         : Ptr32 _PEB_FREE_BLOCK
-#    +0x03c TlsExpansionCounter : Uint4B
-#    +0x040 TlsBitmap        : Ptr32 Void
-#    +0x044 TlsBitmapBits    : [2] Uint4B
-#    +0x04c ReadOnlySharedMemoryBase : Ptr32 Void
-#    +0x050 HotpatchInformation : Ptr32 Void
-#    +0x054 ReadOnlyStaticServerData : Ptr32 Ptr32 Void
-#    +0x058 AnsiCodePageData : Ptr32 Void
-#    +0x05c OemCodePageData  : Ptr32 Void
-#    +0x060 UnicodeCaseTableData : Ptr32 Void
-#    +0x064 NumberOfProcessors : Uint4B
-#    +0x068 NtGlobalFlag     : Uint4B
-#    +0x070 CriticalSectionTimeout : _LARGE_INTEGER
-#    +0x078 HeapSegmentReserve : Uint4B
-#    +0x07c HeapSegmentCommit : Uint4B
-#    +0x080 HeapDeCommitTotalFreeThreshold : Uint4B
-#    +0x084 HeapDeCommitFreeBlockThreshold : Uint4B
-#    +0x088 NumberOfHeaps    : Uint4B
-#    +0x08c MaximumNumberOfHeaps : Uint4B
-#    +0x090 ProcessHeaps     : Ptr32 Ptr32 Void
-#    +0x094 GdiSharedHandleTable : Ptr32 Void
-#    +0x098 ProcessStarterHelper : Ptr32 Void
-#    +0x09c GdiDCAttributeList : Uint4B
-#    +0x0a0 LoaderLock       : Ptr32 _RTL_CRITICAL_SECTION
-#    +0x0a4 OSMajorVersion   : Uint4B
-#    +0x0a8 OSMinorVersion   : Uint4B
-#    +0x0ac OSBuildNumber    : Uint2B
-#    +0x0ae OSCSDVersion     : Uint2B
-#    +0x0b0 OSPlatformId     : Uint4B
-#    +0x0b4 ImageSubsystem   : Uint4B
-#    +0x0b8 ImageSubsystemMajorVersion : Uint4B
-#    +0x0bc ImageSubsystemMinorVersion : Uint4B
-#    +0x0c0 ImageProcessAffinityMask : Uint4B
-#    +0x0c4 GdiHandleBuffer  : [34] Uint4B
-#    +0x14c PostProcessInitRoutine : Ptr32     void
-#    +0x150 TlsExpansionBitmap : Ptr32 Void
-#    +0x154 TlsExpansionBitmapBits : [32] Uint4B
-#    +0x1d4 SessionId        : Uint4B
-#    +0x1d8 AppCompatFlags   : _ULARGE_INTEGER
-#    +0x1e0 AppCompatFlagsUser : _ULARGE_INTEGER
-#    +0x1e8 pShimData        : Ptr32 Void
-#    +0x1ec AppCompatInfo    : Ptr32 Void
-#    +0x1f0 CSDVersion       : _UNICODE_STRING
-#    +0x1f8 ActivationContextData : Ptr32 _ACTIVATION_CONTEXT_DATA
-#    +0x1fc ProcessAssemblyStorageMap : Ptr32 _ASSEMBLY_STORAGE_MAP
-#    +0x200 SystemDefaultActivationContextData : Ptr32 _ACTIVATION_CONTEXT_DATA
-#    +0x204 SystemAssemblyStorageMap : Ptr32 _ASSEMBLY_STORAGE_MAP
-#    +0x208 MinimumStackCommit : Uint4B
-#    +0x20c FlsCallback      : Ptr32 _FLS_CALLBACK_INFO
-#    +0x210 FlsListHead      : _LIST_ENTRY
-#    +0x218 FlsBitmap        : Ptr32 Void
-#    +0x21c FlsBitmapBits    : [4] Uint4B
-#    +0x22c FlsHighIndex     : Uint4B
-#    +0x230 WerRegistrationData : Ptr32 Void
-#    +0x234 WerShipAssertPtr : Ptr32 Void
-
-##PPEB_LDR_DATA                   = POINTER(PEB_LDR_DATA)
-##PRTL_USER_PROCESS_PARAMETERS    = POINTER(RTL_USER_PROCESS_PARAMETERS)
-PPEB_LDR_DATA                   = PVOID
-PRTL_USER_PROCESS_PARAMETERS    = PVOID
-
-PPEBLOCKROUTINE                 = PVOID
-
-# BitField
-ImageUsesLargePages         = 1 << 0
-IsProtectedProcess          = 1 << 1
-IsLegacyProcess             = 1 << 2
-IsImageDynamicallyRelocated = 1 << 3
-
-# TODO
-# Break down the PEB into multiple structures, once for each Windows version.
-# Then autodetect the current Windows version and set the PEB symbol to the
-# correct structure (while keeping the others for reference).
-class PEB(Structure):
-    _pack_ = 1
-    _fields_ = [
-
-        # Windows NT
-
-        ("InheritedAddressSpace",               UCHAR),
-        ("ReadImageFileExecOptions",            UCHAR),
-        ("BeingDebugged",                       UCHAR),
-        ("BitField",                            UCHAR),
-        ("Mutant",                              HANDLE),
-        ("ImageBaseAddress",                    PVOID),
-        ("Ldr",                                 PPEB_LDR_DATA),
-        ("ProcessParameters",                   PRTL_USER_PROCESS_PARAMETERS),
-        ("SubSystemData",                       PVOID),
-        ("ProcessHeap",                         PVOID),
-        ("FastPebLock",                         PVOID),
-        ("FastPebLockRoutine",                  PPEBLOCKROUTINE),
-        ("FastPebUnlockRoutine",                PPEBLOCKROUTINE),
-        ("EnvironmentUpdateCount",              ULONG),
-        ("KernelCallbackTable",                 PPVOID),
-        ("EventLogSection",                     PVOID),
-        ("EventLog",                            PVOID),
-        ("FreeList",                            PPEB_FREE_BLOCK),
-        ("TlsExpansionCounter",                 ULONG),
-        ("TlsBitmap",                           PVOID),
-        ("TlsBitmapBits",                       ULONG * 2),
-        ("ReadOnlySharedMemoryBase",            PVOID),
-        ("ReadOnlySharedMemoryHeap",            PVOID),
-        ("ReadOnlyStaticServerData",            PPVOID),
-        ("AnsiCodePageData",                    PVOID),
-        ("OemCodePageData",                     PVOID),
-        ("UnicodeCaseTableData",                PVOID),
-        ("NumberOfProcessors",                  ULONG),
-        ("NtGlobalFlag",                        ULONG),
-        ("Spare2",                              BYTE * 4),
-        ("CriticalSectionTimeout",              LONGLONG),  # LARGE_INTEGER
-        ("HeapSegmentReserve",                  ULONG),
-        ("HeapSegmentCommit",                   ULONG),
-        ("HeapDeCommitTotalFreeThreshold",      ULONG),
-        ("HeapDeCommitFreeBlockThreshold",      ULONG),
-        ("NumberOfHeaps",                       ULONG),
-        ("MaximumNumberOfHeaps",                ULONG),
-        ("ProcessHeaps",                        PPVOID),
-        ("GdiSharedHandleTable",                PVOID),
-        ("ProcessStarterHelper",                PVOID),
-        ("GdiDCAttributeList",                  PVOID),
-        ("LoaderLock",                          PRTL_CRITICAL_SECTION),
-        ("OSMajorVersion",                      ULONG),
-        ("OSMinorVersion",                      ULONG),
-        ("OSBuildNumber",                       ULONG),
-        ("OSPlatformId",                        ULONG),
-        ("ImageSubSystem",                      ULONG),
-        ("ImageSubSystemMajorVersion",          ULONG),
-        ("ImageSubSystemMinorVersion",          ULONG),
-        ("ImageProcessAffinityMask",            ULONG),
-        ("GdiHandleBuffer",                     ULONG * 34),
-        ("PostProcessInitRoutine",              ULONG),
-        ("TlsExpansionBitmap",                  ULONG),
-        ("TlsExpansionBitmapBits",              BYTE * 128),
-        ("SessionId",                           ULONG),
-
-        # Windows XP
-
-        ("AppCompatFlags",                      ULONGLONG), # ULARGE_INTEGER
-        ("AppCompatFlagsUser",                  ULONGLONG), # ULARGE_INTEGER
-        ("pShimData",                           PVOID),
-        ("AppCompatInfo",                       PVOID),
-        ("CSDVersion",                          UNICODE_STRING),
-        ("ActivationContextData",               PVOID), # PACTIVATION_CONTEXT_DATA
-        ("ProcessAssemblyStorageMap",           PVOID), # PASSEMBLY_STORAGE_MAP
-        ("SystemDefaultActivationContextData",  PVOID), # PACTIVATION_CONTEXT_DATA
-        ("SystemAssemblyStorageMap",            PVOID), # PASSEMBLY_STORAGE_MAP
-        ("MinimumStackCommit",                  ULONG),
-
-        # Windows 2003
-
-        ("FlsCallback",                         PVOID), # PFLS_CALLBACK_INFO
-        ("FlsListHead",                         LIST_ENTRY),
-        ("FlsBitmap",                           PVOID),
-        ("FlsBitmapBits",                       ULONG * 4),
-        ("FlsHighIndex",                        ULONG),
-
-        # Windows 2008 and Vista
-
-        ("WerRegistrationData",                 PVOID),
-        ("WerShipAssertPtr",                    PVOID),
-]
-
-# from http://www.nirsoft.net/kernel_struct/vista/NT_TIB.html
-#
-# typedef struct _NT_TIB
-# {
-#      PEXCEPTION_REGISTRATION_RECORD ExceptionList;
-#      PVOID StackBase;
-#      PVOID StackLimit;
-#      PVOID SubSystemTib;
-#      union
-#      {
-#           PVOID FiberData;
-#           ULONG Version;
-#      };
-#      PVOID ArbitraryUserPointer;
-#      PNT_TIB Self;
-# } NT_TIB, *PNT_TIB;
-class _NT_TIB_UNION(Union):
-    _fields_ = [
-        ("FiberData",   PVOID),
-        ("Version",     ULONG),
-]
-class NT_TIB(Structure):
-    _fields_ = [
-        ("StackBase",               PVOID),
-        ("StackLimit",              PVOID),
-        ("SubSystemTib",            PVOID),
-        ("u",                       _NT_TIB_UNION),
-        ("ArbitraryUserPointer",    PVOID),
-        ("Self",                    PVOID),     # PNTTIB
-]
-PNTTIB = POINTER(NT_TIB)
-
-# From http://www.nirsoft.net/kernel_struct/vista/EXCEPTION_REGISTRATION_RECORD.html
-#
-# typedef struct _EXCEPTION_REGISTRATION_RECORD
-# {
-#      PEXCEPTION_REGISTRATION_RECORD Next;
-#      PEXCEPTION_DISPOSITION Handler;
-# } EXCEPTION_REGISTRATION_RECORD, *PEXCEPTION_REGISTRATION_RECORD;
-class EXCEPTION_REGISTRATION_RECORD(Structure):
-    pass
-
-EXCEPTION_DISPOSITION           = DWORD
-##PEXCEPTION_DISPOSITION          = POINTER(EXCEPTION_DISPOSITION)
-##PEXCEPTION_REGISTRATION_RECORD  = POINTER(EXCEPTION_REGISTRATION_RECORD)
-PEXCEPTION_DISPOSITION          = PVOID
-PEXCEPTION_REGISTRATION_RECORD  = PVOID
-
-EXCEPTION_REGISTRATION_RECORD._fields_ = [
-        ("Next",    PEXCEPTION_REGISTRATION_RECORD),
-        ("Handler", PEXCEPTION_DISPOSITION),
-]
-
-##PPEB = POINTER(PEB)
-PPEB = PVOID
-
-# From http://www.nirsoft.net/kernel_struct/vista/GDI_TEB_BATCH.html
-#
-# typedef struct _GDI_TEB_BATCH
-# {
-#      ULONG Offset;
-#      ULONG HDC;
-#      ULONG Buffer[310];
-# } GDI_TEB_BATCH, *PGDI_TEB_BATCH;
-class GDI_TEB_BATCH(Structure):
-    _fields_ = [
-        ("Offset",  ULONG),
-        ("HDC",     ULONG),
-        ("Buffer",  ULONG * 310),
-]
-
-# kd> dt _TEB
-#    +0x000 NtTib            : _NT_TIB
-#    +0x01c EnvironmentPointer : Ptr32 Void
-#    +0x020 ClientId         : _CLIENT_ID
-#    +0x028 ActiveRpcHandle  : Ptr32 Void
-#    +0x02c ThreadLocalStoragePointer : Ptr32 Void
-#    +0x030 ProcessEnvironmentBlock : Ptr32 _PEB
-#    +0x034 LastErrorValue   : Uint4B
-#    +0x038 CountOfOwnedCriticalSections : Uint4B
-#    +0x03c CsrClientThread  : Ptr32 Void
-#    +0x040 Win32ThreadInfo  : Ptr32 Void
-#    +0x044 User32Reserved   : [26] Uint4B
-#    +0x0ac UserReserved     : [5] Uint4B
-#    +0x0c0 WOW32Reserved    : Ptr32 Void
-#    +0x0c4 CurrentLocale    : Uint4B
-#    +0x0c8 FpSoftwareStatusRegister : Uint4B
-#    +0x0cc SystemReserved1  : [54] Ptr32 Void
-#    +0x1a4 ExceptionCode    : Int4B
-#    +0x1a8 ActivationContextStackPointer : Ptr32 _ACTIVATION_CONTEXT_STACK
-#    +0x1ac SpareBytes1      : [36] UChar
-#    +0x1d0 TxFsContext      : Uint4B
-#    +0x1d4 GdiTebBatch      : _GDI_TEB_BATCH
-#    +0x6b4 RealClientId     : _CLIENT_ID
-#    +0x6bc GdiCachedProcessHandle : Ptr32 Void
-#    +0x6c0 GdiClientPID     : Uint4B
-#    +0x6c4 GdiClientTID     : Uint4B
-#    +0x6c8 GdiThreadLocalInfo : Ptr32 Void
-#    +0x6cc Win32ClientInfo  : [62] Uint4B
-#    +0x7c4 glDispatchTable  : [233] Ptr32 Void
-#    +0xb68 glReserved1      : [29] Uint4B
-#    +0xbdc glReserved2      : Ptr32 Void
-#    +0xbe0 glSectionInfo    : Ptr32 Void
-#    +0xbe4 glSection        : Ptr32 Void
-#    +0xbe8 glTable          : Ptr32 Void
-#    +0xbec glCurrentRC      : Ptr32 Void
-#    +0xbf0 glContext        : Ptr32 Void
-#    +0xbf4 LastStatusValue  : Uint4B
-#    +0xbf8 StaticUnicodeString : _UNICODE_STRING
-#    +0xc00 StaticUnicodeBuffer : [261] Wchar
-#    +0xe0c DeallocationStack : Ptr32 Void
-#    +0xe10 TlsSlots         : [64] Ptr32 Void
-#    +0xf10 TlsLinks         : _LIST_ENTRY
-#    +0xf18 Vdm              : Ptr32 Void
-#    +0xf1c ReservedForNtRpc : Ptr32 Void
-#    +0xf20 DbgSsReserved    : [2] Ptr32 Void
-#    +0xf28 HardErrorMode    : Uint4B
-#    +0xf2c Instrumentation  : [9] Ptr32 Void
-#    +0xf50 ActivityId       : _GUID
-#    +0xf60 SubProcessTag    : Ptr32 Void
-#    +0xf64 EtwLocalData     : Ptr32 Void
-#    +0xf68 EtwTraceData     : Ptr32 Void
-#    +0xf6c WinSockData      : Ptr32 Void
-#    +0xf70 GdiBatchCount    : Uint4B
-#    +0xf74 SpareBool0       : UChar
-#    +0xf75 SpareBool1       : UChar
-#    +0xf76 SpareBool2       : UChar
-#    +0xf77 IdealProcessor   : UChar
-#    +0xf78 GuaranteedStackBytes : Uint4B
-#    +0xf7c ReservedForPerf  : Ptr32 Void
-#    +0xf80 ReservedForOle   : Ptr32 Void
-#    +0xf84 WaitingOnLoaderLock : Uint4B
-#    +0xf88 SavedPriorityState : Ptr32 Void
-#    +0xf8c SoftPatchPtr1    : Uint4B
-#    +0xf90 ThreadPoolData   : Ptr32 Void
-#    +0xf94 TlsExpansionSlots : Ptr32 Ptr32 Void
-#    +0xf98 ImpersonationLocale : Uint4B
-#    +0xf9c IsImpersonating  : Uint4B
-#    +0xfa0 NlsCache         : Ptr32 Void
-#    +0xfa4 pShimData        : Ptr32 Void
-#    +0xfa8 HeapVirtualAffinity : Uint4B
-#    +0xfac CurrentTransactionHandle : Ptr32 Void
-#    +0xfb0 ActiveFrame      : Ptr32 _TEB_ACTIVE_FRAME
-#    +0xfb4 FlsData          : Ptr32 Void
-#    +0xfb8 PreferredLanguages : Ptr32 Void
-#    +0xfbc UserPrefLanguages : Ptr32 Void
-#    +0xfc0 MergedPrefLanguages : Ptr32 Void
-#    +0xfc4 MuiImpersonation : Uint4B
-#    +0xfc8 CrossTebFlags    : Uint2B
-#    +0xfc8 SpareCrossTebBits : Pos 0, 16 Bits
-#    +0xfca SameTebFlags     : Uint2B
-#    +0xfca DbgSafeThunkCall : Pos 0, 1 Bit
-#    +0xfca DbgInDebugPrint  : Pos 1, 1 Bit
-#    +0xfca DbgHasFiberData  : Pos 2, 1 Bit
-#    +0xfca DbgSkipThreadAttach : Pos 3, 1 Bit
-#    +0xfca DbgWerInShipAssertCode : Pos 4, 1 Bit
-#    +0xfca DbgRanProcessInit : Pos 5, 1 Bit
-#    +0xfca DbgClonedThread  : Pos 6, 1 Bit
-#    +0xfca DbgSuppressDebugMsg : Pos 7, 1 Bit
-#    +0xfca RtlDisableUserStackWalk : Pos 8, 1 Bit
-#    +0xfca RtlExceptionAttached : Pos 9, 1 Bit
-#    +0xfca SpareSameTebBits : Pos 10, 6 Bits
-#    +0xfcc TxnScopeEnterCallback : Ptr32 Void
-#    +0xfd0 TxnScopeExitCallback : Ptr32 Void
-#    +0xfd4 TxnScopeContext  : Ptr32 Void
-#    +0xfd8 LockCount        : Uint4B
-#    +0xfdc ProcessRundown   : Uint4B
-#    +0xfe0 LastSwitchTime   : Uint8B
-#    +0xfe8 TotalSwitchOutTime : Uint8B
-#    +0xff0 WaitReasonBitMap : _LARGE_INTEGER
-
-# TODO
-# Break down the TEB into multiple structures, once for each Windows version.
-# Then autodetect the current Windows version and set the TEB symbol to the
-# correct structure (while keeping the others for reference).
-class TEB(Structure):
-    _pack_ = 1
-    _fields_ = [
-
-        # Windows NT (maybe 2000)
-
-        ("NtTib",                           NT_TIB),
-        ("EnvironmentPointer",              PVOID),
-        ("ClientId",                        CLIENT_ID),
-        ("ActiveRpcHandle",                 PVOID),
-        ("ThreadLocalStoragePointer",       PVOID),
-        ("ProcessEnvironmentBlock",         PPEB),
-        ("LastErrorValue",                  ULONG),
-        ("CountOfOwnedCriticalSections",    ULONG),
-        ("CsrClientThread",                 PVOID),
-        ("Win32ThreadInfo",                 PVOID),
-        ("User32Reserved",                  ULONG * 26),
-        ("UserReserved",                    ULONG * 5),
-        ("WOW32Reserved",                   PVOID),
-        ("CurrentLocale",                   ULONG),
-        ("FpSoftwareStatusRegister",        ULONG),
-        ("SystemReserved1",                 PVOID * 54),
-        ("Spare1",                          PVOID),
-        ("ExceptionCode",                   ULONG),
-        ("ActivationContextStackPointer",   PVOID), # PACTIVATION_CONTEXT_STACK
-        ("SpareBytes1",                     ULONG * 36),
-        ("TxFsContext",                     ULONG),
-        ("GdiTebBatch",                     GDI_TEB_BATCH),
-        ("RealClientId",                    CLIENT_ID),
-        ("GdiCachedProcessHandle",          PVOID),
-        ("GdiClientPID",                    ULONG),
-        ("GdiClientTID",                    ULONG),
-        ("GdiThreadLocalInfo",              PVOID),
-        ("Win32ClientInfo",                 PVOID * 62),
-        ("glDispatchTable",                 PVOID * 233),
-        ("glReserved1",                     ULONG * 29),
-        ("glReserved2",                     PVOID),
-        ("glSectionInfo",                   PVOID),
-        ("glSection",                       PVOID),
-        ("glTable",                         PVOID),
-        ("glCurrentRC",                     PVOID),
-        ("glContext",                       PVOID),
-        ("LastStatusValue",                 NTSTATUS),
-        ("StaticUnicodeString",             UNICODE_STRING),
-        ("StaticUnicodeBuffer",             WCHAR * 261),
-        ("DeallocationStack",               PVOID),
-        ("TlsSlots",                        PVOID * 64),
-        ("TlsLinks",                        LIST_ENTRY),
-        ("Vdm",                             PVOID),
-        ("ReservedForNtRpc",                PVOID),
-        ("DbgSsReserved",                   PVOID * 2),
-        ("HardErrorDisabled",               ULONG),
-        ("Instrumentation",                 PVOID * 9),
-        ("ActivityId",                      GUID),
-        ("SubProcessTag",                   PVOID),
-        ("EtwLocalData",                    PVOID),
-        ("EtwTraceData",                    PVOID),
-        ("WinSockData",                     PVOID),
-        ("GdiBatchCount",                   ULONG),
-        ("SpareBool0",                      UCHAR),
-        ("SpareBool1",                      UCHAR),
-        ("SpareBool2",                      UCHAR),
-        ("IdealProcessor",                  UCHAR),
-        ("GuaranteedStackBytes",            ULONG),
-        ("ReservedForPerf",                 PVOID),
-        ("ReservedForOle",                  PVOID),
-        ("WaitingOnLoaderLock",             ULONG),
-
-        # Windows NT only I believe???
-##        ("StackCommit",                     PVOID),
-##        ("StackCommitMax",                  PVOID),
-##        ("StackReserved",                   PVOID),
-
-        # TODO
-        # Add more fields here
-
-##        +0xf88 SavedPriorityState : Ptr32 Void
-##        +0xf8c SoftPatchPtr1    : Uint4B
-##        +0xf90 ThreadPoolData   : Ptr32 Void
-##        +0xf94 TlsExpansionSlots : Ptr32 Ptr32 Void
-##        +0xf98 ImpersonationLocale : Uint4B
-##        +0xf9c IsImpersonating  : Uint4B
-##        +0xfa0 NlsCache         : Ptr32 Void
-##        +0xfa4 pShimData        : Ptr32 Void
-##        +0xfa8 HeapVirtualAffinity : Uint4B
-##        +0xfac CurrentTransactionHandle : Ptr32 Void
-##        +0xfb0 ActiveFrame      : Ptr32 _TEB_ACTIVE_FRAME
-##        +0xfb4 FlsData          : Ptr32 Void
-##        +0xfb8 PreferredLanguages : Ptr32 Void
-##        +0xfbc UserPrefLanguages : Ptr32 Void
-##        +0xfc0 MergedPrefLanguages : Ptr32 Void
-##        +0xfc4 MuiImpersonation : Uint4B
-##        +0xfc8 CrossTebFlags    : Uint2B
-##        +0xfc8 SpareCrossTebBits : Pos 0, 16 Bits
-##        +0xfca SameTebFlags     : Uint2B
-##        +0xfca DbgSafeThunkCall : Pos 0, 1 Bit
-##        +0xfca DbgInDebugPrint  : Pos 1, 1 Bit
-##        +0xfca DbgHasFiberData  : Pos 2, 1 Bit
-##        +0xfca DbgSkipThreadAttach : Pos 3, 1 Bit
-##        +0xfca DbgWerInShipAssertCode : Pos 4, 1 Bit
-##        +0xfca DbgRanProcessInit : Pos 5, 1 Bit
-##        +0xfca DbgClonedThread  : Pos 6, 1 Bit
-##        +0xfca DbgSuppressDebugMsg : Pos 7, 1 Bit
-##        +0xfca RtlDisableUserStackWalk : Pos 8, 1 Bit
-##        +0xfca RtlExceptionAttached : Pos 9, 1 Bit
-##        +0xfca SpareSameTebBits : Pos 10, 6 Bits
-##        +0xfcc TxnScopeEnterCallback : Ptr32 Void
-##        +0xfd0 TxnScopeExitCallback : Ptr32 Void
-##        +0xfd4 TxnScopeContext  : Ptr32 Void
-##        +0xfd8 LockCount        : Uint4B
-##        +0xfdc ProcessRundown   : Uint4B
-##        +0xfe0 LastSwitchTime   : Uint8B
-##        +0xfe8 TotalSwitchOutTime : Uint8B
-##        +0xff0 WaitReasonBitMap : _LARGE_INTEGER
-]
-
-# From MSDN:
-#
-# typedef struct _PROCESS_BASIC_INFORMATION {
-#     PVOID Reserved1;
-#     PPEB PebBaseAddress;
-#     PVOID Reserved2[2];
-#     ULONG_PTR UniqueProcessId;
-#     PVOID Reserved3;
-# } PROCESS_BASIC_INFORMATION;
-##class PROCESS_BASIC_INFORMATION(Structure):
-##    _fields_ = [
-##        ("Reserved1",       PVOID),
-##        ("PebBaseAddress",  PPEB),
-##        ("Reserved2",       PVOID * 2),
-##        ("UniqueProcessId", ULONG_PTR),
-##        ("Reserved3",       PVOID),
-##]
-
-# From http://catch22.net/tuts/tips2
-#
-# typedef struct
-# {
-#     ULONG      ExitStatus;
-#     PVOID      PebBaseAddress;
-#     ULONG      AffinityMask;
-#     ULONG      BasePriority;
-#     ULONG_PTR  UniqueProcessId;
-#     ULONG_PTR  InheritedFromUniqueProcessId;
-# } PROCESS_BASIC_INFORMATION;
-class PROCESS_BASIC_INFORMATION(Structure):
-    _fields_ = [
-        ("ExitStatus",                      ULONG),
-        ("PebBaseAddress",                  PVOID),
-        ("AffinityMask",                    ULONG),
-        ("BasePriority",                    ULONG),
-        ("UniqueProcessId",                 ULONG_PTR),
-        ("InheritedFromUniqueProcessId",    ULONG_PTR),
-]
-
-# From http://undocumented.ntinternals.net/UserMode/Structures/THREAD_BASIC_INFORMATION.html
-#
-# typedef struct _THREAD_BASIC_INFORMATION {
-#   NTSTATUS ExitStatus;
-#   PVOID TebBaseAddress;
-#   CLIENT_ID ClientId;
-#   KAFFINITY AffinityMask;
-#   KPRIORITY Priority;
-#   KPRIORITY BasePriority;
-# } THREAD_BASIC_INFORMATION, *PTHREAD_BASIC_INFORMATION;
-
-##PTEB = POINTER(TEB)
-PTEB = PVOID
-
-class THREAD_BASIC_INFORMATION(Structure):
-    _fields_ = [
-        ("ExitStatus",      NTSTATUS),
-        ("TebBaseAddress",  PTEB),
-        ("ClientId",        CLIENT_ID),
-        ("AffinityMask",    KAFFINITY),
-        ("Priority",        KPRIORITY),
-        ("BasePriority",    KPRIORITY),
-]
-
 #--- FILE_NAME_INFORMATION structure ------------------------------------------
 
 # typedef struct _FILE_NAME_INFORMATION {
@@ -2619,5 +1356,4 @@
         raise ctypes.WinError( RtlNtStatusToDosError(ntstatus) )
     return IoStatusBlock
 
-ZwQueryInformationFile = NtQueryInformationFile
->>>>>>> 0d7001c9
+ZwQueryInformationFile = NtQueryInformationFile